#include <errno.h>
#include <stdbool.h>
#include <stdio.h>
#include <stdlib.h>
#include <string.h>
#include <unistd.h>

void* roc_alloc(size_t size, unsigned int alignment) { return malloc(size); }

void* roc_realloc(void* ptr, size_t old_size, size_t new_size,
                  unsigned int alignment) {
  return realloc(ptr, new_size);
}

void roc_dealloc(void* ptr, unsigned int alignment) { free(ptr); }

void roc_panic(void* ptr, unsigned int alignment) {
  char* msg = (char*)ptr;
  fprintf(stderr,
          "Application crashed with message\n\n    %s\n\nShutting down\n", msg);
  exit(0);
}

void* roc_memcpy(void* dest, const void* src, size_t n) {
  return memcpy(dest, src, n);
}

void* roc_memset(void* str, int c, size_t n) { return memset(str, c, n); }

struct RocStr {
  char* bytes;
  size_t len;
};

bool is_small_str(struct RocStr str) { return ((ssize_t)str.len) < 0; }

// Determine the length of the string, taking into
// account the small string optimization
size_t roc_str_len(struct RocStr str) {
  char* bytes = (char*)&str;
  char last_byte = bytes[sizeof(str) - 1];
  char last_byte_xored = last_byte ^ 0b10000000;
  size_t small_len = (size_t)(last_byte_xored);
  size_t big_len = str.len;

  // Avoid branch misprediction costs by always
  // determining both small_len and big_len,
  // so this compiles to a cmov instruction.
  if (is_small_str(str)) {
    return small_len;
  } else {
    return big_len;
  }
}

<<<<<<< HEAD
struct RocCallResult {
  size_t flag;
  struct RocStr content;
};

extern void roc__mainForHost_1_exposed(struct RocCallResult* re);

int main() {
  // Make space for the Roc call result
  struct RocCallResult call_result;

  // Call Roc to populate call_result
  roc__mainForHost_1_exposed(&call_result);

  // Determine str_len and the str_bytes pointer,
  // taking into account the small string optimization.
  struct RocStr str = call_result.content;
  size_t str_len = roc_str_len(str);
  char* str_bytes;

  if (is_small_str(str)) {
    str_bytes = (char*)&str;
  } else {
    str_bytes = str.bytes;
  }

  // Write to stdout
  if (write(1, str_bytes, str_len) >= 0) {
    // Writing succeeded!
    return 0;
  } else {
    printf("Error writing to stdout: %s\n", strerror(errno));

    return 1;
  }
=======

extern void roc__mainForHost_1_exposed(struct RocStr *re);

int main() {
    // Make space for the Roc call result
    struct RocStr call_result;

    // Call Roc to populate call_result
    roc__mainForHost_1_exposed(&call_result);

    // Determine str_len and the str_bytes pointer,
    // taking into account the small string optimization.
    struct RocStr str = call_result;
    size_t str_len = roc_str_len(str);
    char* str_bytes;

    if (is_small_str(str)) {
        str_bytes = (char*)&str;
    } else {
        str_bytes = str.bytes;
    }

    // Write to stdout
    if (write(1, str_bytes, str_len) >= 0) {
        // Writing succeeded!
        return 0;
    } else {
        printf("Error writing to stdout: %s\n", strerror(errno));

        return 1;
    }
>>>>>>> 09aa522e
}<|MERGE_RESOLUTION|>--- conflicted
+++ resolved
@@ -53,44 +53,6 @@
   }
 }
 
-<<<<<<< HEAD
-struct RocCallResult {
-  size_t flag;
-  struct RocStr content;
-};
-
-extern void roc__mainForHost_1_exposed(struct RocCallResult* re);
-
-int main() {
-  // Make space for the Roc call result
-  struct RocCallResult call_result;
-
-  // Call Roc to populate call_result
-  roc__mainForHost_1_exposed(&call_result);
-
-  // Determine str_len and the str_bytes pointer,
-  // taking into account the small string optimization.
-  struct RocStr str = call_result.content;
-  size_t str_len = roc_str_len(str);
-  char* str_bytes;
-
-  if (is_small_str(str)) {
-    str_bytes = (char*)&str;
-  } else {
-    str_bytes = str.bytes;
-  }
-
-  // Write to stdout
-  if (write(1, str_bytes, str_len) >= 0) {
-    // Writing succeeded!
-    return 0;
-  } else {
-    printf("Error writing to stdout: %s\n", strerror(errno));
-
-    return 1;
-  }
-=======
-
 extern void roc__mainForHost_1_exposed(struct RocStr *re);
 
 int main() {
@@ -121,5 +83,4 @@
 
         return 1;
     }
->>>>>>> 09aa522e
 }