#![allow(non_snake_case)]

use core::ffi::c_void;
use core::mem::MaybeUninit;
use libc;
use roc_std::{RocList, RocStr};
use std::env;
use std::ffi::CStr;
use std::fs::File;
use std::io::{BufRead, BufReader, Read, Write};
use std::os::raw::c_char;

extern "C" {
    #[link_name = "roc__mainForHost_1_exposed_generic"]
    fn roc_main(output: *mut u8, args: &RocStr);

    #[link_name = "roc__mainForHost_1_exposed_size"]
    fn roc_main_size() -> i64;

    #[link_name = "roc__mainForHost_0_caller"]
    fn call_Fx(flags: *const u8, closure_data: *const u8, output: *mut u8);

    #[allow(dead_code)]
    #[link_name = "roc__mainForHost_0_size"]
    fn size_Fx() -> i64;

    #[link_name = "roc__mainForHost_0_result_size"]
    fn size_Fx_result() -> i64;
}

#[no_mangle]
pub unsafe extern "C" fn roc_alloc(size: usize, _alignment: u32) -> *mut c_void {
    libc::malloc(size)
}

#[no_mangle]
pub unsafe extern "C" fn roc_realloc(
    c_ptr: *mut c_void,
    new_size: usize,
    _old_size: usize,
    _alignment: u32,
) -> *mut c_void {
    libc::realloc(c_ptr, new_size)
}

#[no_mangle]
pub unsafe extern "C" fn roc_dealloc(c_ptr: *mut c_void, _alignment: u32) {
    libc::free(c_ptr)
}

#[no_mangle]
pub unsafe extern "C" fn roc_panic(c_ptr: *mut c_void, tag_id: u32) {
    match tag_id {
        0 => {
            let slice = CStr::from_ptr(c_ptr as *const c_char);
            let string = slice.to_str().unwrap();
            eprintln!("Roc hit a panic: {}", string);
            std::process::exit(1);
        }
        _ => todo!(),
    }
}

#[no_mangle]
pub unsafe extern "C" fn roc_memcpy(dst: *mut c_void, src: *mut c_void, n: usize) -> *mut c_void {
    libc::memcpy(dst, src, n)
}

#[no_mangle]
pub unsafe extern "C" fn roc_memset(dst: *mut c_void, c: i32, n: usize) -> *mut c_void {
    libc::memset(dst, c, n)
}

#[cfg(unix)]
#[no_mangle]
pub unsafe extern "C" fn roc_getppid() -> libc::pid_t {
    libc::getppid()
}

#[cfg(unix)]
#[no_mangle]
pub unsafe extern "C" fn roc_mmap(
    addr: *mut libc::c_void,
    len: libc::size_t,
    prot: libc::c_int,
    flags: libc::c_int,
    fd: libc::c_int,
    offset: libc::off_t,
) -> *mut libc::c_void {
    libc::mmap(addr, len, prot, flags, fd, offset)
}

#[cfg(unix)]
#[no_mangle]
pub unsafe extern "C" fn roc_shm_open(
    name: *const libc::c_char,
    oflag: libc::c_int,
    mode: libc::mode_t,
) -> libc::c_int {
    libc::shm_open(name, oflag, mode as libc::c_uint)
}

#[no_mangle]
pub extern "C" fn rust_main() -> i32 {
    let arg = env::args()
        .nth(1)
        .expect("Please pass a .false file as a command-line argument to the false interpreter!");
    let arg = RocStr::from(arg.as_str());

    let size = unsafe { roc_main_size() } as usize;

    unsafe {
        let buffer = roc_alloc(size, 1) as *mut u8;

        roc_main(buffer, &arg);

        // arg has been passed to roc now, and it assumes ownership.
        // so we must not touch its refcount now
        std::mem::forget(arg);

        let result = call_the_closure(buffer);

        roc_dealloc(buffer as _, 1);

        result
    };

    // Exit code
    0
}

unsafe fn call_the_closure(closure_data_ptr: *const u8) -> i64 {
    let size = size_Fx_result() as usize;
<<<<<<< HEAD
=======
    let buffer = roc_alloc(size, 1) as *mut u8;
>>>>>>> 40b50b00

    if size == 0 {
        call_Fx(
            // This flags pointer will never get dereferenced
            MaybeUninit::uninit().as_ptr(),
            closure_data_ptr as *const u8,
            std::ptr::null_mut(),
        );
    } else {
        let layout = Layout::array::<u8>(size).unwrap();
        let buffer = std::alloc::alloc(layout) as *mut u8;

        call_Fx(
            // This flags pointer will never get dereferenced
            MaybeUninit::uninit().as_ptr(),
            closure_data_ptr as *const u8,
            buffer as *mut u8,
        );

<<<<<<< HEAD
        std::alloc::dealloc(buffer, layout);
    }

=======
    roc_dealloc(buffer as _, 1);
>>>>>>> 40b50b00
    0
}

#[no_mangle]
pub extern "C" fn roc_fx_getLine() -> RocStr {
    let stdin = std::io::stdin();
    let line1 = stdin.lock().lines().next().unwrap().unwrap();

    RocStr::from(line1.as_str())
}

#[no_mangle]
pub extern "C" fn roc_fx_getChar() -> u8 {
    let mut buffer = [0];

    if let Err(ioerr) = std::io::stdin().lock().read_exact(&mut buffer[..]) {
        if ioerr.kind() == std::io::ErrorKind::UnexpectedEof {
            u8::MAX
        } else {
            panic!("Got an unexpected error while reading char from stdin");
        }
    } else {
        buffer[0]
    }
}

#[no_mangle]
pub extern "C" fn roc_fx_putLine(line: &RocStr) {
    let string = line.as_str();
    println!("{}", string);
    let _ = std::io::stdout().lock().flush();
}

#[no_mangle]
pub extern "C" fn roc_fx_putRaw(line: &RocStr) {
    let string = line.as_str();
    print!("{}", string);
    let _ = std::io::stdout().lock().flush();
}

#[no_mangle]
pub extern "C" fn roc_fx_getFileLine(br_ptr: *mut BufReader<File>) -> RocStr {
    let br = unsafe { &mut *br_ptr };
    let mut line1 = String::default();

    br.read_line(&mut line1)
        .expect("Failed to read line from file");

    RocStr::from(line1.as_str())
}

#[no_mangle]
pub extern "C" fn roc_fx_getFileBytes(br_ptr: *mut BufReader<File>) -> RocList<u8> {
    let br = unsafe { &mut *br_ptr };
    let mut buffer = [0; 0x10 /* This is intentionally small to ensure correct implementation */];

    let count = br
        .read(&mut buffer[..])
        .expect("Failed to read bytes from file");

    RocList::from_slice(&buffer[..count])
}

#[no_mangle]
pub extern "C" fn roc_fx_closeFile(br_ptr: *mut BufReader<File>) {
    unsafe {
        let boxed = Box::from_raw(br_ptr);
        drop(boxed)
    }
}

#[no_mangle]
pub extern "C" fn roc_fx_openFile(name: &RocStr) -> *mut BufReader<File> {
    let string = name.as_str();
    match File::open(string) {
        Ok(f) => {
            let br = BufReader::new(f);

            Box::into_raw(Box::new(br))
        }
        Err(_) => {
            panic!("unable to open file {:?}", name)
        }
    }
}

#[no_mangle]
pub extern "C" fn roc_fx_withFileOpen(_name: &RocStr, _buffer: *const u8) {
    // TODO: figure out accepting a closure in an fx and passing data to it.
    // let f = File::open(name.as_str()).expect("Unable to open file");
    // let mut br = BufReader::new(f);

    // unsafe {
    //     let closure_data_ptr = buffer.offset(8);
    //     call_the_closure(closure_data_ptr);
    // }
}<|MERGE_RESOLUTION|>--- conflicted
+++ resolved
@@ -131,36 +131,16 @@
 
 unsafe fn call_the_closure(closure_data_ptr: *const u8) -> i64 {
     let size = size_Fx_result() as usize;
-<<<<<<< HEAD
-=======
     let buffer = roc_alloc(size, 1) as *mut u8;
->>>>>>> 40b50b00
-
-    if size == 0 {
-        call_Fx(
-            // This flags pointer will never get dereferenced
-            MaybeUninit::uninit().as_ptr(),
-            closure_data_ptr as *const u8,
-            std::ptr::null_mut(),
-        );
-    } else {
-        let layout = Layout::array::<u8>(size).unwrap();
-        let buffer = std::alloc::alloc(layout) as *mut u8;
-
-        call_Fx(
-            // This flags pointer will never get dereferenced
-            MaybeUninit::uninit().as_ptr(),
-            closure_data_ptr as *const u8,
-            buffer as *mut u8,
-        );
-
-<<<<<<< HEAD
-        std::alloc::dealloc(buffer, layout);
-    }
-
-=======
+
+    call_Fx(
+        // This flags pointer will never get dereferenced
+        MaybeUninit::uninit().as_ptr(),
+        closure_data_ptr as *const u8,
+        buffer as *mut u8,
+    );
+
     roc_dealloc(buffer as _, 1);
->>>>>>> 40b50b00
     0
 }
 
