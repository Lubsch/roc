# Roc installation guide for x86_64 Linux systems

## How to install Roc

In order to develop in Roc, you need to install the Roc CLI,
which includes the Roc compiler and some helpful utilities.

1. Download the latest nightly from the assets [here](https://github.com/roc-lang/roc/releases).

1. Untar the archive:

    ```sh
    tar -xf roc_nightly-linux_x86_64-latest.tar.gz
    cd roc_night<TAB TO AUTOCOMPLETE>
    ```

<<<<<<< HEAD
1. To be able to run the `roc` command anywhere on your system, add the line below to your shell startup script (.profile, .zshrc, ...):
=======
1. To be able to run the `roc` command anywhere on your system; add the line below to your shell startup script (.profile, .zshrc, ...):

>>>>>>> 0f66e029
    ```sh
    export PATH=$PATH:~/path/to/roc_nightly-linux_x86_64-<VERSION>
    ```

1. Check everything worked by executing `roc version`

1. Install libc development files and ld (binutils) if you'd like to use the repl (`roc repl`):
   - On Ubuntu/Debian:

    ```sh
    sudo apt install libc-dev binutils
    ```

   - On ArchLinux/Manjaro:

   ```sh
   sudo pacman -S glibc binutils
   ```

   - on Fedora:

   ```sh
   sudo dnf install glibc-devel binutils
   ```

## How to install Roc platform dependencies

This step is not necessary if you only want to use the [basic-cli platform](https://github.com/roc-lang/basic-cli), like in the tutorial.
But, if you want to compile Roc apps with other platforms (either in [`examples/`](https://github.com/roc-lang/roc/tree/main/examples) or in your own projects),
you'll need to install one or more of these platform languages too.

1. Install the Rust compiler, for apps with Rust-based platforms:

    ```sh
    curl --proto '=https' --tlsv1.2 -sSf https://sh.rustup.rs | sh
    ```

1. For Zig-based platforms: [download zig 0.11.0](https://ziglang.org/download/0.11.0/zig-linux-x86_64-0.11.0.tar.xz), extract the archive and add export PATH=$PATH:~/path/to/zig to your shell startup script (.profile, .zshrc, …).

1. Install a C compiler, for apps with C-based platforms:

    ```sh
    # On a Debian-based distro like Ubuntu
    sudo apt update && sudo apt install build-essential clang

    # On an RPM-based distro like Fedora
    sudo dnf check-update && sudo dnf install clang
    ```

    ```sh
    # Note: If you installed Rust in this terminal session, you'll need to open a new one first!
    ./roc examples/platform-switching/rocLovesRust.roc

    ./roc examples/platform-switching/rocLovesZig.roc

    ./roc examples/platform-switching/rocLovesC.roc
    ```<|MERGE_RESOLUTION|>--- conflicted
+++ resolved
@@ -14,12 +14,8 @@
     cd roc_night<TAB TO AUTOCOMPLETE>
     ```
 
-<<<<<<< HEAD
-1. To be able to run the `roc` command anywhere on your system, add the line below to your shell startup script (.profile, .zshrc, ...):
-=======
 1. To be able to run the `roc` command anywhere on your system; add the line below to your shell startup script (.profile, .zshrc, ...):
 
->>>>>>> 0f66e029
     ```sh
     export PATH=$PATH:~/path/to/roc_nightly-linux_x86_64-<VERSION>
     ```
