{ pkgs, lib, zig, zls, rustPlatform, compile-deps, subPackage ? null }:
let
  inherit (compile-deps) llvmPkgs llvmVersion llvmMajorMinorStr glibcPath libGccSPath;

  subPackagePath = if subPackage != null then "crates/${subPackage}" else null;
  mainBin = if subPackage == "language_server" then "roc_language_server" else "roc";
  filteredSource = pkgs.callPackage ./fileFilter.nix { };
  buildRoc = buildTypeStr:
    rustPlatform.buildRustPackage {
      pname = "roc" + lib.optionalString (subPackage != null) "_${subPackage}";
      version = "0.0.1";
      buildType = buildTypeStr;

      buildAndTestSubdir = subPackagePath;

      src = filteredSource;

<<<<<<< HEAD
  cargoLock = {
    lockFile = ../Cargo.lock;
    outputHashes = {
      "criterion-0.3.5" = "sha256-+FibPQGiR45g28xCHcM0pMN+C+Q8gO8206Wb5fiTy+k=";
      "inkwell-0.4.0" = "";
      "plotters-0.3.1" = "sha256-noy/RSjoEPZZbOJTZw1yxGcX5S+2q/7mxnUrzDyxOFw=";
      "rustyline-9.1.1" = "sha256-aqQqz6nSp+Qn44gm3jXmmQUO6/fYTx7iLph2tbA24Bs=";
    };
  };
=======
      cargoLock = {
        lockFile = ../Cargo.lock;
        outputHashes = {
          "criterion-0.3.5" = "sha256-+FibPQGiR45g28xCHcM0pMN+C+Q8gO8206Wb5fiTy+k=";
          "inkwell-0.2.0" = "sha256-VhTapYGonoSQ4hnDoLl4AAgj0BppAhPNA+UPuAJSuAU=";
          "plotters-0.3.1" = "sha256-noy/RSjoEPZZbOJTZw1yxGcX5S+2q/7mxnUrzDyxOFw=";
          "rustyline-9.1.1" = "sha256-aqQqz6nSp+Qn44gm3jXmmQUO6/fYTx7iLph2tbA24Bs=";
        };
      };
>>>>>>> c59de3cc

      shellHook = ''
        export LLVM_SYS_${llvmMajorMinorStr}_PREFIX="${llvmPkgs.llvm.dev}"
      '';

      # required for zig
      XDG_CACHE_HOME =
        "xdg_cache"; # prevents zig AccessDenied error github.com/ziglang/zig/issues/6810
      # want to see backtrace in case of failure
      RUST_BACKTRACE = 1;

      # skip running rust tests, problems:
      # building of example platforms requires network: Could not resolve host
      # zig AccessDenied error github.com/ziglang/zig/issues/6810
      # Once instance has previously been poisoned ??
      doCheck = false;

<<<<<<< HEAD
  nativeBuildInputs = (with pkgs; [
    cmake
    git
    pkg-config
    python3
    llvmPkgs.clangUseLLVM
    llvmPkgs.bintools-unwrapped # contains lld
    zig
    zls
  ]);
=======
      nativeBuildInputs = (with pkgs; [
        cmake
        git
        pkg-config
        python3
        llvmPkgs.clang
        llvmPkgs.llvm.dev
        llvmPkgs.bintools-unwrapped # contains lld
        zigPkg
      ]);
>>>>>>> c59de3cc

      buildInputs = (with pkgs;
        [
          libffi
          libxml2
          ncurses
          zlib
          cargo
          makeWrapper # necessary for postBuild wrapProgram
        ] ++ lib.optionals pkgs.stdenv.isDarwin
          (with pkgs.darwin.apple_sdk.frameworks;
          [
            AppKit
            CoreFoundation
            CoreServices
            Foundation
            Security
          ]));

      # cp: to copy str.zig,list.zig...
      # wrapProgram pkgs.stdenv.cc: to make ld available for compiler/build/src/link.rs
      postInstall =
        let
          binPath =
            lib.makeBinPath [ pkgs.stdenv.cc ];
          linuxArgs = lib.optionalString pkgs.stdenv.isLinux
            "--set NIX_GLIBC_PATH ${glibcPath} --set NIX_LIBGCC_S_PATH ${libGccSPath}";
          rocPath = "$out/bin/roc";
          wrapRoc = "wrapProgram ${rocPath} ${linuxArgs} --prefix PATH : ${binPath}";
        in
        # need to check if roc bin exists since it might not if subPackage is set
        ''
          if test -f ${rocPath}; then
            ${wrapRoc}
          fi
        '';

      # https://ryantm.github.io/nixpkgs/stdenv/meta/
      meta = {
        homepage = "https://www.roc-lang.org/";
        license = lib.licenses.upl;
        mainProgram = mainBin;
      };
    };
in
{
  roc-debug = buildRoc "debug";
  roc-release = buildRoc "release";
}<|MERGE_RESOLUTION|>--- conflicted
+++ resolved
@@ -15,17 +15,6 @@
 
       src = filteredSource;
 
-<<<<<<< HEAD
-  cargoLock = {
-    lockFile = ../Cargo.lock;
-    outputHashes = {
-      "criterion-0.3.5" = "sha256-+FibPQGiR45g28xCHcM0pMN+C+Q8gO8206Wb5fiTy+k=";
-      "inkwell-0.4.0" = "";
-      "plotters-0.3.1" = "sha256-noy/RSjoEPZZbOJTZw1yxGcX5S+2q/7mxnUrzDyxOFw=";
-      "rustyline-9.1.1" = "sha256-aqQqz6nSp+Qn44gm3jXmmQUO6/fYTx7iLph2tbA24Bs=";
-    };
-  };
-=======
       cargoLock = {
         lockFile = ../Cargo.lock;
         outputHashes = {
@@ -35,7 +24,6 @@
           "rustyline-9.1.1" = "sha256-aqQqz6nSp+Qn44gm3jXmmQUO6/fYTx7iLph2tbA24Bs=";
         };
       };
->>>>>>> c59de3cc
 
       shellHook = ''
         export LLVM_SYS_${llvmMajorMinorStr}_PREFIX="${llvmPkgs.llvm.dev}"
@@ -53,18 +41,6 @@
       # Once instance has previously been poisoned ??
       doCheck = false;
 
-<<<<<<< HEAD
-  nativeBuildInputs = (with pkgs; [
-    cmake
-    git
-    pkg-config
-    python3
-    llvmPkgs.clangUseLLVM
-    llvmPkgs.bintools-unwrapped # contains lld
-    zig
-    zls
-  ]);
-=======
       nativeBuildInputs = (with pkgs; [
         cmake
         git
@@ -75,7 +51,6 @@
         llvmPkgs.bintools-unwrapped # contains lld
         zigPkg
       ]);
->>>>>>> c59de3cc
 
       buildInputs = (with pkgs;
         [
