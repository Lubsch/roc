--- conflicted
+++ resolved
@@ -914,8 +914,6 @@
             _ => Deferred,
         }
     }
-<<<<<<< HEAD
-=======
 
     #[inline(always)]
     fn with_stack<'a>(
@@ -935,7 +933,6 @@
             }
         }
     }
->>>>>>> 0f5c339b
 }
 
 #[derive(Debug)]
@@ -1067,19 +1064,14 @@
                 // If hit, try to turn the value into an EmptyTagUnion in canonicalization
                 debug_assert!(!tags.is_empty() || !ext.is_empty_tag_union());
 
-<<<<<<< HEAD
-                let (union_tags, ext) = type_to_union_tags(subs, rank, pools, arena, tags, ext);
-=======
                 let (union_tags, ext) =
                     type_to_union_tags(subs, rank, pools, arena, tags, ext, &mut stack);
->>>>>>> 0f5c339b
                 let content = Content::Structure(FlatType::TagUnion(union_tags, ext));
 
                 register_with_known_var(subs, destination, rank, pools, content)
             }
             FunctionOrTagUnion(tag_name, symbol, ext) => {
                 let temp_ext_var = helper!(ext);
-<<<<<<< HEAD
 
                 let (it, ext) = roc_types::types::gather_tags_unsorted_iter(
                     subs,
@@ -1103,7 +1095,8 @@
                 // If hit, try to turn the value into an EmptyTagUnion in canonicalization
                 debug_assert!(!tags.is_empty() || !ext.is_empty_tag_union());
 
-                let (union_tags, ext) = type_to_union_tags(subs, rank, pools, arena, tags, ext);
+                let (union_tags, ext) =
+                    type_to_union_tags(subs, rank, pools, arena, tags, ext, &mut stack);
                 let content =
                     Content::Structure(FlatType::RecursiveTagUnion(*rec_var, union_tags, ext));
 
@@ -1121,50 +1114,6 @@
                     },
                 );
 
-=======
-
-                let (it, ext) = roc_types::types::gather_tags_unsorted_iter(
-                    subs,
-                    UnionTags::default(),
-                    temp_ext_var,
-                );
-
-                for _ in it {
-                    unreachable!("we assert that the ext var is empty; otherwise we'd already know it was a tag union!");
-                }
-
-                let slice = SubsIndex::new(subs.tag_names.len() as u32);
-                subs.tag_names.push(tag_name.clone());
-
-                let content = Content::Structure(FlatType::FunctionOrTagUnion(slice, *symbol, ext));
-
-                register_with_known_var(subs, destination, rank, pools, content)
-            }
-            RecursiveTagUnion(rec_var, tags, ext) => {
-                // An empty tags is inefficient (but would be correct)
-                // If hit, try to turn the value into an EmptyTagUnion in canonicalization
-                debug_assert!(!tags.is_empty() || !ext.is_empty_tag_union());
-
-                let (union_tags, ext) =
-                    type_to_union_tags(subs, rank, pools, arena, tags, ext, &mut stack);
-                let content =
-                    Content::Structure(FlatType::RecursiveTagUnion(*rec_var, union_tags, ext));
-
-                let tag_union_var = destination;
-                register_with_known_var(subs, tag_union_var, rank, pools, content);
-
-                register_with_known_var(
-                    subs,
-                    *rec_var,
-                    rank,
-                    pools,
-                    Content::RecursionVar {
-                        opt_name: None,
-                        structure: tag_union_var,
-                    },
-                );
-
->>>>>>> 0f5c339b
                 tag_union_var
             }
 
@@ -1203,11 +1152,7 @@
                 };
 
                 let alias_variable = if let Symbol::RESULT_RESULT = *symbol {
-<<<<<<< HEAD
-                    roc_result_to_var(subs, rank, pools, arena, actual)
-=======
                     roc_result_to_var(subs, rank, pools, arena, actual, &mut stack)
->>>>>>> 0f5c339b
                 } else {
                     helper!(actual)
                 };
