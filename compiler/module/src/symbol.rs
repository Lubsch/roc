--- conflicted
+++ resolved
@@ -551,10 +551,7 @@
         }
     }
 
-<<<<<<< HEAD
-=======
     // necessary when the name of a value is changed in the editor
->>>>>>> 033b1380
     pub fn update_key(
         &mut self,
         old_ident_name: &str,
