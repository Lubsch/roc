--- conflicted
+++ resolved
@@ -497,13 +497,8 @@
 
         // move return value to dst.
         match ret_layout {
-<<<<<<< HEAD
-            Layout::Builtin(Builtin::Int(IntWidth::I64 | IntWidth::U64)) => {
+            Layout::Builtin(Builtin::Int(IntWidth::I64 | IntWidth::U64) | Builtin::Bool) => {
                 let dst_reg = self.claim_general_reg(dst);
-=======
-            Layout::Builtin(Builtin::Int(IntWidth::I64 | IntWidth::U64) | Builtin::Bool) => {
-                let dst_reg = self.claim_general_reg(dst)?;
->>>>>>> ddf8283c
                 ASM::mov_reg64_reg64(&mut self.buf, dst_reg, CC::GENERAL_RETURN_REGS[0]);
             }
             Layout::Builtin(Builtin::Float(FloatWidth::F64)) => {
