#![allow(clippy::manual_map)]

use self::InProgressProc::*;
use crate::exhaustive::{Ctor, Guard, RenderAs, TagId};
use crate::layout::{
    Builtin, ClosureRepresentation, LambdaSet, Layout, LayoutCache, LayoutProblem, MemoryMode,
    UnionLayout, WrappedVariant, TAG_SIZE,
};
use bumpalo::collections::Vec;
use bumpalo::Bump;
use roc_collections::all::{default_hasher, BumpMap, BumpMapDefault, BumpSet, MutMap, MutSet};
use roc_module::ident::{ForeignSymbol, Lowercase, TagName};
use roc_module::low_level::LowLevel;
use roc_module::symbol::{IdentIds, ModuleId, Symbol};
use roc_problem::can::RuntimeError;
use roc_region::all::{Located, Region};
use roc_types::solved_types::SolvedType;
use roc_types::subs::{Content, FlatType, Subs, Variable};
use std::collections::HashMap;
use ven_pretty::{BoxAllocator, DocAllocator, DocBuilder};

pub const PRETTY_PRINT_IR_SYMBOLS: bool = false;

macro_rules! return_on_layout_error {
    ($env:expr, $layout_result:expr) => {
        match $layout_result {
            Ok(cached) => cached,
            Err(LayoutProblem::UnresolvedTypeVar(_)) => {
                return Stmt::RuntimeError($env.arena.alloc(format!(
                    "UnresolvedTypeVar {} line {}",
                    file!(),
                    line!()
                )));
            }
            Err(LayoutProblem::Erroneous) => {
                return Stmt::RuntimeError($env.arena.alloc(format!(
                    "Erroneous {} line {}",
                    file!(),
                    line!()
                )));
            }
        }
    };
}

#[derive(Clone, Debug, PartialEq)]
pub enum MonoProblem {
    PatternProblem(crate::exhaustive::Error),
}

#[derive(Clone, Debug, PartialEq)]
pub struct PartialProc<'a> {
    pub annotation: Variable,
    pub pattern_symbols: &'a [Symbol],
    pub captured_symbols: CapturedSymbols<'a>,
    pub body: roc_can::expr::Expr,
    pub is_self_recursive: bool,
}

#[derive(Clone, Debug, PartialEq)]
pub enum CapturedSymbols<'a> {
    None,
    Captured(&'a [(Symbol, Variable)]),
}

impl<'a> CapturedSymbols<'a> {
    fn captures(&self) -> bool {
        match self {
            CapturedSymbols::None => false,
            CapturedSymbols::Captured(_) => true,
        }
    }
}

#[derive(Clone, Debug, PartialEq)]
pub struct PendingSpecialization<'a> {
    solved_type: SolvedType,
    host_exposed_aliases: BumpMap<Symbol, SolvedType>,
    _lifetime: std::marker::PhantomData<&'a u8>,
}

impl<'a> PendingSpecialization<'a> {
    pub fn from_var(arena: &'a Bump, subs: &Subs, var: Variable) -> Self {
        let solved_type = SolvedType::from_var(subs, var);
        PendingSpecialization {
            solved_type,
            host_exposed_aliases: BumpMap::new_in(arena),
            _lifetime: std::marker::PhantomData,
        }
    }

    pub fn from_var_host_exposed(
        arena: &'a Bump,
        subs: &Subs,
        var: Variable,
        exposed: &MutMap<Symbol, Variable>,
    ) -> Self {
        let solved_type = SolvedType::from_var(subs, var);

        let mut host_exposed_aliases = BumpMap::with_capacity_in(exposed.len(), arena);

        host_exposed_aliases.extend(
            exposed
                .iter()
                .map(|(symbol, variable)| (*symbol, SolvedType::from_var(subs, *variable))),
        );

        PendingSpecialization {
            solved_type,
            host_exposed_aliases,
            _lifetime: std::marker::PhantomData,
        }
    }
}

#[derive(Clone, Debug, PartialEq)]
pub struct Proc<'a> {
    pub name: Symbol,
    pub args: &'a [(Layout<'a>, Symbol)],
    pub body: Stmt<'a>,
    pub closure_data_layout: Option<Layout<'a>>,
    pub ret_layout: Layout<'a>,
    pub is_self_recursive: SelfRecursive,
    pub must_own_arguments: bool,
    pub host_exposed_layouts: HostExposedLayouts<'a>,
}

#[derive(Clone, Debug, PartialEq)]
pub enum HostExposedLayouts<'a> {
    NotHostExposed,
    HostExposed {
        rigids: BumpMap<Lowercase, Layout<'a>>,
        aliases: BumpMap<Symbol, (Symbol, TopLevelFunctionLayout<'a>, Layout<'a>)>,
    },
}

#[derive(Clone, Debug, PartialEq)]
pub enum SelfRecursive {
    NotSelfRecursive,
    SelfRecursive(JoinPointId),
}

#[derive(Clone, Copy, Debug, PartialEq)]
pub enum Parens {
    NotNeeded,
    InTypeParam,
    InFunction,
}

impl<'a> Proc<'a> {
    pub fn to_doc<'b, D, A>(&'b self, alloc: &'b D, _parens: Parens) -> DocBuilder<'b, D, A>
    where
        D: DocAllocator<'b, A>,
        D::Doc: Clone,
        A: Clone,
    {
        let args_doc = self
            .args
            .iter()
            .map(|(_, symbol)| symbol_to_doc(alloc, *symbol));

        if PRETTY_PRINT_IR_SYMBOLS {
            alloc
                .text("procedure : ")
                .append(symbol_to_doc(alloc, self.name))
                .append(" ")
                .append(self.ret_layout.to_doc(alloc, Parens::NotNeeded))
                .append(alloc.hardline())
                .append(alloc.text("procedure = "))
                .append(symbol_to_doc(alloc, self.name))
                .append(" (")
                .append(alloc.intersperse(args_doc, ", "))
                .append("):")
                .append(alloc.hardline())
                .append(self.body.to_doc(alloc).indent(4))
        } else {
            alloc
                .text("procedure ")
                .append(symbol_to_doc(alloc, self.name))
                .append(" (")
                .append(alloc.intersperse(args_doc, ", "))
                .append("):")
                .append(alloc.hardline())
                .append(self.body.to_doc(alloc).indent(4))
        }
    }

    pub fn to_pretty(&self, width: usize) -> String {
        let allocator = BoxAllocator;
        let mut w = std::vec::Vec::new();
        self.to_doc::<_, ()>(&allocator, Parens::NotNeeded)
            .1
            .render(width, &mut w)
            .unwrap();
        w.push(b'\n');
        String::from_utf8(w).unwrap()
    }

    pub fn insert_refcount_operations(
        arena: &'a Bump,
        procs: &mut MutMap<(Symbol, TopLevelFunctionLayout<'a>), Proc<'a>>,
    ) {
        let borrow_params = arena.alloc(crate::borrow::infer_borrow(arena, procs));

        for (key, proc) in procs.iter_mut() {
            crate::inc_dec::visit_proc(arena, borrow_params, proc, arena.alloc(key.1).full());
        }
    }

    pub fn optimize_refcount_operations<'i, T>(
        arena: &'a Bump,
        home: ModuleId,
        ident_ids: &'i mut IdentIds,
        procs: &mut MutMap<T, Proc<'a>>,
    ) {
        use crate::expand_rc;

        let deferred = expand_rc::Deferred {
            inc_dec_map: Default::default(),
            assignments: Vec::new_in(arena),
            decrefs: Vec::new_in(arena),
        };

        let mut env = expand_rc::Env {
            home,
            arena,
            ident_ids,
            layout_map: Default::default(),
            alias_map: Default::default(),
            constructor_map: Default::default(),
            deferred,
        };

        for (_, proc) in procs.iter_mut() {
            let b = expand_rc::expand_and_cancel_proc(
                &mut env,
                arena.alloc(proc.body.clone()),
                proc.args,
            );
            proc.body = b.clone();
        }
    }
}

#[derive(Clone, Debug)]
pub struct ExternalSpecializations<'a> {
    pub specs: BumpMap<Symbol, MutSet<SolvedType>>,
    _lifetime: std::marker::PhantomData<&'a u8>,
}

impl<'a> ExternalSpecializations<'a> {
    pub fn new_in(arena: &'a Bump) -> Self {
        Self {
            specs: BumpMap::new_in(arena),
            _lifetime: std::marker::PhantomData,
        }
    }

    pub fn insert(&mut self, symbol: Symbol, typ: SolvedType) {
        use hashbrown::hash_map::Entry::{Occupied, Vacant};

        let existing = match self.specs.entry(symbol) {
            Vacant(entry) => entry.insert(MutSet::default()),
            Occupied(entry) => entry.into_mut(),
        };

        existing.insert(typ);
    }

    pub fn extend(&mut self, other: Self) {
        use hashbrown::hash_map::Entry::{Occupied, Vacant};

        for (symbol, solved_types) in other.specs {
            let existing = match self.specs.entry(symbol) {
                Vacant(entry) => entry.insert(MutSet::default()),
                Occupied(entry) => entry.into_mut(),
            };

            existing.extend(solved_types);
        }
    }
}

#[derive(Clone, Debug)]
pub struct Procs<'a> {
    pub partial_procs: BumpMap<Symbol, PartialProc<'a>>,
    pub imported_module_thunks: BumpSet<Symbol>,
    pub module_thunks: BumpSet<Symbol>,
    pub pending_specializations:
        Option<BumpMap<Symbol, MutMap<TopLevelFunctionLayout<'a>, PendingSpecialization<'a>>>>,
    pub specialized: BumpMap<(Symbol, TopLevelFunctionLayout<'a>), InProgressProc<'a>>,
    pub runtime_errors: BumpMap<Symbol, &'a str>,
    pub call_by_pointer_wrappers: BumpMap<Symbol, Symbol>,
    pub externals_we_need: BumpMap<ModuleId, ExternalSpecializations<'a>>,
}

impl<'a> Procs<'a> {
    pub fn new_in(arena: &'a Bump) -> Self {
        Self {
            partial_procs: BumpMap::new_in(arena),
            imported_module_thunks: BumpSet::new_in(arena),
            module_thunks: BumpSet::new_in(arena),
            pending_specializations: Some(BumpMap::new_in(arena)),
            specialized: BumpMap::new_in(arena),
            runtime_errors: BumpMap::new_in(arena),
            call_by_pointer_wrappers: BumpMap::new_in(arena),
            externals_we_need: BumpMap::new_in(arena),
        }
    }
}

#[derive(Clone, Debug, PartialEq)]
pub enum InProgressProc<'a> {
    InProgress,
    Done(Proc<'a>),
}

impl<'a> Procs<'a> {
    pub fn get_specialized_procs_without_rc(
        self,
        arena: &'a Bump,
    ) -> MutMap<(Symbol, TopLevelFunctionLayout<'a>), Proc<'a>> {
        let mut result = MutMap::with_capacity_and_hasher(self.specialized.len(), default_hasher());

        let cloned = self.specialized.clone();

        for (key, in_prog_proc) in self.specialized.into_iter() {
            match in_prog_proc {
                InProgress => {
                    let (symbol, layout) = key;
                    eprintln!(
                        "The procedure {:?} should have be done by now:\n\n    {:?}",
                        symbol, layout
                    );

                    eprintln!("other pending specializatons for this symbol:");

                    for ((bsymbol, layout), _) in cloned {
                        if bsymbol == symbol {
                            eprintln!("{:?}: {:?}", symbol, layout);
                        }
                    }

                    panic!();
                }
                Done(mut proc) => {
                    use self::SelfRecursive::*;
                    if let SelfRecursive(id) = proc.is_self_recursive {
                        proc.body = crate::tail_recursion::make_tail_recursive(
                            arena,
                            id,
                            proc.name,
                            proc.body.clone(),
                            proc.args,
                        );
                    }

                    result.insert(key, proc);
                }
            }
        }

        result
    }

    // TODO investigate make this an iterator?
    pub fn get_specialized_procs(
        self,
        arena: &'a Bump,
    ) -> MutMap<(Symbol, TopLevelFunctionLayout<'a>), Proc<'a>> {
        let mut result = MutMap::with_capacity_and_hasher(self.specialized.len(), default_hasher());

        for ((s, toplevel), in_prog_proc) in self.specialized.into_iter() {
            match in_prog_proc {
                InProgress => unreachable!(
                    "The procedure {:?} should have be done by now",
                    (s, toplevel)
                ),
                Done(proc) => {
                    result.insert((s, toplevel), proc);
                }
            }
        }

        for (_, proc) in result.iter_mut() {
            use self::SelfRecursive::*;
            if let SelfRecursive(id) = proc.is_self_recursive {
                proc.body = crate::tail_recursion::make_tail_recursive(
                    arena,
                    id,
                    proc.name,
                    proc.body.clone(),
                    proc.args,
                );
            }
        }

        let borrow_params = arena.alloc(crate::borrow::infer_borrow(arena, &result));

        for (key, proc) in result.iter_mut() {
            let layout = arena.alloc(key.1).full();
            crate::inc_dec::visit_proc(arena, borrow_params, proc, layout);
        }

        result
    }

    pub fn get_specialized_procs_help(
        self,
        arena: &'a Bump,
    ) -> (
        MutMap<(Symbol, TopLevelFunctionLayout<'a>), Proc<'a>>,
        &'a crate::borrow::ParamMap<'a>,
    ) {
        let mut result = MutMap::with_capacity_and_hasher(self.specialized.len(), default_hasher());

        for ((s, toplevel), in_prog_proc) in self.specialized.into_iter() {
            match in_prog_proc {
                InProgress => unreachable!(
                    "The procedure {:?} should have be done by now",
                    (s, toplevel)
                ),
                Done(proc) => {
                    result.insert((s, toplevel), proc);
                }
            }
        }

        for (_, proc) in result.iter_mut() {
            use self::SelfRecursive::*;
            if let SelfRecursive(id) = proc.is_self_recursive {
                proc.body = crate::tail_recursion::make_tail_recursive(
                    arena,
                    id,
                    proc.name,
                    proc.body.clone(),
                    proc.args,
                );
            }
        }

        let borrow_params = arena.alloc(crate::borrow::infer_borrow(arena, &result));

        for (key, proc) in result.iter_mut() {
            let layout = arena.alloc(key.1).full();
            crate::inc_dec::visit_proc(arena, borrow_params, proc, layout);
        }

        (result, borrow_params)
    }

    // TODO trim down these arguments!
    #[allow(clippy::too_many_arguments)]
    pub fn insert_named(
        &mut self,
        env: &mut Env<'a, '_>,
        layout_cache: &mut LayoutCache<'a>,
        name: Symbol,
        annotation: Variable,
        loc_args: std::vec::Vec<(Variable, Located<roc_can::pattern::Pattern>)>,
        loc_body: Located<roc_can::expr::Expr>,
        captured_symbols: CapturedSymbols<'a>,
        is_self_recursive: bool,
        ret_var: Variable,
    ) {
        let number_of_arguments = loc_args.len();

        match patterns_to_when(env, layout_cache, loc_args, ret_var, loc_body) {
            Ok((_, pattern_symbols, body)) => {
                // a named closure. Since these aren't specialized by the surrounding
                // context, we can't add pending specializations for them yet.
                // (If we did, all named polymorphic functions would immediately error
                // on trying to convert a flex var to a Layout.)
                let pattern_symbols = pattern_symbols.into_bump_slice();
                self.partial_procs.insert(
                    name,
                    PartialProc {
                        annotation,
                        pattern_symbols,
                        captured_symbols,
                        body: body.value,
                        is_self_recursive,
                    },
                );
            }

            Err(error) => {
                let mut pattern_symbols = Vec::with_capacity_in(number_of_arguments, env.arena);

                for _ in 0..number_of_arguments {
                    pattern_symbols.push(env.unique_symbol());
                }

                self.partial_procs.insert(
                    name,
                    PartialProc {
                        annotation,
                        pattern_symbols: pattern_symbols.into_bump_slice(),
                        captured_symbols: CapturedSymbols::None,
                        body: roc_can::expr::Expr::RuntimeError(error.value),
                        is_self_recursive: false,
                    },
                );
            }
        }
    }

    // TODO trim these down
    #[allow(clippy::too_many_arguments)]
    pub fn insert_anonymous(
        &mut self,
        env: &mut Env<'a, '_>,
        symbol: Symbol,
        annotation: Variable,
        loc_args: std::vec::Vec<(Variable, Located<roc_can::pattern::Pattern>)>,
        loc_body: Located<roc_can::expr::Expr>,
        captured_symbols: CapturedSymbols<'a>,
        ret_var: Variable,
        layout_cache: &mut LayoutCache<'a>,
    ) -> Result<TopLevelFunctionLayout<'a>, RuntimeError> {
        // anonymous functions cannot reference themselves, therefore cannot be tail-recursive
        let is_self_recursive = false;

        let layout = layout_cache
            .from_var(env.arena, annotation, env.subs)
            .unwrap_or_else(|err| panic!("TODO turn fn_var into a RuntimeError {:?}", err));

        let top_level = TopLevelFunctionLayout::from_layout(env.arena, layout);

        match patterns_to_when(env, layout_cache, loc_args, ret_var, loc_body) {
            Ok((_, pattern_symbols, body)) => {
                // an anonymous closure. These will always be specialized already
                // by the surrounding context, so we can add pending specializations
                // for them immediately.

                let tuple = (symbol, top_level);
                let already_specialized = self.specialized.contains_key(&tuple);
                let (symbol, layout) = tuple;

                // if we've already specialized this one, no further work is needed.
                //
                // NOTE: this #[allow(clippy::map_entry)] here is for correctness!
                // Changing it to use .entry() would necessarily make it incorrect.
                #[allow(clippy::map_entry)]
                if !already_specialized {
                    let pending = PendingSpecialization::from_var(env.arena, env.subs, annotation);

                    let partial_proc;
                    if let Some(existing) = self.partial_procs.get(&symbol) {
                        // if we're adding the same partial proc twice, they must be the actual same!
                        //
                        // NOTE we can't skip extra work! we still need to make the specialization for this
                        // invocation. The content of the `annotation` can be different, even if the variable
                        // number is the same
                        debug_assert_eq!(annotation, existing.annotation);
                        debug_assert_eq!(captured_symbols, existing.captured_symbols);
                        debug_assert_eq!(is_self_recursive, existing.is_self_recursive);

                        partial_proc = existing.clone();
                    } else {
                        let pattern_symbols = pattern_symbols.into_bump_slice();

                        partial_proc = PartialProc {
                            annotation,
                            pattern_symbols,
                            captured_symbols,
                            body: body.value,
                            is_self_recursive,
                        };
                    }

                    match &mut self.pending_specializations {
                        Some(pending_specializations) => {
                            // register the pending specialization, so this gets code genned later
                            if self.module_thunks.contains(&symbol) {
                                debug_assert!(layout.arguments.is_empty());
                            }
                            add_pending(pending_specializations, symbol, layout, pending);

                            self.partial_procs.insert(symbol, partial_proc);
                        }
                        None => {
                            // Mark this proc as in-progress, so if we're dealing with
                            // mutually recursive functions, we don't loop forever.
                            // (We had a bug around this before this system existed!)
                            self.specialized.insert((symbol, layout), InProgress);

                            let outside_layout = layout;

                            match specialize(env, self, symbol, layout_cache, pending, partial_proc)
                            {
                                Ok((proc, layout)) => {
                                    let top_level =
                                        TopLevelFunctionLayout::from_layout(env.arena, layout);

                                    debug_assert_eq!(outside_layout, top_level);

                                    if self.module_thunks.contains(&proc.name) {
                                        debug_assert!(top_level.arguments.is_empty());
                                    }

                                    self.specialized.insert((symbol, top_level), Done(proc));
                                }
                                Err(error) => {
                                    panic!("TODO generate a RuntimeError message for {:?}", error);
                                }
                            }
                        }
                    }
                }

                Ok(layout)
            }
            Err(loc_error) => Err(loc_error.value),
        }
    }

    /// Add a named function that will be publicly exposed to the host
    pub fn insert_exposed(
        &mut self,
        name: Symbol,
        layout: TopLevelFunctionLayout<'a>,
        arena: &'a Bump,
        subs: &Subs,
        opt_annotation: Option<roc_can::def::Annotation>,
        fn_var: Variable,
    ) {
        let tuple = (name, layout);

        // If we've already specialized this one, no further work is needed.
        if self.specialized.contains_key(&tuple) {
            return;
        }

        // We're done with that tuple, so move layout back out to avoid cloning it.
        let (name, layout) = tuple;
        let pending = match opt_annotation {
            None => PendingSpecialization::from_var(arena, subs, fn_var),
            Some(annotation) => PendingSpecialization::from_var_host_exposed(
                arena,
                subs,
                fn_var,
                &annotation.introduced_variables.host_exposed_aliases,
            ),
        };

        // This should only be called when pending_specializations is Some.
        // Otherwise, it's being called in the wrong pass!
        match &mut self.pending_specializations {
            Some(pending_specializations) => {
                // register the pending specialization, so this gets code genned later
                add_pending(pending_specializations, name, layout, pending)
            }
            None => unreachable!(
                r"insert_exposed was called after the pending specializations phase had already completed!"
            ),
        }
    }

    /// TODO
    pub fn insert_passed_by_name(
        &mut self,
        env: &mut Env<'a, '_>,
        fn_var: Variable,
        name: Symbol,
        layout: TopLevelFunctionLayout<'a>,
        layout_cache: &mut LayoutCache<'a>,
    ) {
        let tuple = (name, layout);

        // If we've already specialized this one, no further work is needed.
        if self.specialized.contains_key(&tuple) {
            return;
        }

        // If this is an imported symbol, let its home module make this specialization
        if env.is_imported_symbol(name) {
            add_needed_external(self, env, fn_var, name);
            return;
        }

        // We're done with that tuple, so move layout back out to avoid cloning it.
        let (name, layout) = tuple;

        let pending = PendingSpecialization::from_var(env.arena, env.subs, fn_var);

        // This should only be called when pending_specializations is Some.
        // Otherwise, it's being called in the wrong pass!
        match &mut self.pending_specializations {
            Some(pending_specializations) => {
                // register the pending specialization, so this gets code genned later
                if self.module_thunks.contains(&name) {
                    debug_assert!(layout.arguments.is_empty());
                }
                add_pending(pending_specializations, name, layout, pending)
            }
            None => {
                let symbol = name;

                // TODO should pending_procs hold a Rc<Proc>?
                let partial_proc = match self.partial_procs.get(&symbol) {
                    Some(p) => p.clone(),
                    None => panic!("no partial_proc for {:?} in module {:?}", symbol, env.home),
                };

                // Mark this proc as in-progress, so if we're dealing with
                // mutually recursive functions, we don't loop forever.
                // (We had a bug around this before this system existed!)
                self.specialized.insert((symbol, layout), InProgress);

                match specialize(env, self, symbol, layout_cache, pending, partial_proc) {
                    Ok((proc, _ignore_layout)) => {
                        // the `layout` is a function pointer, while `_ignore_layout` can be a
                        // closure. We only specialize functions, storing this value with a closure
                        // layout will give trouble.
                        self.specialized.insert((symbol, layout), Done(proc));
                    }
                    Err(error) => {
                        panic!("TODO generate a RuntimeError message for {:?}", error);
                    }
                }
            }
        }
    }
}

fn add_pending<'a>(
    pending_specializations: &mut BumpMap<
        Symbol,
        MutMap<TopLevelFunctionLayout<'a>, PendingSpecialization<'a>>,
    >,
    symbol: Symbol,
    layout: TopLevelFunctionLayout<'a>,
    pending: PendingSpecialization<'a>,
) {
    let all_pending = pending_specializations
        .entry(symbol)
        .or_insert_with(|| HashMap::with_capacity_and_hasher(1, default_hasher()));

    all_pending.insert(layout, pending);
}

#[derive(Default)]
pub struct Specializations<'a> {
    by_symbol: MutMap<Symbol, MutMap<Layout<'a>, Proc<'a>>>,
}

impl<'a> Specializations<'a> {
    pub fn insert(&mut self, symbol: Symbol, layout: Layout<'a>, proc: Proc<'a>) {
        let procs_by_layout = self
            .by_symbol
            .entry(symbol)
            .or_insert_with(|| HashMap::with_capacity_and_hasher(1, default_hasher()));

        // If we already have an entry for this, it should be no different
        // from what we're about to insert.
        debug_assert!(
            !procs_by_layout.contains_key(&layout) || procs_by_layout.get(&layout) == Some(&proc)
        );

        procs_by_layout.insert(layout, proc);
    }

    pub fn len(&self) -> usize {
        self.by_symbol.len()
    }

    pub fn is_empty(&self) -> bool {
        self.by_symbol.is_empty()
    }
}

pub struct Env<'a, 'i> {
    pub arena: &'a Bump,
    pub subs: &'i mut Subs,
    pub problems: &'i mut std::vec::Vec<MonoProblem>,
    pub home: ModuleId,
    pub ident_ids: &'i mut IdentIds,
    pub ptr_bytes: u32,
    pub update_mode_counter: u64,
    pub call_specialization_counter: u64,
}

impl<'a, 'i> Env<'a, 'i> {
    pub fn unique_symbol(&mut self) -> Symbol {
        let ident_id = self.ident_ids.gen_unique();

        self.home.register_debug_idents(&self.ident_ids);

        Symbol::new(self.home, ident_id)
    }

    pub fn next_update_mode_id(&mut self) -> UpdateModeId {
        let id = UpdateModeId {
            id: self.update_mode_counter,
        };

        self.update_mode_counter += 1;

        id
    }

    pub fn next_call_specialization_id(&mut self) -> CallSpecId {
        let id = CallSpecId {
            id: self.call_specialization_counter,
        };

        self.call_specialization_counter += 1;

        id
    }

    pub fn is_imported_symbol(&self, symbol: Symbol) -> bool {
        symbol.module_id() != self.home && !symbol.is_builtin()
    }
}

#[derive(Clone, Debug, PartialEq, Copy, Eq, Hash)]
pub struct JoinPointId(pub Symbol);

#[derive(Clone, Debug, PartialEq)]
pub struct Param<'a> {
    pub symbol: Symbol,
    pub borrow: bool,
    pub layout: Layout<'a>,
}

pub fn cond<'a>(
    env: &mut Env<'a, '_>,
    cond_symbol: Symbol,
    cond_layout: Layout<'a>,
    pass: Stmt<'a>,
    fail: Stmt<'a>,
    ret_layout: Layout<'a>,
) -> Stmt<'a> {
    let branches = env.arena.alloc([(1u64, BranchInfo::None, pass)]);
    let default_branch = (BranchInfo::None, &*env.arena.alloc(fail));

    Stmt::Switch {
        cond_symbol,
        cond_layout,
        ret_layout,
        branches,
        default_branch,
    }
}

pub type Stores<'a> = &'a [(Symbol, Layout<'a>, Expr<'a>)];
#[derive(Clone, Debug, PartialEq)]
pub enum Stmt<'a> {
    Let(Symbol, Expr<'a>, Layout<'a>, &'a Stmt<'a>),
    Invoke {
        symbol: Symbol,
        call: Call<'a>,
        layout: Layout<'a>,
        pass: &'a Stmt<'a>,
        fail: &'a Stmt<'a>,
    },
    Switch {
        /// This *must* stand for an integer, because Switch potentially compiles to a jump table.
        cond_symbol: Symbol,
        cond_layout: Layout<'a>,
        /// The u64 in the tuple will be compared directly to the condition Expr.
        /// If they are equal, this branch will be taken.
        branches: &'a [(u64, BranchInfo<'a>, Stmt<'a>)],
        /// If no other branches pass, this default branch will be taken.
        default_branch: (BranchInfo<'a>, &'a Stmt<'a>),
        /// Each branch must return a value of this type.
        ret_layout: Layout<'a>,
    },
    Ret(Symbol),
    Rethrow,
    Refcounting(ModifyRc, &'a Stmt<'a>),
    /// a join point `join f <params> = <continuation> in remainder`
    Join {
        id: JoinPointId,
        parameters: &'a [Param<'a>],
        /// does not contain jumps to this id
        continuation: &'a Stmt<'a>,
        /// the "body" of the join point, contains the jumps to this id
        remainder: &'a Stmt<'a>,
    },
    Jump(JoinPointId, &'a [Symbol]),
    RuntimeError(&'a str),
}

/// in the block below, symbol `scrutinee` is assumed be be of shape `tag_id`
#[derive(Clone, Debug, PartialEq)]
pub enum BranchInfo<'a> {
    None,
    Constructor {
        scrutinee: Symbol,
        layout: Layout<'a>,
        tag_id: u8,
    },
}

impl<'a> BranchInfo<'a> {
    pub fn to_doc<'b, D, A>(&'b self, alloc: &'b D) -> DocBuilder<'b, D, A>
    where
        D: DocAllocator<'b, A>,
        D::Doc: Clone,
        A: Clone,
    {
        use BranchInfo::*;

        match self {
            Constructor {
                tag_id,
                scrutinee,
                layout: _,
            } if PRETTY_PRINT_IR_SYMBOLS => alloc
                .hardline()
                .append("    BranchInfo: { scrutinee: ")
                .append(symbol_to_doc(alloc, *scrutinee))
                .append(", tag_id: ")
                .append(format!("{}", tag_id))
                .append("} "),
            _ => alloc.text(""),
        }
    }
}

#[derive(Clone, Copy, Debug, PartialEq)]
pub enum ModifyRc {
    Inc(Symbol, u64),
    Dec(Symbol),
    DecRef(Symbol),
}

impl ModifyRc {
    pub fn to_doc<'b, D, A>(&'b self, alloc: &'b D) -> DocBuilder<'b, D, A>
    where
        D: DocAllocator<'b, A>,
        D::Doc: Clone,
        A: Clone,
    {
        use ModifyRc::*;

        match self {
            Inc(symbol, 1) => alloc
                .text("inc ")
                .append(symbol_to_doc(alloc, *symbol))
                .append(";"),
            Inc(symbol, n) => alloc
                .text("inc ")
                .append(alloc.text(format!("{}", n)))
                .append(symbol_to_doc(alloc, *symbol))
                .append(";"),
            Dec(symbol) => alloc
                .text("dec ")
                .append(symbol_to_doc(alloc, *symbol))
                .append(";"),
            DecRef(symbol) => alloc
                .text("decref ")
                .append(symbol_to_doc(alloc, *symbol))
                .append(";"),
        }
    }

    pub fn get_symbol(&self) -> Symbol {
        use ModifyRc::*;

        match self {
            Inc(symbol, _) => *symbol,
            Dec(symbol) => *symbol,
            DecRef(symbol) => *symbol,
        }
    }
}

#[derive(Clone, Debug, PartialEq)]
pub enum Literal<'a> {
    // Literals
    Int(i128),
    Float(f64),
    Str(&'a str),
    /// Closed tag unions containing exactly two (0-arity) tags compile to Expr::Bool,
    /// so they can (at least potentially) be emitted as 1-bit machine bools.
    ///
    /// So [ True, False ] compiles to this, and so do [ A, B ] and [ Foo, Bar ].
    /// However, a union like [ True, False, Other Int ] would not.
    Bool(bool),
    /// Closed tag unions containing between 3 and 256 tags (all of 0 arity)
    /// compile to bytes, e.g. [ Blue, Black, Red, Green, White ]
    Byte(u8),
}

#[derive(Clone, Copy, Debug, PartialEq)]
pub enum Wrapped {
    EmptyRecord,
    SingleElementRecord,
    RecordOrSingleTagUnion,
    MultiTagUnion,
}

impl Wrapped {
    pub fn from_layout(layout: &Layout<'_>) -> Self {
        match Self::opt_from_layout(layout) {
            Some(result) => result,
            None => unreachable!("not an indexable type {:?}", layout),
        }
    }

    pub fn opt_from_layout(layout: &Layout<'_>) -> Option<Self> {
        match layout {
            Layout::Struct(fields) => match fields.len() {
                0 => Some(Wrapped::EmptyRecord),
                1 => Some(Wrapped::SingleElementRecord),
                _ => Some(Wrapped::RecordOrSingleTagUnion),
            },

            Layout::Union(variant) => {
                use UnionLayout::*;

                match variant {
                    Recursive(tags) | NonRecursive(tags) => match tags {
                        [] => todo!("how to handle empty tag unions?"),
                        [single] => match single.len() {
                            0 => Some(Wrapped::EmptyRecord),
                            1 => Some(Wrapped::SingleElementRecord),
                            _ => Some(Wrapped::RecordOrSingleTagUnion),
                        },
                        _ => Some(Wrapped::MultiTagUnion),
                    },
                    NonNullableUnwrapped(_) => Some(Wrapped::RecordOrSingleTagUnion),

                    NullableWrapped { .. } | NullableUnwrapped { .. } => {
                        Some(Wrapped::MultiTagUnion)
                    }
                }
            }
            _ => None,
        }
    }
}

#[derive(Clone, Debug, PartialEq)]
pub struct Call<'a> {
    pub call_type: CallType<'a>,
    pub arguments: &'a [Symbol],
}

impl<'a> Call<'a> {
    pub fn to_doc<'b, D, A>(&'b self, alloc: &'b D) -> DocBuilder<'b, D, A>
    where
        D: DocAllocator<'b, A>,
        D::Doc: Clone,
        A: Clone,
    {
        use CallType::*;

        let arguments = self.arguments;

        match self.call_type {
            CallType::ByName { name, .. } => {
                let it = std::iter::once(name)
                    .chain(arguments.iter().copied())
                    .map(|s| symbol_to_doc(alloc, s));

                alloc.text("CallByName ").append(alloc.intersperse(it, " "))
            }
            LowLevel { op: lowlevel, .. } => {
                let it = arguments.iter().map(|s| symbol_to_doc(alloc, *s));

                alloc
                    .text(format!("lowlevel {:?} ", lowlevel))
                    .append(alloc.intersperse(it, " "))
            }
            HigherOrderLowLevel { op: lowlevel, .. } => {
                let it = arguments.iter().map(|s| symbol_to_doc(alloc, *s));

                alloc
                    .text(format!("lowlevel {:?} ", lowlevel))
                    .append(alloc.intersperse(it, " "))
            }
            Foreign {
                ref foreign_symbol, ..
            } => {
                let it = arguments.iter().map(|s| symbol_to_doc(alloc, *s));

                alloc
                    .text(format!("foreign {:?} ", foreign_symbol.as_str()))
                    .append(alloc.intersperse(it, " "))
            }
        }
    }
}

#[derive(Clone, Copy, Debug, PartialEq)]
pub struct CallSpecId {
    id: u64,
}

impl CallSpecId {
    pub fn to_bytes(self) -> [u8; 8] {
        self.id.to_ne_bytes()
    }
}

#[derive(Clone, Copy, Debug, PartialEq)]
pub struct UpdateModeId {
    id: u64,
}

impl UpdateModeId {
    pub fn to_bytes(self) -> [u8; 8] {
        self.id.to_ne_bytes()
    }
}

#[derive(Clone, Debug, PartialEq)]
pub enum CallType<'a> {
    ByName {
        name: Symbol,
        full_layout: Layout<'a>,
        ret_layout: Layout<'a>,
        arg_layouts: &'a [Layout<'a>],
        specialization_id: CallSpecId,
    },
    Foreign {
        foreign_symbol: ForeignSymbol,
        ret_layout: Layout<'a>,
    },
    LowLevel {
        op: LowLevel,
        update_mode: UpdateModeId,
    },
    HigherOrderLowLevel {
        op: LowLevel,
        /// the layout of the closure argument, if any
        closure_layout: Layout<'a>,
        /// does the function need to own the closure data
        function_owns_closure_data: bool,
    },
}

#[derive(Clone, Debug, PartialEq)]
pub enum Expr<'a> {
    Literal(Literal<'a>),

    // Functions
    Call(Call<'a>),

    Tag {
        tag_layout: Layout<'a>,
        tag_name: TagName,
        tag_id: u8,
        union_size: u8,
        arguments: &'a [Symbol],
    },
    Struct(&'a [Symbol]),

    AccessAtIndex {
        index: u64,
        field_layouts: &'a [Layout<'a>],
        structure: Symbol,
        wrapped: Wrapped,
    },

    Array {
        elem_layout: Layout<'a>,
        elems: &'a [Symbol],
    },
    EmptyArray,

    Reuse {
        symbol: Symbol,
        tag_name: TagName,
        tag_id: u8,
        arguments: &'a [Symbol],
    },
    Reset(Symbol),

    RuntimeErrorFunction(&'a str),
}

impl<'a> Literal<'a> {
    pub fn to_doc<'b, D, A>(&'b self, alloc: &'b D) -> DocBuilder<'b, D, A>
    where
        D: DocAllocator<'b, A>,
        D::Doc: Clone,
        A: Clone,
    {
        use Literal::*;

        match self {
            Int(lit) => alloc.text(format!("{}i64", lit)),
            Float(lit) => alloc.text(format!("{}f64", lit)),
            Bool(lit) => alloc.text(format!("{}", lit)),
            Byte(lit) => alloc.text(format!("{}u8", lit)),
            Str(lit) => alloc.text(format!("{:?}", lit)),
        }
    }
}

fn symbol_to_doc<'b, D, A>(alloc: &'b D, symbol: Symbol) -> DocBuilder<'b, D, A>
where
    D: DocAllocator<'b, A>,
    D::Doc: Clone,
    A: Clone,
{
    use roc_module::ident::ModuleName;

    if PRETTY_PRINT_IR_SYMBOLS {
        alloc.text(format!("{:?}", symbol))
    } else {
        let text = format!("{}", symbol);

        if text.starts_with(ModuleName::APP) {
            let name: String = text.trim_start_matches(ModuleName::APP).into();
            alloc.text("Test").append(name)
        } else {
            alloc.text(text)
        }
    }
}

fn join_point_to_doc<'b, D, A>(alloc: &'b D, symbol: JoinPointId) -> DocBuilder<'b, D, A>
where
    D: DocAllocator<'b, A>,
    D::Doc: Clone,
    A: Clone,
{
    symbol_to_doc(alloc, symbol.0)
}

impl<'a> Expr<'a> {
    pub fn to_doc<'b, D, A>(&'b self, alloc: &'b D) -> DocBuilder<'b, D, A>
    where
        D: DocAllocator<'b, A>,
        D::Doc: Clone,
        A: Clone,
    {
        use Expr::*;

        match self {
            Literal(lit) => lit.to_doc(alloc),

            Call(call) => call.to_doc(alloc),

            Tag {
                tag_name,
                arguments,
                ..
            } => {
                let doc_tag = match tag_name {
                    TagName::Global(s) => alloc.text(s.as_str()),
                    TagName::Private(s) => symbol_to_doc(alloc, *s),
                    TagName::Closure(s) => alloc
                        .text("ClosureTag(")
                        .append(symbol_to_doc(alloc, *s))
                        .append(")"),
                };

                let it = arguments.iter().map(|s| symbol_to_doc(alloc, *s));

                doc_tag
                    .append(alloc.space())
                    .append(alloc.intersperse(it, " "))
            }
            Reuse {
                symbol,
                tag_name,
                arguments,
                ..
            } => {
                let doc_tag = match tag_name {
                    TagName::Global(s) => alloc.text(s.as_str()),
                    TagName::Private(s) => alloc.text(format!("{}", s)),
                    TagName::Closure(s) => alloc
                        .text("ClosureTag(")
                        .append(symbol_to_doc(alloc, *s))
                        .append(")"),
                };

                let it = arguments.iter().map(|s| symbol_to_doc(alloc, *s));

                alloc
                    .text("Reuse ")
                    .append(symbol_to_doc(alloc, *symbol))
                    .append(doc_tag)
                    .append(alloc.space())
                    .append(alloc.intersperse(it, " "))
            }
            Reset(symbol) => alloc.text("Reuse ").append(symbol_to_doc(alloc, *symbol)),

            Struct(args) => {
                let it = args.iter().map(|s| symbol_to_doc(alloc, *s));

                alloc
                    .text("Struct {")
                    .append(alloc.intersperse(it, ", "))
                    .append(alloc.text("}"))
            }
            Array { elems, .. } => {
                let it = elems.iter().map(|s| symbol_to_doc(alloc, *s));

                alloc
                    .text("Array [")
                    .append(alloc.intersperse(it, ", "))
                    .append(alloc.text("]"))
            }
            EmptyArray => alloc.text("Array []"),

            AccessAtIndex {
                index, structure, ..
            } => alloc
                .text(format!("Index {} ", index))
                .append(symbol_to_doc(alloc, *structure)),

            RuntimeErrorFunction(s) => alloc.text(format!("ErrorFunction {}", s)),
        }
    }
}

impl<'a> Stmt<'a> {
    pub fn new(
        env: &mut Env<'a, '_>,
        can_expr: roc_can::expr::Expr,
        var: Variable,
        procs: &mut Procs<'a>,
        layout_cache: &mut LayoutCache<'a>,
    ) -> Self {
        from_can(env, var, can_expr, procs, layout_cache)
    }

    pub fn to_doc<'b, D, A>(&'b self, alloc: &'b D) -> DocBuilder<'b, D, A>
    where
        D: DocAllocator<'b, A>,
        D::Doc: Clone,
        A: Clone,
    {
        use Stmt::*;

        match self {
            Let(symbol, expr, _layout, cont) => alloc
                .text("let ")
                .append(symbol_to_doc(alloc, *symbol))
                //.append(" : ")
                //.append(alloc.text(format!("{:?}", _layout)))
                .append(" = ")
                .append(expr.to_doc(alloc))
                .append(";")
                .append(alloc.hardline())
                .append(cont.to_doc(alloc)),

            Refcounting(modify, cont) => modify
                .to_doc(alloc)
                .append(alloc.hardline())
                .append(cont.to_doc(alloc)),

            Invoke {
                symbol,
                call,
                pass,
                fail: Stmt::Rethrow,
                ..
            } => alloc
                .text("let ")
                .append(symbol_to_doc(alloc, *symbol))
                .append(" = ")
                .append(call.to_doc(alloc))
                .append(";")
                .append(alloc.hardline())
                .append(pass.to_doc(alloc)),

            Invoke {
                symbol,
                call,
                pass,
                fail,
                ..
            } => alloc
                .text("invoke ")
                .append(symbol_to_doc(alloc, *symbol))
                .append(" = ")
                .append(call.to_doc(alloc))
                .append(" catch")
                .append(alloc.hardline())
                .append(fail.to_doc(alloc).indent(4))
                .append(alloc.hardline())
                .append(pass.to_doc(alloc)),

            Ret(symbol) => alloc
                .text("ret ")
                .append(symbol_to_doc(alloc, *symbol))
                .append(";"),

            Rethrow => alloc.text("unreachable;"),

            Switch {
                cond_symbol,
                branches,
                default_branch,
                ..
            } => {
                match branches {
                    [(1, info, pass)] => {
                        let fail = default_branch.1;
                        alloc
                            .text("if ")
                            .append(symbol_to_doc(alloc, *cond_symbol))
                            .append(" then")
                            .append(info.to_doc(alloc))
                            .append(alloc.hardline())
                            .append(pass.to_doc(alloc).indent(4))
                            .append(alloc.hardline())
                            .append(alloc.text("else"))
                            .append(default_branch.0.to_doc(alloc))
                            .append(alloc.hardline())
                            .append(fail.to_doc(alloc).indent(4))
                    }

                    _ => {
                        let default_doc = alloc
                            .text("default:")
                            .append(alloc.hardline())
                            .append(default_branch.1.to_doc(alloc).indent(4))
                            .indent(4);

                        let branches_docs = branches
                            .iter()
                            .map(|(tag, _info, expr)| {
                                alloc
                                    .text(format!("case {}:", tag))
                                    .append(alloc.hardline())
                                    .append(expr.to_doc(alloc).indent(4))
                                    .indent(4)
                            })
                            .chain(std::iter::once(default_doc));
                        //
                        alloc
                            .text("switch ")
                            .append(symbol_to_doc(alloc, *cond_symbol))
                            .append(":")
                            .append(alloc.hardline())
                            .append(alloc.intersperse(
                                branches_docs,
                                alloc.hardline().append(alloc.hardline()),
                            ))
                            .append(alloc.hardline())
                    }
                }
            }

            RuntimeError(s) => alloc.text(format!("Error {}", s)),

            Join {
                id,
                parameters,
                continuation,
                remainder,
            } => {
                let it = parameters.iter().map(|p| symbol_to_doc(alloc, p.symbol));

                alloc.intersperse(
                    vec![
                        alloc
                            .text("joinpoint ")
                            .append(join_point_to_doc(alloc, *id))
                            .append(" ".repeat(parameters.len().min(1)))
                            .append(alloc.intersperse(it, alloc.space()))
                            .append(":"),
                        continuation.to_doc(alloc).indent(4),
                        alloc.text("in"),
                        remainder.to_doc(alloc),
                    ],
                    alloc.hardline(),
                )
            }
            Jump(id, arguments) => {
                let it = arguments.iter().map(|s| symbol_to_doc(alloc, *s));

                alloc
                    .text("jump ")
                    .append(join_point_to_doc(alloc, *id))
                    .append(" ".repeat(arguments.len().min(1)))
                    .append(alloc.intersperse(it, alloc.space()))
                    .append(";")
            }
        }
    }

    pub fn to_pretty(&self, width: usize) -> String {
        let allocator = BoxAllocator;
        let mut w = std::vec::Vec::new();
        self.to_doc::<_, ()>(&allocator)
            .1
            .render(width, &mut w)
            .unwrap();
        w.push(b'\n');
        String::from_utf8(w).unwrap()
    }

    pub fn is_terminal(&self) -> bool {
        use Stmt::*;

        match self {
            Switch { .. } => {
                // TODO is this the reason Lean only looks at the outermost `when`?
                true
            }
            Ret(_) => true,
            Jump(_, _) => true,
            _ => false,
        }
    }
}

/// turn record/tag patterns into a when expression, e.g.
///
/// foo = \{ x } -> body
///
/// becomes
///
/// foo = \r -> when r is { x } -> body
///
/// conversion of one-pattern when expressions will do the most optimal thing
#[allow(clippy::type_complexity)]
fn patterns_to_when<'a>(
    env: &mut Env<'a, '_>,
    layout_cache: &mut LayoutCache<'a>,
    patterns: std::vec::Vec<(Variable, Located<roc_can::pattern::Pattern>)>,
    body_var: Variable,
    body: Located<roc_can::expr::Expr>,
) -> Result<
    (
        Vec<'a, Variable>,
        Vec<'a, Symbol>,
        Located<roc_can::expr::Expr>,
    ),
    Located<RuntimeError>,
> {
    let mut arg_vars = Vec::with_capacity_in(patterns.len(), env.arena);
    let mut symbols = Vec::with_capacity_in(patterns.len(), env.arena);
    let mut body = Ok(body);

    // patterns that are not yet in a when (e.g. in let or function arguments) must be irrefutable
    // to pass type checking. So the order in which we add them to the body does not matter: there
    // are only stores anyway, no branches.
    //
    // NOTE this fails if the pattern contains rigid variables,
    // see https://github.com/rtfeldman/roc/issues/786
    // this must be fixed when moving exhaustiveness checking to the new canonical AST
    for (pattern_var, pattern) in patterns.into_iter() {
        let context = crate::exhaustive::Context::BadArg;
        let mono_pattern = match from_can_pattern(env, layout_cache, &pattern.value) {
            Ok((pat, assignments)) => {
                for (symbol, variable, expr) in assignments.into_iter().rev() {
                    if let Ok(old_body) = body {
                        let def = roc_can::def::Def {
                            annotation: None,
                            expr_var: variable,
                            loc_expr: Located::at(pattern.region, expr),
                            loc_pattern: Located::at(
                                pattern.region,
                                roc_can::pattern::Pattern::Identifier(symbol),
                            ),
                            pattern_vars: std::iter::once((symbol, variable)).collect(),
                        };
                        let new_expr = roc_can::expr::Expr::LetNonRec(
                            Box::new(def),
                            Box::new(old_body),
                            variable,
                        );
                        let new_body = Located {
                            region: pattern.region,
                            value: new_expr,
                        };

                        body = Ok(new_body);
                    }
                }

                pat
            }
            Err(runtime_error) => {
                // Even if the body was Ok, replace it with this Err.
                // If it was already an Err, leave it at that Err, so the first
                // RuntimeError we encountered remains the first.
                body = body.and({
                    Err(Located {
                        region: pattern.region,
                        value: runtime_error,
                    })
                });

                continue;
            }
        };

        match crate::exhaustive::check(
            pattern.region,
            &[(
                Located::at(pattern.region, mono_pattern.clone()),
                crate::exhaustive::Guard::NoGuard,
            )],
            context,
        ) {
            Ok(_) => {
                // Replace the body with a new one, but only if it was Ok.
                if let Ok(unwrapped_body) = body {
                    let (new_symbol, new_body) =
                        pattern_to_when(env, pattern_var, pattern, body_var, unwrapped_body);

                    symbols.push(new_symbol);
                    arg_vars.push(pattern_var);

                    body = Ok(new_body)
                }
            }
            Err(errors) => {
                for error in errors {
                    env.problems.push(MonoProblem::PatternProblem(error))
                }

                let value = RuntimeError::UnsupportedPattern(pattern.region);

                // Even if the body was Ok, replace it with this Err.
                // If it was already an Err, leave it at that Err, so the first
                // RuntimeError we encountered remains the first.
                body = body.and({
                    Err(Located {
                        region: pattern.region,
                        value,
                    })
                });
            }
        }
    }

    match body {
        Ok(body) => Ok((arg_vars, symbols, body)),
        Err(loc_error) => Err(loc_error),
    }
}

/// turn irrefutable patterns into when. For example
///
/// foo = \{ x } -> body
///
/// Assuming the above program typechecks, the pattern match cannot fail
/// (it is irrefutable). It becomes
///
/// foo = \r ->
///      when r is
///          { x } -> body
///
/// conversion of one-pattern when expressions will do the most optimal thing
fn pattern_to_when<'a>(
    env: &mut Env<'a, '_>,
    pattern_var: Variable,
    pattern: Located<roc_can::pattern::Pattern>,
    body_var: Variable,
    body: Located<roc_can::expr::Expr>,
) -> (Symbol, Located<roc_can::expr::Expr>) {
    use roc_can::expr::Expr::*;
    use roc_can::expr::WhenBranch;
    use roc_can::pattern::Pattern::*;

    match &pattern.value {
        Identifier(symbol) => (*symbol, body),
        Underscore => {
            // for underscore we generate a dummy Symbol
            (env.unique_symbol(), body)
        }
        Shadowed(region, loc_ident) => {
            let error = roc_problem::can::RuntimeError::Shadowing {
                original_region: *region,
                shadow: loc_ident.clone(),
            };
            (env.unique_symbol(), Located::at_zero(RuntimeError(error)))
        }

        UnsupportedPattern(region) => {
            // create the runtime error here, instead of delegating to When.
            // UnsupportedPattern should then never occcur in When
            let error = roc_problem::can::RuntimeError::UnsupportedPattern(*region);
            (env.unique_symbol(), Located::at_zero(RuntimeError(error)))
        }

        MalformedPattern(problem, region) => {
            // create the runtime error here, instead of delegating to When.
            let error = roc_problem::can::RuntimeError::MalformedPattern(*problem, *region);
            (env.unique_symbol(), Located::at_zero(RuntimeError(error)))
        }

        AppliedTag { .. } | RecordDestructure { .. } => {
            let symbol = env.unique_symbol();

            let wrapped_body = When {
                cond_var: pattern_var,
                expr_var: body_var,
                region: Region::zero(),
                loc_cond: Box::new(Located::at_zero(Var(symbol))),
                branches: vec![WhenBranch {
                    patterns: vec![pattern],
                    value: body,
                    guard: None,
                }],
            };

            (symbol, Located::at_zero(wrapped_body))
        }

        IntLiteral(_, _) | NumLiteral(_, _) | FloatLiteral(_, _) | StrLiteral(_) => {
            // These patters are refutable, and thus should never occur outside a `when` expression
            // They should have been replaced with `UnsupportedPattern` during canonicalization
            unreachable!("refutable pattern {:?} where irrefutable pattern is expected. This should never happen!", pattern.value)
        }
    }
}

pub fn specialize_all<'a>(
    env: &mut Env<'a, '_>,
    mut procs: Procs<'a>,
    externals_others_need: ExternalSpecializations<'a>,
    layout_cache: &mut LayoutCache<'a>,
) -> Procs<'a> {
    specialize_all_help(env, &mut procs, externals_others_need, layout_cache);

    // When calling from_can, pending_specializations should be unavailable.
    // This must be a single pass, and we must not add any more entries to it!
    let opt_pending_specializations = std::mem::replace(&mut procs.pending_specializations, None);

    for (name, by_layout) in opt_pending_specializations.into_iter().flatten() {
        for (outside_layout, pending) in by_layout.into_iter() {
            // If we've already seen this (Symbol, Layout) combination before,
            // don't try to specialize it again. If we do, we'll loop forever!
            //
            // NOTE: this #[allow(clippy::map_entry)] here is for correctness!
            // Changing it to use .entry() would necessarily make it incorrect.
            #[allow(clippy::map_entry)]
            if !procs.specialized.contains_key(&(name, outside_layout)) {
                // TODO should pending_procs hold a Rc<Proc>?
                let partial_proc = match procs.partial_procs.get(&name) {
                    Some(v) => v.clone(),
                    None => {
                        // TODO this assumes the specialization is done by another module
                        // make sure this does not become a problem down the road!
                        continue;
                    }
                };

                // Mark this proc as in-progress, so if we're dealing with
                // mutually recursive functions, we don't loop forever.
                // (We had a bug around this before this system existed!)
                procs.specialized.insert((name, outside_layout), InProgress);
                match specialize(
                    env,
                    &mut procs,
                    name,
                    layout_cache,
                    pending.clone(),
                    partial_proc,
                ) {
                    Ok((proc, layout)) => {
                        // TODO thiscode is duplicated elsewhere
                        let top_level = TopLevelFunctionLayout::from_layout(env.arena, layout);

                        if procs.module_thunks.contains(&proc.name) {
                            debug_assert!(top_level.arguments.is_empty(), "{:?}", name);
                        }

                        debug_assert_eq!(outside_layout, top_level, " in {:?}", name);
                        procs.specialized.insert((name, top_level), Done(proc));
                    }
                    Err(SpecializeFailure {
                        attempted_layout, ..
                    }) => {
                        let proc = generate_runtime_error_function(env, name, attempted_layout);

                        let top_level =
                            TopLevelFunctionLayout::from_layout(env.arena, attempted_layout);
                        procs.specialized.insert((name, top_level), Done(proc));
                    }
                }
            }
        }
    }

    procs
}

fn specialize_all_help<'a>(
    env: &mut Env<'a, '_>,
    procs: &mut Procs<'a>,
    externals_others_need: ExternalSpecializations<'a>,
    layout_cache: &mut LayoutCache<'a>,
) {
    let mut symbol_solved_type = Vec::new_in(env.arena);

    for (symbol, solved_types) in externals_others_need.specs.iter() {
        // for some unclear reason, the MutSet does not deduplicate according to the hash
        // instance. So we do it manually here
        let mut as_vec: std::vec::Vec<_> = solved_types.iter().collect();

        use std::collections::hash_map::DefaultHasher;
        use std::hash::{Hash, Hasher};

        let hash_the_thing = |x: &SolvedType| {
            let mut hasher = DefaultHasher::new();
            x.hash(&mut hasher);
            hasher.finish()
        };

        as_vec.sort_by_key(|x| hash_the_thing(x));
        as_vec.dedup_by_key(|x| hash_the_thing(x));

        for s in as_vec {
            symbol_solved_type.push((*symbol, s.clone()));
        }
    }

    for (name, solved_type) in symbol_solved_type.into_iter() {
        let partial_proc = match procs.partial_procs.get(&name) {
            Some(v) => v.clone(),
            None => {
                panic!("Cannot find a partial proc for {:?}", name);
            }
        };

        // TODO I believe this sis also duplicated
        match specialize_solved_type(
            env,
            procs,
            name,
            layout_cache,
            solved_type,
            BumpMap::new_in(env.arena),
            partial_proc,
        ) {
            Ok((proc, layout)) => {
                let top_level = TopLevelFunctionLayout::from_layout(env.arena, layout);

                if procs.module_thunks.contains(&name) {
                    debug_assert!(top_level.arguments.is_empty());
                }

                procs.specialized.insert((name, top_level), Done(proc));
            }
            Err(SpecializeFailure {
                problem: _,
                attempted_layout,
            }) => {
                let proc = generate_runtime_error_function(env, name, attempted_layout);

                let top_level = TopLevelFunctionLayout::from_layout(env.arena, attempted_layout);
                procs.specialized.insert((name, top_level), Done(proc));
            }
        }
    }
}

fn generate_runtime_error_function<'a>(
    env: &mut Env<'a, '_>,
    name: Symbol,
    layout: Layout<'a>,
) -> Proc<'a> {
    let (arg_layouts, ret_layout) = match layout {
        Layout::FunctionPointer(a, r) => (a, *r),
        _ => (&[] as &[_], layout),
    };

    let mut args = Vec::with_capacity_in(arg_layouts.len(), env.arena);

    for arg in arg_layouts {
        args.push((*arg, env.unique_symbol()));
    }

    let mut msg = bumpalo::collections::string::String::with_capacity_in(80, env.arena);
    use std::fmt::Write;
    write!(
        &mut msg,
        "The {:?} function could not be generated, likely due to a type error.",
        name
    )
    .unwrap();

    eprintln!("emitted runtime error function {:?}", &msg);

    let runtime_error = Stmt::RuntimeError(msg.into_bump_str());

    Proc {
        name,
        args: args.into_bump_slice(),
        body: runtime_error,
        closure_data_layout: None,
        ret_layout,
        is_self_recursive: SelfRecursive::NotSelfRecursive,
        must_own_arguments: false,
        host_exposed_layouts: HostExposedLayouts::NotHostExposed,
    }
}

fn specialize_external<'a>(
    env: &mut Env<'a, '_>,
    procs: &mut Procs<'a>,
    proc_name: Symbol,
    layout_cache: &mut LayoutCache<'a>,
    fn_var: Variable,
    host_exposed_variables: &[(Symbol, Variable)],
    partial_proc: PartialProc<'a>,
) -> Result<Proc<'a>, LayoutProblem> {
    let PartialProc {
        annotation,
        pattern_symbols,
        captured_symbols,
        body,
        is_self_recursive,
    } = partial_proc;

    // unify the called function with the specialized signature, then specialize the function body
    let snapshot = env.subs.snapshot();
    let cache_snapshot = layout_cache.snapshot();

    let _unified = roc_unify::unify::unify(env.subs, annotation, fn_var);

    // This will not hold for programs with type errors
    // let is_valid = matches!(unified, roc_unify::unify::Unified::Success(_));
    // debug_assert!(is_valid, "unificaton failure for {:?}", proc_name);

    // if this is a closure, add the closure record argument
    let pattern_symbols = match captured_symbols {
        CapturedSymbols::None => pattern_symbols,
        CapturedSymbols::Captured([]) => pattern_symbols,
        CapturedSymbols::Captured(_) => {
            let mut temp = Vec::from_iter_in(pattern_symbols.iter().copied(), env.arena);
            temp.push(Symbol::ARG_CLOSURE);
            temp.into_bump_slice()
        }
    };

    let specialized =
        build_specialized_proc_from_var(env, layout_cache, proc_name, pattern_symbols, fn_var)?;

    // determine the layout of aliases/rigids exposed to the host
    let host_exposed_layouts = if host_exposed_variables.is_empty() {
        HostExposedLayouts::NotHostExposed
    } else {
        let mut aliases = BumpMap::new_in(env.arena);

        for (symbol, variable) in host_exposed_variables {
            let layout = layout_cache
                .from_var(env.arena, *variable, env.subs)
                .unwrap();

            let name = env.unique_symbol();

            match layout {
                Layout::Closure(argument_layouts, lambda_set, return_layout) => {
                    let assigned = env.unique_symbol();
                    let unit = env.unique_symbol();

                    let hole = env.arena.alloc(Stmt::Ret(assigned));

                    let body = match_on_lambda_set(
                        env,
                        lambda_set,
                        Symbol::ARG_CLOSURE,
                        env.arena.alloc([unit]),
                        argument_layouts,
                        *return_layout,
                        assigned,
                        hole,
                    );

                    let body = let_empty_struct(unit, env.arena.alloc(body));

                    let proc = Proc {
                        name,
                        args: env
                            .arena
                            .alloc([(lambda_set.runtime_representation(), Symbol::ARG_CLOSURE)]),
                        body,
                        closure_data_layout: None,
                        ret_layout: *return_layout,
                        is_self_recursive: SelfRecursive::NotSelfRecursive,
                        must_own_arguments: false,
                        host_exposed_layouts: HostExposedLayouts::NotHostExposed,
                    };

                    let top_level = TopLevelFunctionLayout {
                        arguments: env.arena.alloc([lambda_set.runtime_representation()]),
                        result: *return_layout,
                    };

                    procs
                        .specialized
                        .insert((name, top_level), InProgressProc::Done(proc));

                    aliases.insert(*symbol, (name, top_level, layout));
                }
                _ => todo!(),
            }
        }

        HostExposedLayouts::HostExposed {
            rigids: BumpMap::new_in(env.arena),
            aliases,
        }
    };

    let recursivity = if is_self_recursive {
        SelfRecursive::SelfRecursive(JoinPointId(env.unique_symbol()))
    } else {
        SelfRecursive::NotSelfRecursive
    };

    let mut specialized_body = from_can(env, fn_var, body, procs, layout_cache);

    match specialized {
        SpecializedLayout::FunctionPointerBody {
            ret_layout,
            closure: opt_closure_layout,
        } => {
            // this is a function body like
            //
            //      foo = Num.add
            //
            // we need to expand this to
            //
            //      foo = \x,y -> Num.add x y

            // reset subs, so we don't get type errors when specializing for a different signature
            layout_cache.rollback_to(cache_snapshot);
            env.subs.rollback_to(snapshot);

            let closure_data_layout = match opt_closure_layout {
                Some(closure_layout) => closure_layout.runtime_representation(),
                None => Layout::Struct(&[]),
            };

            // I'm not sure how to handle the closure case, does it ever occur?
            debug_assert!(matches!(captured_symbols, CapturedSymbols::None));

            let proc = Proc {
                name: proc_name,
                args: &[],
                body: specialized_body,
                closure_data_layout: Some(closure_data_layout),
                ret_layout,
                is_self_recursive: recursivity,
                must_own_arguments: false,
                host_exposed_layouts,
            };

            Ok(proc)
        }
        SpecializedLayout::FunctionBody {
            arguments: proc_args,
            closure: opt_closure_layout,
            ret_layout,
        } => {
            // unpack the closure symbols, if any
            match (opt_closure_layout, captured_symbols) {
                (Some(closure_layout), CapturedSymbols::Captured(captured)) => {
                    // debug_assert!(!captured.is_empty());

                    let wrapped = closure_layout.get_wrapped();

                    match closure_layout.layout_for_member(proc_name) {
                        ClosureRepresentation::Union {
                            tag_layout: field_layouts,
                            ..
                        } => {
                            debug_assert_eq!(field_layouts.len() - 1, captured.len());
                            // TODO check for field_layouts.len() == 1 and do a rename in that case?
                            for (mut index, (symbol, _variable)) in captured.iter().enumerate() {
                                // the field layouts do store the tag, but the tag value is
                                // not captured. So we drop the layout of the tag ID here
                                index += 1;

                                // TODO therefore should the wrapped here not be RecordOrSingleTagUnion?
                                let expr = Expr::AccessAtIndex {
                                    index: index as _,
                                    field_layouts,
                                    structure: Symbol::ARG_CLOSURE,
                                    wrapped,
                                };

                                let layout = field_layouts[index];

                                specialized_body = Stmt::Let(
                                    *symbol,
                                    expr,
                                    layout,
                                    env.arena.alloc(specialized_body),
                                );
                            }
                        }
                        ClosureRepresentation::Other(layout) => match layout {
                            Layout::Struct(field_layouts) => {
                                debug_assert_eq!(
                                    captured.len(),
                                    field_layouts.len(),
                                    "{:?} captures {:?} but has layout {:?}",
                                    proc_name,
                                    &captured,
                                    &field_layouts
                                );

                                for (index, (symbol, _variable)) in captured.iter().enumerate() {
                                    let expr = Expr::AccessAtIndex {
                                        index: index as _,
                                        field_layouts,
                                        structure: Symbol::ARG_CLOSURE,
                                        wrapped: Wrapped::RecordOrSingleTagUnion,
                                    };

                                    let layout = field_layouts[index];

                                    specialized_body = Stmt::Let(
                                        *symbol,
                                        expr,
                                        layout,
                                        env.arena.alloc(specialized_body),
                                    );
                                }
                                //                                    let symbol = captured[0].0;
                                //
                                //                                    substitute_in_exprs(
                                //                                        env.arena,
                                //                                        &mut specialized_body,
                                //                                        symbol,
                                //                                        Symbol::ARG_CLOSURE,
                                //                                    );
                            }
                            Layout::Builtin(Builtin::Int1) => {
                                // just ignore this value
                                // IDEA don't pass this value in the future
                            }
                            Layout::Builtin(Builtin::Int8) => {
                                // just ignore this value
                                // IDEA don't pass this value in the future
                            }
                            other => {
                                // NOTE other values always should be wrapped in a 1-element record
                                unreachable!(
                                    "{:?} is not a valid closure data representation",
                                    other
                                )
                            }
                        },
                    }
                }
                (None, CapturedSymbols::None) | (None, CapturedSymbols::Captured([])) => {}
                _ => unreachable!("to closure or not to closure?"),
            }

            // reset subs, so we don't get type errors when specializing for a different signature
            layout_cache.rollback_to(cache_snapshot);
            env.subs.rollback_to(snapshot);

            let closure_data_layout = match opt_closure_layout {
                Some(closure_layout) => Some(closure_layout.runtime_representation()),
                None => None,
            };

            let proc = Proc {
                name: proc_name,
                args: proc_args,
                body: specialized_body,
                closure_data_layout,
                ret_layout,
                is_self_recursive: recursivity,
                must_own_arguments: false,
                host_exposed_layouts,
            };

            Ok(proc)
        }
    }
}

enum SpecializedLayout<'a> {
    /// A body like `foo = \a,b,c -> ...`
    FunctionBody {
        arguments: &'a [(Layout<'a>, Symbol)],
        closure: Option<LambdaSet<'a>>,
        ret_layout: Layout<'a>,
    },
    /// A body like `foo = Num.add`
    FunctionPointerBody {
        closure: Option<LambdaSet<'a>>,
        ret_layout: Layout<'a>,
    },
}

#[allow(clippy::type_complexity)]
fn build_specialized_proc_from_var<'a>(
    env: &mut Env<'a, '_>,
    layout_cache: &mut LayoutCache<'a>,
    proc_name: Symbol,
    pattern_symbols: &[Symbol],
    fn_var: Variable,
) -> Result<SpecializedLayout<'a>, LayoutProblem> {
    match layout_cache.from_var(env.arena, fn_var, env.subs) {
        Ok(Layout::FunctionPointer(_, _)) => {
            unreachable!(r"layout generated by from_var should never by a function pointer")
        }
        Ok(Layout::Closure(pattern_layouts, closure_layout, ret_layout)) => {
            let mut pattern_layouts_vec = Vec::with_capacity_in(pattern_layouts.len(), env.arena);
            pattern_layouts_vec.extend_from_slice(pattern_layouts);

            build_specialized_proc(
                env.arena,
                proc_name,
                pattern_symbols,
                pattern_layouts_vec,
                Some(closure_layout),
                *ret_layout,
            )
        }
        _ => {
            match env.subs.get_without_compacting(fn_var).content {
                Content::Structure(FlatType::Func(pattern_vars, closure_var, ret_var)) => {
                    let closure_layout = LambdaSet::from_var(env.arena, env.subs, closure_var)?;
                    build_specialized_proc_adapter(
                        env,
                        layout_cache,
                        proc_name,
                        pattern_symbols,
                        &pattern_vars,
                        Some(closure_layout),
                        ret_var,
                    )
                }
                Content::Alias(_, _, actual) => build_specialized_proc_from_var(
                    env,
                    layout_cache,
                    proc_name,
                    pattern_symbols,
                    actual,
                ),
                _ => {
                    // a top-level constant 0-argument thunk
                    build_specialized_proc_adapter(
                        env,
                        layout_cache,
                        proc_name,
                        pattern_symbols,
                        &[],
                        None,
                        fn_var,
                    )
                }
            }
        }
    }
}
#[allow(clippy::type_complexity)]
fn build_specialized_proc_adapter<'a>(
    env: &mut Env<'a, '_>,
    layout_cache: &mut LayoutCache<'a>,
    proc_name: Symbol,
    pattern_symbols: &[Symbol],
    pattern_vars: &[Variable],
    closure_layout: Option<LambdaSet<'a>>,
    ret_var: Variable,
) -> Result<SpecializedLayout<'a>, LayoutProblem> {
    let mut arg_layouts = Vec::with_capacity_in(pattern_vars.len(), &env.arena);

    for arg_var in pattern_vars {
        let layout = layout_cache.from_var(&env.arena, *arg_var, env.subs)?;

        arg_layouts.push(layout);
    }

    let ret_layout = layout_cache.from_var(&env.arena, ret_var, env.subs)?;

    build_specialized_proc(
        env.arena,
        proc_name,
        pattern_symbols,
        arg_layouts,
        closure_layout,
        ret_layout,
    )
}

#[allow(clippy::type_complexity)]
fn build_specialized_proc<'a>(
    arena: &'a Bump,
    proc_name: Symbol,
    pattern_symbols: &[Symbol],
    pattern_layouts: Vec<'a, Layout<'a>>,
    lambda_set: Option<LambdaSet<'a>>,
    ret_layout: Layout<'a>,
) -> Result<SpecializedLayout<'a>, LayoutProblem> {
    use SpecializedLayout::*;

    let mut proc_args = Vec::with_capacity_in(pattern_layouts.len(), arena);

    let pattern_layouts_len = pattern_layouts.len();

    for (arg_layout, arg_name) in pattern_layouts.into_iter().zip(pattern_symbols.iter()) {
        proc_args.push((arg_layout, *arg_name));
    }

    // Given
    //
    //     foo =
    //         x = 42
    //
    //         f = \{} -> x
    //
    // We desugar that into
    //
    //     f = \{}, x -> x
    //
    //     foo =
    //         x = 42
    //
    //         f_closure = { ptr: f, closure: x }
    //
    // then

    match lambda_set {
        Some(lambda_set) if pattern_symbols.last() == Some(&Symbol::ARG_CLOSURE) => {
            // here we define the lifted (now top-level) f function. Its final argument is `Symbol::ARG_CLOSURE`,
            // it stores the closure structure (just an integer in this case)
            proc_args.push((lambda_set.runtime_representation(), Symbol::ARG_CLOSURE));

            debug_assert_eq!(
                pattern_layouts_len + 1,
                pattern_symbols.len(),
                "Tried to zip two vecs with different lengths in {:?}!",
                proc_name,
            );

            let proc_args = proc_args.into_bump_slice();

            Ok(FunctionBody {
                arguments: proc_args,
                closure: Some(lambda_set),
                ret_layout,
            })
        }
        Some(lambda_set) => {
            // a function that returns a function, but is not itself a closure
            // e.g.  f = Num.add

            // make sure there is not arg_closure argument without a closure layout
            debug_assert!(pattern_symbols.last() != Some(&Symbol::ARG_CLOSURE));

            use std::cmp::Ordering;
            match pattern_layouts_len.cmp(&pattern_symbols.len()) {
                Ordering::Equal => {
                    let proc_args = proc_args.into_bump_slice();

                    Ok(FunctionBody {
                        arguments: proc_args,
                        closure: None,
                        ret_layout,
                    })
                }
                Ordering::Greater => {
                    if pattern_symbols.is_empty() {
                        let ret_layout = lambda_set.runtime_representation();
                        Ok(FunctionPointerBody {
                            closure: None,
                            ret_layout,
                        })
                    } else {
                        // so far, the problem when hitting this branch was always somewhere else
                        // I think this branch should not be reachable in a bugfree compiler
                        panic!(
                            "more arguments (according to the layout) than argument symbols for {:?}",
                            proc_name
                        )
                    }
                }
                Ordering::Less => panic!(
                    "more argument symbols than arguments (according to the layout) for {:?}",
                    proc_name
                ),
            }
        }
        None => {
            // else we're making a normal function, no closure problems to worry about
            // we'll just assert some things

            // make sure there is not arg_closure argument without a closure layout
            debug_assert!(pattern_symbols.last() != Some(&Symbol::ARG_CLOSURE));

            use std::cmp::Ordering;
            match pattern_layouts_len.cmp(&pattern_symbols.len()) {
                Ordering::Equal => {
                    let proc_args = proc_args.into_bump_slice();

                    Ok(FunctionBody {
                        arguments: proc_args,
                        closure: None,
                        ret_layout,
                    })
                }
                Ordering::Greater => {
                    if pattern_symbols.is_empty() {
                        Ok(FunctionPointerBody {
                            closure: None,
                            ret_layout,
                        })
                    } else {
                        // so far, the problem when hitting this branch was always somewhere else
                        // I think this branch should not be reachable in a bugfree compiler
                        panic!(
                            "more arguments (according to the layout) than argument symbols for {:?}",
                            proc_name
                        )
                    }
                }
                Ordering::Less => panic!(
                    "more argument symbols than arguments (according to the layout) for {:?}",
                    proc_name
                ),
            }
        }
    }
}

#[derive(Debug)]
struct SpecializeFailure<'a> {
    /// The layout we attempted to create
    attempted_layout: Layout<'a>,
    /// The problem we ran into while creating it
    problem: LayoutProblem,
}

fn specialize<'a>(
    env: &mut Env<'a, '_>,
    procs: &mut Procs<'a>,
    proc_name: Symbol,
    layout_cache: &mut LayoutCache<'a>,
    pending: PendingSpecialization,
    partial_proc: PartialProc<'a>,
) -> Result<(Proc<'a>, Layout<'a>), SpecializeFailure<'a>> {
    let PendingSpecialization {
        solved_type,
        host_exposed_aliases,
        ..
    } = pending;

    specialize_solved_type(
        env,
        procs,
        proc_name,
        layout_cache,
        solved_type,
        host_exposed_aliases,
        partial_proc,
    )
}

fn introduce_solved_type_to_subs<'a>(env: &mut Env<'a, '_>, solved_type: &SolvedType) -> Variable {
    use roc_solve::solve::insert_type_into_subs;
    use roc_types::solved_types::{to_type, FreeVars};
    use roc_types::subs::VarStore;
    let mut free_vars = FreeVars::default();
    let mut var_store = VarStore::new_from_subs(env.subs);

    let before = var_store.peek();

    let normal_type = to_type(solved_type, &mut free_vars, &mut var_store);

    let after = var_store.peek();
    let variables_introduced = after - before;

    env.subs.extend_by(variables_introduced as usize);

    insert_type_into_subs(env.subs, &normal_type)
}

fn specialize_solved_type<'a>(
    env: &mut Env<'a, '_>,
    procs: &mut Procs<'a>,
    proc_name: Symbol,
    layout_cache: &mut LayoutCache<'a>,
    solved_type: SolvedType,
    host_exposed_aliases: BumpMap<Symbol, SolvedType>,
    partial_proc: PartialProc<'a>,
) -> Result<(Proc<'a>, Layout<'a>), SpecializeFailure<'a>> {
    // add the specializations that other modules require of us
    use roc_solve::solve::instantiate_rigids;

    let snapshot = env.subs.snapshot();
    let cache_snapshot = layout_cache.snapshot();

    let fn_var = introduce_solved_type_to_subs(env, &solved_type);

    let attempted_layout = layout_cache
        .from_var(&env.arena, fn_var, env.subs)
        .unwrap_or_else(|err| panic!("TODO handle invalid function {:?}", err));

    // make sure rigid variables in the annotation are converted to flex variables
    instantiate_rigids(env.subs, partial_proc.annotation);

    let mut host_exposed_variables = Vec::with_capacity_in(host_exposed_aliases.len(), env.arena);

    for (symbol, solved_type) in host_exposed_aliases {
        let alias_var = introduce_solved_type_to_subs(env, &solved_type);

        host_exposed_variables.push((symbol, alias_var));
    }

    let specialized = specialize_external(
        env,
        procs,
        proc_name,
        layout_cache,
        fn_var,
        &host_exposed_variables,
        partial_proc,
    );

    match specialized {
        Ok(proc) => {
            // when successful, the layout after unification should be the layout before unification
            debug_assert_eq!(
                attempted_layout,
                layout_cache
                    .from_var(&env.arena, fn_var, env.subs)
                    .unwrap_or_else(|err| panic!("TODO handle invalid function {:?}", err))
            );

            env.subs.rollback_to(snapshot);
            layout_cache.rollback_to(cache_snapshot);

            Ok((
                proc,
                cleanup_attempted_type(env, procs, proc_name, attempted_layout),
            ))
        }
        Err(error) => {
            env.subs.rollback_to(snapshot);
            layout_cache.rollback_to(cache_snapshot);

            Err(SpecializeFailure {
                problem: error,
                attempted_layout: cleanup_attempted_type(env, procs, proc_name, attempted_layout),
            })
        }
    }
}

fn cleanup_attempted_type<'a>(
    env: &mut Env<'a, '_>,
    procs: &mut Procs<'a>,
    proc_name: Symbol,
    layout: Layout<'a>,
) -> Layout<'a> {
    if procs.module_thunks.contains(&proc_name) {
        Layout::FunctionPointer(&[], env.arena.alloc(layout))
    } else {
        layout
    }
}

#[derive(Debug, Copy, Clone, PartialEq, Eq, Hash)]
pub struct TopLevelFunctionLayout<'a> {
    arguments: &'a [Layout<'a>],
    result: Layout<'a>,
}

impl<'a> TopLevelFunctionLayout<'a> {
    pub fn new(arena: &'a Bump, old_arguments: &'a [Layout<'a>], result: Layout<'a>) -> Self {
        let mut arguments = Vec::with_capacity_in(old_arguments.len(), arena);

        for old in old_arguments {
            match old {
                Layout::Closure(_, lambda_set, _) => {
                    let repr = lambda_set.runtime_representation();
                    arguments.push(repr)
                }
                other => arguments.push(*other),
            }
        }

        TopLevelFunctionLayout {
            arguments: arguments.into_bump_slice(),
            result,
        }
    }
    pub fn from_layout(arena: &'a Bump, layout: Layout<'a>) -> Self {
        match layout {
            Layout::FunctionPointer(old_arguments, result) => {
                Self::new(arena, old_arguments, *result)
            }
            Layout::Closure(arguments, lambda_set, result) => {
                let full = lambda_set.extend_function_layout(arena, arguments, result);
                TopLevelFunctionLayout::from_layout(arena, full)
            }
            _ => TopLevelFunctionLayout {
                arguments: &[],
                result: layout,
            },
        }
    }

    pub fn full(&'a self) -> Layout<'a> {
        Layout::FunctionPointer(self.arguments, &self.result)
    }
}

fn specialize_naked_symbol<'a>(
    env: &mut Env<'a, '_>,
    variable: Variable,
    procs: &mut Procs<'a>,
    layout_cache: &mut LayoutCache<'a>,
    assigned: Symbol,
    hole: &'a Stmt<'a>,
    symbol: Symbol,
) -> Stmt<'a> {
    if procs.module_thunks.contains(&symbol) {
        let partial_proc = procs.partial_procs.get(&symbol).unwrap();
        let fn_var = partial_proc.annotation;

        // This is a top-level declaration, which will code gen to a 0-arity thunk.
        let result = call_by_name(
            env,
            procs,
            fn_var,
            symbol,
            std::vec::Vec::new(),
            layout_cache,
            assigned,
            env.arena.alloc(Stmt::Ret(assigned)),
        );

        return result;
    } else if env.is_imported_symbol(symbol) {
        match layout_cache.from_var(env.arena, variable, env.subs) {
            Err(e) => panic!("invalid layout {:?}", e),
            Ok(Layout::FunctionPointer(_, _)) => {
                unreachable!(r"layout generated by from_var should never by a function pointer")
            }
            Ok(_) => {
                // this is a 0-arity thunk
                let result = call_by_name(
                    env,
                    procs,
                    variable,
                    symbol,
                    std::vec::Vec::new(),
                    layout_cache,
                    assigned,
                    env.arena.alloc(Stmt::Ret(assigned)),
                );
                return result;
            }
        }
    }

    let result = match hole {
        Stmt::Jump(id, _) => Stmt::Jump(*id, env.arena.alloc([symbol])),
        _ => Stmt::Ret(symbol),
    };

    // if the symbol is a function symbol, ensure it is properly specialized!
    let original = symbol;

    let opt_fn_var = Some(variable);

    // if this is a function symbol, ensure that it's properly specialized!
    reuse_function_symbol(
        env,
        procs,
        layout_cache,
        opt_fn_var,
        symbol,
        result,
        original,
    )
}

macro_rules! match_on_closure_argument {
    ($env:expr, $procs:expr, $layout_cache:expr, $closure_data_symbol:expr, $closure_data_var:expr, $op:expr, [$($x:expr),* $(,)?], $layout: expr, $assigned:expr, $hole:expr) => {{
        let closure_data_layout = return_on_layout_error!(
            $env,
            $layout_cache.from_var($env.arena, $closure_data_var, $env.subs)
        );

        let top_level = TopLevelFunctionLayout::from_layout($env.arena, closure_data_layout);

        let arena = $env.arena;

        match closure_data_layout {
            Layout::Closure(_, lambda_set, _) => {
                lowlevel_match_on_lambda_set(
                    $env,
                    lambda_set,
                    $closure_data_symbol,
                    |top_level_function, closure_data, function_layout| self::Call {
                        call_type: CallType::HigherOrderLowLevel {
                            op: $op,
                            closure_layout: function_layout,
                            function_owns_closure_data: false
                        },
                        arguments: arena.alloc([$($x,)* top_level_function, closure_data]),
                    },
                    arena.alloc(top_level).full(),
                    $layout,
                    $assigned,
                    $hole,
                )
            }
            _ => unreachable!(),
        }
    }};
}

pub fn with_hole<'a>(
    env: &mut Env<'a, '_>,
    can_expr: roc_can::expr::Expr,
    variable: Variable,
    procs: &mut Procs<'a>,
    layout_cache: &mut LayoutCache<'a>,
    assigned: Symbol,
    hole: &'a Stmt<'a>,
) -> Stmt<'a> {
    use roc_can::expr::Expr::*;

    let arena = env.arena;

    match can_expr {
        Int(_, precision, num) => {
            match num_argument_to_int_or_float(env.subs, env.ptr_bytes, precision, false) {
                IntOrFloat::SignedIntType(precision) => Stmt::Let(
                    assigned,
                    Expr::Literal(Literal::Int(num)),
                    Layout::Builtin(int_precision_to_builtin(precision)),
                    hole,
                ),
                IntOrFloat::UnsignedIntType(precision) => Stmt::Let(
                    assigned,
                    Expr::Literal(Literal::Int(num)),
                    Layout::Builtin(int_precision_to_builtin(precision)),
                    hole,
                ),
                _ => unreachable!("unexpected float precision for integer"),
            }
        }

        Float(_, precision, num) => {
            match num_argument_to_int_or_float(env.subs, env.ptr_bytes, precision, true) {
                IntOrFloat::BinaryFloatType(precision) => Stmt::Let(
                    assigned,
                    Expr::Literal(Literal::Float(num as f64)),
                    Layout::Builtin(float_precision_to_builtin(precision)),
                    hole,
                ),
                IntOrFloat::DecimalFloatType(precision) => Stmt::Let(
                    assigned,
                    Expr::Literal(Literal::Float(num as f64)),
                    Layout::Builtin(float_precision_to_builtin(precision)),
                    hole,
                ),
                _ => unreachable!("unexpected float precision for integer"),
            }
        }

        Str(string) => Stmt::Let(
            assigned,
            Expr::Literal(Literal::Str(arena.alloc(string))),
            Layout::Builtin(Builtin::Str),
            hole,
        ),

        Num(var, num) => match num_argument_to_int_or_float(env.subs, env.ptr_bytes, var, false) {
            IntOrFloat::SignedIntType(precision) => Stmt::Let(
                assigned,
                Expr::Literal(Literal::Int(num.into())),
                Layout::Builtin(int_precision_to_builtin(precision)),
                hole,
            ),
            IntOrFloat::UnsignedIntType(precision) => Stmt::Let(
                assigned,
                Expr::Literal(Literal::Int(num.into())),
                Layout::Builtin(int_precision_to_builtin(precision)),
                hole,
            ),
            IntOrFloat::BinaryFloatType(precision) => Stmt::Let(
                assigned,
                Expr::Literal(Literal::Float(num as f64)),
                Layout::Builtin(float_precision_to_builtin(precision)),
                hole,
            ),
            IntOrFloat::DecimalFloatType(precision) => Stmt::Let(
                assigned,
                Expr::Literal(Literal::Float(num as f64)),
                Layout::Builtin(float_precision_to_builtin(precision)),
                hole,
            ),
        },
        LetNonRec(def, cont, _) => {
            if let roc_can::pattern::Pattern::Identifier(symbol) = &def.loc_pattern.value {
                if let Closure {
                    function_type,
                    return_type,
                    recursive,
                    arguments,
                    loc_body: boxed_body,
                    captured_symbols,
                    ..
                } = def.loc_expr.value
                {
                    // Extract Procs, but discard the resulting Expr::Load.
                    // That Load looks up the pointer, which we won't use here!

                    let loc_body = *boxed_body;

                    let is_self_recursive =
                        !matches!(recursive, roc_can::expr::Recursive::NotRecursive);

                    // this should be a top-level declaration, and hence have no captured symbols
                    // if we ever do hit this (and it's not a bug), we should make sure to put the
                    // captured symbols into a CapturedSymbols and give it to insert_named
                    debug_assert!(captured_symbols.is_empty());

                    procs.insert_named(
                        env,
                        layout_cache,
                        *symbol,
                        function_type,
                        arguments,
                        loc_body,
                        CapturedSymbols::None,
                        is_self_recursive,
                        return_type,
                    );

                    return with_hole(
                        env,
                        cont.value,
                        variable,
                        procs,
                        layout_cache,
                        assigned,
                        hole,
                    );
                }
            }

            if let roc_can::pattern::Pattern::Identifier(symbol) = def.loc_pattern.value {
                // special-case the form `let x = E in x`
                // not doing so will drop the `hole`
                match &cont.value {
                    roc_can::expr::Expr::Var(original) if *original == symbol => {
                        return with_hole(
                            env,
                            def.loc_expr.value,
                            def.expr_var,
                            procs,
                            layout_cache,
                            assigned,
                            hole,
                        );
                    }
                    _ => {}
                }

                // continue with the default path
                let mut stmt = with_hole(
                    env,
                    cont.value,
                    variable,
                    procs,
                    layout_cache,
                    assigned,
                    hole,
                );

                // a variable is aliased
                if let roc_can::expr::Expr::Var(original) = def.loc_expr.value {
                    // a variable is aliased, e.g.
                    //
                    //  foo = bar
                    //
                    // or
                    //
                    //  foo = RBTRee.empty

                    stmt = handle_variable_aliasing(
                        env,
                        procs,
                        layout_cache,
                        def.expr_var,
                        symbol,
                        original,
                        stmt,
                    );

                    stmt
                } else {
                    with_hole(
                        env,
                        def.loc_expr.value,
                        def.expr_var,
                        procs,
                        layout_cache,
                        symbol,
                        env.arena.alloc(stmt),
                    )
                }
            } else {
                // this may be a destructure pattern
                let (mono_pattern, assignments) =
                    match from_can_pattern(env, layout_cache, &def.loc_pattern.value) {
                        Ok(v) => v,
                        Err(_runtime_error) => {
                            // todo
                            panic!();
                        }
                    };

                let context = crate::exhaustive::Context::BadDestruct;
                match crate::exhaustive::check(
                    def.loc_pattern.region,
                    &[(
                        Located::at(def.loc_pattern.region, mono_pattern.clone()),
                        crate::exhaustive::Guard::NoGuard,
                    )],
                    context,
                ) {
                    Ok(_) => {}
                    Err(errors) => {
                        for error in errors {
                            env.problems.push(MonoProblem::PatternProblem(error))
                        }
                    } // TODO make all variables bound in the pattern evaluate to a runtime error
                      // return Stmt::RuntimeError("TODO non-exhaustive pattern");
                }

                let mut hole = hole;

                for (symbol, variable, expr) in assignments {
                    let stmt = with_hole(env, expr, variable, procs, layout_cache, symbol, hole);

                    hole = env.arena.alloc(stmt);
                }

                // convert the continuation
                let mut stmt = with_hole(
                    env,
                    cont.value,
                    variable,
                    procs,
                    layout_cache,
                    assigned,
                    hole,
                );

                let outer_symbol = env.unique_symbol();
                stmt = store_pattern(env, procs, layout_cache, &mono_pattern, outer_symbol, stmt);

                // convert the def body, store in outer_symbol
                with_hole(
                    env,
                    def.loc_expr.value,
                    def.expr_var,
                    procs,
                    layout_cache,
                    outer_symbol,
                    env.arena.alloc(stmt),
                )
            }
        }
        LetRec(defs, cont, _) => {
            // because Roc is strict, only functions can be recursive!
            for def in defs.into_iter() {
                if let roc_can::pattern::Pattern::Identifier(symbol) = &def.loc_pattern.value {
                    if let Closure {
                        function_type,
                        return_type,
                        recursive,
                        arguments,
                        loc_body: boxed_body,
                        ..
                    } = def.loc_expr.value
                    {
                        // Extract Procs, but discard the resulting Expr::Load.
                        // That Load looks up the pointer, which we won't use here!

                        let loc_body = *boxed_body;

                        let is_self_recursive =
                            !matches!(recursive, roc_can::expr::Recursive::NotRecursive);

                        procs.insert_named(
                            env,
                            layout_cache,
                            *symbol,
                            function_type,
                            arguments,
                            loc_body,
                            CapturedSymbols::None,
                            is_self_recursive,
                            return_type,
                        );

                        continue;
                    }
                }
                unreachable!("recursive value does not have Identifier pattern")
            }

            with_hole(
                env,
                cont.value,
                variable,
                procs,
                layout_cache,
                assigned,
                hole,
            )
        }
        Var(symbol) => {
            specialize_naked_symbol(env, variable, procs, layout_cache, assigned, hole, symbol)
        }
        Tag {
            variant_var,
            name: tag_name,
            arguments: args,
            ..
        } => {
            let arena = env.arena;

            debug_assert!(!matches!(
                env.subs.get_without_compacting(variant_var).content,
                Content::Structure(FlatType::Func(_, _, _))
            ));
            convert_tag_union(
                env,
                variant_var,
                assigned,
                hole,
                tag_name,
                procs,
                layout_cache,
                args,
                arena,
            )
        }

        ZeroArgumentTag {
            variant_var,
            name: tag_name,
            arguments: args,
            ext_var,
            ..
        } => {
            let arena = env.arena;

            let desc = env.subs.get_without_compacting(variant_var);

            if let Content::Structure(FlatType::Func(arg_vars, _, ret_var)) = desc.content {
                tag_union_to_function(
                    env,
                    arg_vars,
                    ret_var,
                    tag_name,
                    ext_var,
                    procs,
                    variant_var,
                    layout_cache,
<<<<<<< HEAD
                );

                match inserted {
                    Ok(_layout) => {
                        todo!("depends on 0-argument tag unions having a lambda union")
                        //                        return Stmt::Let(
                        //                            assigned,
                        //                            todo!(), // call_by_pointer(env, procs, proc_symbol, layout),
                        //                            layout,
                        //                            hole,
                        //                        );
                    }
                    Err(runtime_error) => {
                        return Stmt::RuntimeError(env.arena.alloc(format!(
                            "RuntimeError {} line {} {:?}",
                            file!(),
                            line!(),
                            runtime_error,
                        )));
                    }
                }
            }

            let res_variant = crate::layout::union_sorted_tags(env.arena, variant_var, env.subs);

            let variant = match res_variant {
                Ok(cached) => cached,
                Err(LayoutProblem::UnresolvedTypeVar(_)) => {
                    return Stmt::RuntimeError(env.arena.alloc(format!(
                        "UnresolvedTypeVar {} line {}",
                        file!(),
                        line!()
                    )));
                }
                Err(LayoutProblem::Erroneous) => {
                    return Stmt::RuntimeError(env.arena.alloc(format!(
                        "Erroneous {} line {}",
                        file!(),
                        line!()
                    )));
                }
            };

            match variant {
                Never => unreachable!(
                    "The `[]` type has no constructors, source var {:?}",
                    variant_var
                ),
                Unit | UnitWithArguments => let_empty_struct(assigned, hole),
                BoolUnion { ttrue, .. } => Stmt::Let(
=======
>>>>>>> 75c1c490
                    assigned,
                    hole,
<<<<<<< HEAD
                ),
                ByteUnion(tag_names) => {
                    let tag_id = tag_names
                        .iter()
                        .position(|key| key == &tag_name)
                        .expect("tag must be in its own type");

                    Stmt::Let(
                        assigned,
                        Expr::Literal(Literal::Byte(tag_id as u8)),
                        Layout::Builtin(Builtin::Int8),
                        hole,
                    )
                }

                Unwrapped(_, field_layouts) => {
                    let field_symbols_temp = sorted_field_symbols(env, procs, layout_cache, args);

                    let mut field_symbols = Vec::with_capacity_in(field_layouts.len(), env.arena);
                    field_symbols.extend(field_symbols_temp.iter().map(|r| r.1));
                    let field_symbols = field_symbols.into_bump_slice();

                    // Layout will unpack this unwrapped tack if it only has one (non-zero-sized) field
                    let layout = layout_cache
                        .from_var(env.arena, variant_var, env.subs)
                        .unwrap_or_else(|err| {
                            panic!("TODO turn fn_var into a RuntimeError {:?}", err)
                        });

                    // even though this was originally a Tag, we treat it as a Struct from now on
                    let stmt = if let [only_field] = field_symbols {
                        let mut hole = hole.clone();
                        substitute_in_exprs(env.arena, &mut hole, assigned, *only_field);
                        hole
                    } else {
                        Stmt::Let(assigned, Expr::Struct(field_symbols), layout, hole)
                    };

                    let iter = field_symbols_temp.into_iter().map(|(_, _, data)| data);
                    assign_to_symbols(env, procs, layout_cache, iter, stmt)
                }
                Wrapped(variant) => {
                    let union_size = variant.number_of_tags() as u8;
                    let (tag_id, _) = variant.tag_name_to_id(&tag_name);

                    let field_symbols_temp = sorted_field_symbols(env, procs, layout_cache, args);

                    let field_symbols;
                    let opt_tag_id_symbol;

                    use WrappedVariant::*;
                    let (tag, layout) = match variant {
                        Recursive { sorted_tag_layouts } => {
                            debug_assert!(sorted_tag_layouts.len() > 1);
                            let tag_id_symbol = env.unique_symbol();
                            opt_tag_id_symbol = Some(tag_id_symbol);

                            field_symbols = {
                                let mut temp =
                                    Vec::with_capacity_in(field_symbols_temp.len() + 1, arena);
                                temp.push(tag_id_symbol);

                                temp.extend(field_symbols_temp.iter().map(|r| r.1));

                                temp.into_bump_slice()
                            };

                            let mut layouts: Vec<&'a [Layout<'a>]> =
                                Vec::with_capacity_in(sorted_tag_layouts.len(), env.arena);

                            for (_, arg_layouts) in sorted_tag_layouts.into_iter() {
                                layouts.push(arg_layouts);
                            }

                            debug_assert!(layouts.len() > 1);
                            let layout =
                                Layout::Union(UnionLayout::Recursive(layouts.into_bump_slice()));

                            let tag = Expr::Tag {
                                tag_layout: layout,
                                tag_name,
                                tag_id: tag_id as u8,
                                union_size,
                                arguments: field_symbols,
                            };

                            (tag, layout)
                        }
                        NonNullableUnwrapped {
                            fields,
                            tag_name: wrapped_tag_name,
                        } => {
                            debug_assert_eq!(tag_name, wrapped_tag_name);

                            opt_tag_id_symbol = None;

                            field_symbols = {
                                let mut temp =
                                    Vec::with_capacity_in(field_symbols_temp.len(), arena);

                                temp.extend(field_symbols_temp.iter().map(|r| r.1));

                                temp.into_bump_slice()
                            };

                            let layout = Layout::Union(UnionLayout::NonNullableUnwrapped(fields));

                            let tag = Expr::Tag {
                                tag_layout: layout,
                                tag_name,
                                tag_id: tag_id as u8,
                                union_size,
                                arguments: field_symbols,
                            };

                            (tag, layout)
                        }
                        NonRecursive { sorted_tag_layouts } => {
                            let tag_id_symbol = env.unique_symbol();
                            opt_tag_id_symbol = Some(tag_id_symbol);

                            field_symbols = {
                                let mut temp =
                                    Vec::with_capacity_in(field_symbols_temp.len() + 1, arena);
                                temp.push(tag_id_symbol);

                                temp.extend(field_symbols_temp.iter().map(|r| r.1));

                                temp.into_bump_slice()
                            };

                            let mut layouts: Vec<&'a [Layout<'a>]> =
                                Vec::with_capacity_in(sorted_tag_layouts.len(), env.arena);

                            for (_, arg_layouts) in sorted_tag_layouts.into_iter() {
                                layouts.push(arg_layouts);
                            }

                            let layout =
                                Layout::Union(UnionLayout::NonRecursive(layouts.into_bump_slice()));

                            let tag = Expr::Tag {
                                tag_layout: layout,
                                tag_name,
                                tag_id: tag_id as u8,
                                union_size,
                                arguments: field_symbols,
                            };

                            (tag, layout)
                        }
                        NullableWrapped {
                            nullable_id,
                            nullable_name: _,
                            sorted_tag_layouts,
                        } => {
                            let tag_id_symbol = env.unique_symbol();
                            opt_tag_id_symbol = Some(tag_id_symbol);

                            field_symbols = {
                                let mut temp =
                                    Vec::with_capacity_in(field_symbols_temp.len() + 1, arena);
                                temp.push(tag_id_symbol);

                                temp.extend(field_symbols_temp.iter().map(|r| r.1));

                                temp.into_bump_slice()
                            };

                            let mut layouts: Vec<&'a [Layout<'a>]> =
                                Vec::with_capacity_in(sorted_tag_layouts.len(), env.arena);

                            for (_, arg_layouts) in sorted_tag_layouts.into_iter() {
                                layouts.push(arg_layouts);
                            }

                            let layout = Layout::Union(UnionLayout::NullableWrapped {
                                nullable_id,
                                other_tags: layouts.into_bump_slice(),
                            });

                            let tag = Expr::Tag {
                                tag_layout: layout,
                                tag_name,
                                tag_id: tag_id as u8,
                                union_size,
                                arguments: field_symbols,
                            };

                            (tag, layout)
                        }
                        NullableUnwrapped {
                            nullable_id,
                            nullable_name: _,
                            other_name: _,
                            other_fields,
                        } => {
                            // FIXME drop tag
                            let tag_id_symbol = env.unique_symbol();
                            opt_tag_id_symbol = Some(tag_id_symbol);

                            field_symbols = {
                                let mut temp =
                                    Vec::with_capacity_in(field_symbols_temp.len() + 1, arena);
                                // FIXME drop tag
                                temp.push(tag_id_symbol);

                                temp.extend(field_symbols_temp.iter().map(|r| r.1));

                                temp.into_bump_slice()
                            };

                            let layout = Layout::Union(UnionLayout::NullableUnwrapped {
                                nullable_id,
                                other_fields,
                            });

                            let tag = Expr::Tag {
                                tag_layout: layout,
                                tag_name,
                                tag_id: tag_id as u8,
                                union_size,
                                arguments: field_symbols,
                            };

                            (tag, layout)
                        }
                    };

                    let mut stmt = Stmt::Let(assigned, tag, layout, hole);
                    let iter = field_symbols_temp
                        .into_iter()
                        .map(|x| x.2 .0)
                        .rev()
                        .zip(field_symbols.iter().rev());

                    stmt = assign_to_symbols(env, procs, layout_cache, iter, stmt);

                    if let Some(tag_id_symbol) = opt_tag_id_symbol {
                        // define the tag id
                        stmt = Stmt::Let(
                            tag_id_symbol,
                            Expr::Literal(Literal::Int(tag_id as i128)),
                            Layout::Builtin(TAG_SIZE),
                            arena.alloc(stmt),
                        );
                    }

                    stmt
                }
=======
                )
            } else {
                convert_tag_union(
                    env,
                    variant_var,
                    assigned,
                    hole,
                    tag_name,
                    procs,
                    layout_cache,
                    args,
                    arena,
                )
>>>>>>> 75c1c490
            }
        }

        Record {
            record_var,
            mut fields,
            ..
        } => {
            let sorted_fields = crate::layout::sort_record_fields(env.arena, record_var, env.subs);

            let mut field_symbols = Vec::with_capacity_in(fields.len(), env.arena);
            let mut can_fields = Vec::with_capacity_in(fields.len(), env.arena);

            enum Field {
                Function(Symbol, Variable),
                ValueSymbol,
                Field(roc_can::expr::Field),
            }

            for (label, variable, _) in sorted_fields.into_iter() {
                // TODO how should function pointers be handled here?
                use ReuseSymbol::*;
                match fields.remove(&label) {
                    Some(field) => match can_reuse_symbol(env, procs, &field.loc_expr.value) {
                        Imported(symbol) | LocalFunction(symbol) => {
                            field_symbols.push(symbol);
                            can_fields.push(Field::Function(symbol, variable));
                        }
                        Value(reusable) => {
                            field_symbols.push(reusable);
                            can_fields.push(Field::ValueSymbol);
                        }
                        NotASymbol => {
                            field_symbols.push(env.unique_symbol());
                            can_fields.push(Field::Field(field));
                        }
                    },
                    None => {
                        // this field was optional, but not given
                        continue;
                    }
                }
            }

            // creating a record from the var will unpack it if it's just a single field.
            let layout = layout_cache
                .from_var(env.arena, record_var, env.subs)
                .unwrap_or_else(|err| panic!("TODO turn fn_var into a RuntimeError {:?}", err));

            let field_symbols = field_symbols.into_bump_slice();

            let mut stmt = if let [only_field] = field_symbols {
                let mut hole = hole.clone();
                substitute_in_exprs(env.arena, &mut hole, assigned, *only_field);
                hole
            } else {
                Stmt::Let(assigned, Expr::Struct(field_symbols), layout, hole)
            };

            for (opt_field, symbol) in can_fields.into_iter().rev().zip(field_symbols.iter().rev())
            {
                match opt_field {
                    Field::ValueSymbol => {
                        // this symbol is already defined; nothing to do
                    }
                    Field::Function(symbol, variable) => {
                        stmt = reuse_function_symbol(
                            env,
                            procs,
                            layout_cache,
                            Some(variable),
                            symbol,
                            stmt,
                            symbol,
                        );
                    }
                    Field::Field(field) => {
                        stmt = with_hole(
                            env,
                            field.loc_expr.value,
                            field.var,
                            procs,
                            layout_cache,
                            *symbol,
                            env.arena.alloc(stmt),
                        );
                    }
                }
            }

            stmt
        }

        EmptyRecord => let_empty_struct(assigned, hole),

        Expect(_, _) => unreachable!("I think this is unreachable"),

        If {
            cond_var,
            branch_var,
            branches,
            final_else,
        } => {
            let ret_layout = layout_cache
                .from_var(env.arena, branch_var, env.subs)
                .expect("invalid ret_layout");
            let cond_layout = layout_cache
                .from_var(env.arena, cond_var, env.subs)
                .expect("invalid cond_layout");

            // if the hole is a return, then we don't need to merge the two
            // branches together again, we can just immediately return
            let is_terminated = matches!(hole, Stmt::Ret(_));

            if is_terminated {
                let terminator = hole;

                let mut stmt = with_hole(
                    env,
                    final_else.value,
                    branch_var,
                    procs,
                    layout_cache,
                    assigned,
                    terminator,
                );

                for (loc_cond, loc_then) in branches.into_iter().rev() {
                    let branching_symbol = env.unique_symbol();

                    let then = with_hole(
                        env,
                        loc_then.value,
                        branch_var,
                        procs,
                        layout_cache,
                        assigned,
                        terminator,
                    );

                    stmt = cond(env, branching_symbol, cond_layout, then, stmt, ret_layout);

                    // add condition
                    stmt = with_hole(
                        env,
                        loc_cond.value,
                        cond_var,
                        procs,
                        layout_cache,
                        branching_symbol,
                        env.arena.alloc(stmt),
                    );
                }
                stmt
            } else {
                let assigned_in_jump = env.unique_symbol();
                let id = JoinPointId(env.unique_symbol());

                let terminator = env
                    .arena
                    .alloc(Stmt::Jump(id, env.arena.alloc([assigned_in_jump])));

                let mut stmt = with_hole(
                    env,
                    final_else.value,
                    branch_var,
                    procs,
                    layout_cache,
                    assigned_in_jump,
                    terminator,
                );

                for (loc_cond, loc_then) in branches.into_iter().rev() {
                    let branching_symbol = possible_reuse_symbol(env, procs, &loc_cond.value);

                    let then = with_hole(
                        env,
                        loc_then.value,
                        branch_var,
                        procs,
                        layout_cache,
                        assigned_in_jump,
                        terminator,
                    );

                    stmt = cond(env, branching_symbol, cond_layout, then, stmt, ret_layout);

                    // add condition
                    stmt = assign_to_symbol(
                        env,
                        procs,
                        layout_cache,
                        cond_var,
                        loc_cond,
                        branching_symbol,
                        stmt,
                    );
                }

                let layout = layout_cache
                    .from_var(env.arena, branch_var, env.subs)
                    .unwrap_or_else(|err| panic!("TODO turn fn_var into a RuntimeError {:?}", err));

                let param = Param {
                    symbol: assigned,
                    layout,
                    borrow: false,
                };

                Stmt::Join {
                    id,
                    parameters: env.arena.alloc([param]),
                    remainder: env.arena.alloc(stmt),
                    continuation: hole,
                }
            }
        }

        When {
            cond_var,
            expr_var,
            region,
            loc_cond,
            branches,
        } => {
            let cond_symbol = possible_reuse_symbol(env, procs, &loc_cond.value);

            let id = JoinPointId(env.unique_symbol());

            let mut stmt = from_can_when(
                env,
                cond_var,
                expr_var,
                region,
                cond_symbol,
                branches,
                layout_cache,
                procs,
                Some(id),
            );

            // define the `when` condition
            stmt = assign_to_symbol(
                env,
                procs,
                layout_cache,
                cond_var,
                *loc_cond,
                cond_symbol,
                stmt,
            );

            let layout = layout_cache
                .from_var(env.arena, expr_var, env.subs)
                .unwrap_or_else(|err| panic!("TODO turn fn_var into a RuntimeError {:?}", err));

            let param = Param {
                symbol: assigned,
                layout,
                borrow: false,
            };

            Stmt::Join {
                id,
                parameters: env.arena.alloc([param]),
                remainder: env.arena.alloc(stmt),
                continuation: env.arena.alloc(hole),
            }
        }

        List {
            loc_elems,
            elem_var,
            ..
        } if loc_elems.is_empty() => {
            // because an empty list has an unknown element type, it is handled differently
            let opt_elem_layout = layout_cache.from_var(env.arena, elem_var, env.subs);

            match opt_elem_layout {
                Ok(elem_layout) => {
                    let expr = Expr::EmptyArray;
                    Stmt::Let(
                        assigned,
                        expr,
                        Layout::Builtin(Builtin::List(
                            MemoryMode::Refcounted,
                            env.arena.alloc(elem_layout),
                        )),
                        hole,
                    )
                }
                Err(LayoutProblem::UnresolvedTypeVar(_)) => {
                    let expr = Expr::EmptyArray;
                    Stmt::Let(assigned, expr, Layout::Builtin(Builtin::EmptyList), hole)
                }
                Err(LayoutProblem::Erroneous) => panic!("list element is error type"),
            }
        }

        List {
            list_var: _,
            elem_var,
            loc_elems,
        } => {
            let mut arg_symbols = Vec::with_capacity_in(loc_elems.len(), env.arena);
            for arg_expr in loc_elems.iter() {
                arg_symbols.push(possible_reuse_symbol(env, procs, &arg_expr.value));
            }
            let arg_symbols = arg_symbols.into_bump_slice();

            let elem_layout = layout_cache
                .from_var(env.arena, elem_var, env.subs)
                .unwrap_or_else(|err| panic!("TODO turn fn_var into a RuntimeError {:?}", err));

            let expr = Expr::Array {
                elem_layout,
                elems: arg_symbols,
            };

            let mode = MemoryMode::Refcounted;

            let stmt = Stmt::Let(
                assigned,
                expr,
                Layout::Builtin(Builtin::List(mode, env.arena.alloc(elem_layout))),
                hole,
            );

            let iter = loc_elems
                .into_iter()
                .rev()
                .map(|e| (elem_var, e))
                .zip(arg_symbols.iter().rev());

            assign_to_symbols(env, procs, layout_cache, iter, stmt)
        }

        Access {
            record_var,
            field_var,
            field,
            loc_expr,
            ..
        } => {
            let sorted_fields = crate::layout::sort_record_fields(env.arena, record_var, env.subs);

            let mut index = None;
            let mut field_layouts = Vec::with_capacity_in(sorted_fields.len(), env.arena);

            let mut current = 0;
            for (label, _, opt_field_layout) in sorted_fields.into_iter() {
                match opt_field_layout {
                    Err(_) => {
                        // this was an optional field, and now does not exist!
                        // do not increment `current`!
                    }
                    Ok(field_layout) => {
                        field_layouts.push(field_layout);

                        if label == field {
                            index = Some(current);
                        }

                        current += 1;
                    }
                }
            }

            let record_symbol = possible_reuse_symbol(env, procs, &loc_expr.value);

            let wrapped = {
                let record_layout = layout_cache
                    .from_var(env.arena, record_var, env.subs)
                    .unwrap_or_else(|err| panic!("TODO turn fn_var into a RuntimeError {:?}", err));

                match Wrapped::opt_from_layout(&record_layout) {
                    Some(result) => result,
                    None => {
                        debug_assert_eq!(field_layouts.len(), 1);
                        Wrapped::SingleElementRecord
                    }
                }
            };

            let expr = Expr::AccessAtIndex {
                index: index.expect("field not in its own type") as u64,
                field_layouts: field_layouts.into_bump_slice(),
                structure: record_symbol,
                wrapped,
            };

            let layout = layout_cache
                .from_var(env.arena, field_var, env.subs)
                .unwrap_or_else(|err| panic!("TODO turn fn_var into a RuntimeError {:?}", err));

            let mut stmt = Stmt::Let(assigned, expr, layout, hole);

            stmt = assign_to_symbol(
                env,
                procs,
                layout_cache,
                record_var,
                *loc_expr,
                record_symbol,
                stmt,
            );

            stmt
        }

        Accessor {
            name,
            function_var,
            record_var,
            closure_ext_var: _,
            ext_var,
            field_var,
            field,
        } => {
            // IDEA: convert accessor fromt
            //
            // .foo
            //
            // into
            //
            // (\r -> r.foo)
            let record_symbol = env.unique_symbol();
            let body = roc_can::expr::Expr::Access {
                record_var,
                ext_var,
                field_var,
                loc_expr: Box::new(Located::at_zero(roc_can::expr::Expr::Var(record_symbol))),
                field,
            };

            let loc_body = Located::at_zero(body);

            let arguments = vec![(
                record_var,
                Located::at_zero(roc_can::pattern::Pattern::Identifier(record_symbol)),
            )];

            match procs.insert_anonymous(
                env,
                name,
                function_var,
                arguments,
                loc_body,
                CapturedSymbols::None,
                field_var,
                layout_cache,
            ) {
                Ok(_) => {
                    let full_layout = return_on_layout_error!(
                        env,
                        layout_cache.from_var(env.arena, function_var, env.subs)
                    );

                    match full_layout {
                        Layout::Closure(_, lambda_set, _) => {
                            construct_closure_data(env, lambda_set, name, &[], assigned, hole)
                        }
                        _ => unreachable!(),
                    }
                }

                Err(_error) => Stmt::RuntimeError(
                    "TODO convert anonymous function error to a RuntimeError string",
                ),
            }
        }

        Update {
            record_var,
            symbol: structure,
            updates,
            ..
        } => {
            use FieldType::*;

            enum FieldType<'a> {
                CopyExisting(u64),
                UpdateExisting(&'a roc_can::expr::Field),
            }

            // Strategy: turn a record update into the creation of a new record.
            // This has the benefit that we don't need to do anything special for reference
            // counting

            let sorted_fields = crate::layout::sort_record_fields(env.arena, record_var, env.subs);

            let mut field_layouts = Vec::with_capacity_in(sorted_fields.len(), env.arena);

            let mut symbols = Vec::with_capacity_in(sorted_fields.len(), env.arena);
            let mut fields = Vec::with_capacity_in(sorted_fields.len(), env.arena);

            let mut current = 0;
            for (label, _, opt_field_layout) in sorted_fields.into_iter() {
                match opt_field_layout {
                    Err(_) => {
                        debug_assert!(!updates.contains_key(&label));
                        // this was an optional field, and now does not exist!
                        // do not increment `current`!
                    }
                    Ok(field_layout) => {
                        field_layouts.push(field_layout);

                        if let Some(field) = updates.get(&label) {
                            // TODO
                            let field_symbol =
                                possible_reuse_symbol(env, procs, &field.loc_expr.value);

                            fields.push(UpdateExisting(field));
                            symbols.push(field_symbol);
                        } else {
                            fields.push(CopyExisting(current));
                            symbols.push(env.unique_symbol());
                        }

                        current += 1;
                    }
                }
            }
            let symbols = symbols.into_bump_slice();

            let record_layout = layout_cache
                .from_var(env.arena, record_var, env.subs)
                .unwrap_or_else(|err| panic!("TODO turn fn_var into a RuntimeError {:?}", err));

            let field_layouts = match &record_layout {
                Layout::Struct(layouts) => *layouts,
                other => arena.alloc([*other]),
            };

            let wrapped = if field_layouts.len() == 1 {
                Wrapped::SingleElementRecord
            } else {
                Wrapped::RecordOrSingleTagUnion
            };

            let mut stmt = if symbols.len() == 1 {
                let mut hole = hole.clone();
                substitute_in_exprs(env.arena, &mut hole, assigned, symbols[0]);
                hole
            } else {
                let expr = Expr::Struct(symbols);
                Stmt::Let(assigned, expr, record_layout, hole)
            };

            debug_assert_eq!(field_layouts.len(), symbols.len());
            debug_assert_eq!(fields.len(), symbols.len());
            let it = field_layouts.iter().zip(symbols.iter()).zip(fields);

            for ((field_layout, symbol), what_to_do) in it {
                match what_to_do {
                    UpdateExisting(field) => {
                        stmt = assign_to_symbol(
                            env,
                            procs,
                            layout_cache,
                            field.var,
                            *field.loc_expr.clone(),
                            *symbol,
                            stmt,
                        );
                    }
                    CopyExisting(index) => {
                        let access_expr = Expr::AccessAtIndex {
                            structure,
                            index,
                            field_layouts,
                            wrapped,
                        };
                        stmt = Stmt::Let(*symbol, access_expr, *field_layout, arena.alloc(stmt));
                    }
                }
            }

            stmt
        }

        Closure {
            function_type,
            return_type,
            name,
            arguments,
            captured_symbols,
            loc_body: boxed_body,
            ..
        } => {
            let loc_body = *boxed_body;

            match layout_cache.from_var(env.arena, function_type, env.subs) {
                Err(e) => panic!("invalid layout {:?}", e),
                Ok(Layout::Closure(_argument_layouts, lambda_set, _ret_layout)) => {
                    let mut captured_symbols = Vec::from_iter_in(captured_symbols, env.arena);
                    captured_symbols.sort();
                    let captured_symbols = captured_symbols.into_bump_slice();

                    let inserted = procs.insert_anonymous(
                        env,
                        name,
                        function_type,
                        arguments,
                        loc_body,
                        CapturedSymbols::Captured(captured_symbols),
                        return_type,
                        layout_cache,
                    );

                    if let Err(runtime_error) = inserted {
                        return Stmt::RuntimeError(env.arena.alloc(format!(
                            "RuntimeError {} line {} {:?}",
                            file!(),
                            line!(),
                            runtime_error,
                        )));
                    } else {
                        drop(inserted);
                    }

                    // define the closure data

                    let symbols =
                        Vec::from_iter_in(captured_symbols.iter().map(|x| x.0), env.arena)
                            .into_bump_slice();

                    construct_closure_data(env, lambda_set, name, symbols, assigned, hole)
                }
                Ok(Layout::FunctionPointer(_, _)) => {
                    // CLEANUP
                    unreachable!("closures should never have a function pointer layout");

                    //                    match procs.insert_anonymous(
                    //                        env,
                    //                        name,
                    //                        function_type,
                    //                        arguments,
                    //                        loc_body,
                    //                        CapturedSymbols::None,
                    //                        return_type,
                    //                        layout_cache,
                    //                    ) {
                    //                        Ok(layout) => {
                    //                            bg!(name);
                    //                            // TODO should the let have layout Pointer?
                    //                            // Stmt::Let(assigned, Expr::Struct(&[]), Layout::Struct(&[]), hole)
                    //                            if false {
                    //                                let mut hole = hole.clone();
                    //                                substitute_in_exprs(env.arena, &mut hole, assigned, name);
                    //                                hole
                    //                            } else {
                    //                                Stmt::Let(
                    //                                    assigned,
                    //                                    call_by_pointer(env, procs, name, layout),
                    //                                    layout,
                    //                                    hole,
                    //                                )
                    //                            }
                    //                        }
                    //
                    //                        Err(_error) => Stmt::RuntimeError(
                    //                            "TODO convert anonymous function error to a RuntimeError string",
                    //                        ),
                    //                    }
                }
                Ok(_) => unreachable!(),
            }
        }

        Call(boxed, loc_args, _) => {
            let (fn_var, loc_expr, _lambda_set_var, ret_var) = *boxed;

            // even if a call looks like it's by name, it may in fact be by-pointer.
            // E.g. in `(\f, x -> f x)` the call is in fact by pointer.
            // So we check the function name against the list of partial procedures,
            // the procedures that we have lifted to the top-level and can call by name
            // if it's in there, it's a call by name, otherwise it's a call by pointer
            let is_known = |key| {
                // a proc in this module, or an imported symbol
                procs.partial_procs.contains_key(key) || env.is_imported_symbol(*key)
            };

            match loc_expr.value {
                roc_can::expr::Expr::Var(proc_name) if is_known(&proc_name) => {
                    // a call by a known name
                    call_by_name(
                        env,
                        procs,
                        fn_var,
                        proc_name,
                        loc_args,
                        layout_cache,
                        assigned,
                        hole,
                    )
                }
                _ => {
                    // Call by pointer - the closure was anonymous, e.g.
                    //
                    // ((\a -> a) 5)
                    //
                    // It might even be the anonymous result of a conditional:
                    //
                    // ((if x > 0 then \a -> a else \_ -> 0) 5)
                    //
                    // It could be named too:
                    //
                    // ((if x > 0 then foo else bar) 5)
                    //
                    // also this occurs for functions passed in as arguments, e.g.
                    //
                    // (\f, x -> f x)

                    let arg_symbols = Vec::from_iter_in(
                        loc_args.iter().map(|(_, arg_expr)| {
                            possible_reuse_symbol(env, procs, &arg_expr.value)
                        }),
                        arena,
                    )
                    .into_bump_slice();

                    let full_layout = return_on_layout_error!(
                        env,
                        layout_cache.from_var(env.arena, fn_var, env.subs)
                    );

                    let arg_layouts = match full_layout {
                        Layout::FunctionPointer(args, _) => args,
                        Layout::Closure(args, _, _) => args,
                        _ => unreachable!("function has layout that is not function pointer"),
                    };

                    let ret_layout = return_on_layout_error!(
                        env,
                        layout_cache.from_var(env.arena, ret_var, env.subs)
                    );

                    // if the function expression (loc_expr) is already a symbol,
                    // re-use that symbol, and don't define its value again
                    let mut result;
                    use ReuseSymbol::*;
                    match can_reuse_symbol(env, procs, &loc_expr.value) {
                        LocalFunction(_) => {
                            unreachable!("if this was known to be a function, we would not be here")
                        }
                        Imported(_) => {
                            unreachable!("an imported value is never an anonymous function")
                        }
                        Value(function_symbol) => {
                            if let Layout::Closure(_, lambda_set, _) = full_layout {
                                let closure_data_symbol = function_symbol;

                                result = match_on_lambda_set(
                                    env,
                                    lambda_set,
                                    closure_data_symbol,
                                    arg_symbols,
                                    arg_layouts,
                                    ret_layout,
                                    assigned,
                                    hole,
                                );
                            } else {
                                unreachable!("calling a non-closure layout")
                            }
                        }
                        NotASymbol => {
                            // the expression is not a symbol. That means it's an expression
                            // evaluating to a function value.

                            match full_layout {
                                Layout::Closure(_, lambda_set, _) => {
                                    let closure_data_symbol = env.unique_symbol();

                                    result = match_on_lambda_set(
                                        env,
                                        lambda_set,
                                        closure_data_symbol,
                                        arg_symbols,
                                        arg_layouts,
                                        ret_layout,
                                        assigned,
                                        hole,
                                    );

                                    result = with_hole(
                                        env,
                                        loc_expr.value,
                                        fn_var,
                                        procs,
                                        layout_cache,
                                        closure_data_symbol,
                                        env.arena.alloc(result),
                                    );
                                }
                                Layout::FunctionPointer(_, _) => {
                                    // CLEANUP
                                    unreachable!("should not be a function pointer");

                                    //                                    let function_symbol = env.unique_symbol();
                                    //                                    let closure_data_symbol = function_symbol;
                                    //
                                    //                                    // layout of the closure record
                                    //                                    let closure_data_layout = Layout::Struct(&[]);
                                    //
                                    //                                    result = lambda_set_to_switch_make_branch_help(
                                    //                                        env,
                                    //                                        function_symbol,
                                    //                                        closure_data_symbol,
                                    //                                        closure_data_layout,
                                    //                                        arg_symbols,
                                    //                                        arg_layouts,
                                    //                                        ret_layout,
                                    //                                        assigned,
                                    //                                        hole,
                                    //                                    );
                                    //
                                    //                                    result = with_hole(
                                    //                                        env,
                                    //                                        loc_expr.value,
                                    //                                        fn_var,
                                    //                                        procs,
                                    //                                        layout_cache,
                                    //                                        closure_data_symbol,
                                    //                                        env.arena.alloc(result),
                                    //                                    );
                                }
                                _ => {
                                    todo!("{:?}", full_layout)
                                }
                            }
                        }
                    }
                    let iter = loc_args.into_iter().rev().zip(arg_symbols.iter().rev());
                    assign_to_symbols(env, procs, layout_cache, iter, result)
                }
            }
        }

        ForeignCall {
            foreign_symbol,
            args,
            ret_var,
        } => {
            let mut arg_symbols = Vec::with_capacity_in(args.len(), env.arena);

            for (_, arg_expr) in args.iter() {
                arg_symbols.push(possible_reuse_symbol(env, procs, &arg_expr));
            }
            let arg_symbols = arg_symbols.into_bump_slice();

            // layout of the return type
            let layout =
                return_on_layout_error!(env, layout_cache.from_var(env.arena, ret_var, env.subs));

            let call = self::Call {
                call_type: CallType::Foreign {
                    foreign_symbol,
                    ret_layout: layout,
                },
                arguments: arg_symbols,
            };

            let result = build_call(env, call, assigned, layout, hole);

            let iter = args
                .into_iter()
                .rev()
                .map(|(a, b)| (a, Located::at_zero(b)))
                .zip(arg_symbols.iter().rev());
            assign_to_symbols(env, procs, layout_cache, iter, result)
        }

        RunLowLevel { op, args, ret_var } => {
            let mut arg_symbols = Vec::with_capacity_in(args.len(), env.arena);

            for (_, arg_expr) in args.iter() {
                arg_symbols.push(possible_reuse_symbol(env, procs, &arg_expr));
            }
            let arg_symbols = arg_symbols.into_bump_slice();

            // layout of the return type
            let layout =
                return_on_layout_error!(env, layout_cache.from_var(env.arena, ret_var, env.subs));

            use LowLevel::*;
            match op {
                ListMap | ListMapWithIndex | ListKeepIf | ListKeepOks | ListKeepErrs
                | ListSortWith => {
                    debug_assert_eq!(arg_symbols.len(), 2);

                    let closure_index = 1;
                    let closure_data_symbol = arg_symbols[closure_index];
                    let closure_data_var = args[closure_index].0;

                    match_on_closure_argument!(
                        env,
                        procs,
                        layout_cache,
                        closure_data_symbol,
                        closure_data_var,
                        op,
                        [arg_symbols[0]],
                        layout,
                        assigned,
                        hole
                    )
                }
                ListWalk | ListWalkUntil | ListWalkBackwards | DictWalk => {
                    debug_assert_eq!(arg_symbols.len(), 3);

                    let closure_index = 1;
                    let closure_data_symbol = arg_symbols[closure_index];
                    let closure_data_var = args[closure_index].0;

                    let stmt = match_on_closure_argument!(
                        env,
                        procs,
                        layout_cache,
                        closure_data_symbol,
                        closure_data_var,
                        op,
                        [arg_symbols[0], arg_symbols[2]],
                        layout,
                        assigned,
                        hole
                    );

                    // because of a hack to implement List.product and List.sum, we need to also
                    // assign to symbols here. Normally the arguments to a lowlevel function are
                    // all symbols anyway, but because of this hack the closure symbol can be an
                    // actual closure, and the default is either the number 1 or 0
                    // this can be removed when we define builtin modules as proper modules

                    let stmt = assign_to_symbol(
                        env,
                        procs,
                        layout_cache,
                        args[0].0,
                        Located::at_zero(args[0].1.clone()),
                        arg_symbols[0],
                        stmt,
                    );

                    let stmt = assign_to_symbol(
                        env,
                        procs,
                        layout_cache,
                        args[2].0,
                        Located::at_zero(args[2].1.clone()),
                        arg_symbols[2],
                        stmt,
                    );

                    assign_to_symbol(
                        env,
                        procs,
                        layout_cache,
                        args[1].0,
                        Located::at_zero(args[1].1.clone()),
                        arg_symbols[1],
                        stmt,
                    )
                }
                ListMap2 => {
                    debug_assert_eq!(arg_symbols.len(), 3);

                    let closure_index = 2;
                    let closure_data_symbol = arg_symbols[closure_index];
                    let closure_data_var = args[closure_index].0;

                    match_on_closure_argument!(
                        env,
                        procs,
                        layout_cache,
                        closure_data_symbol,
                        closure_data_var,
                        op,
                        [arg_symbols[0], arg_symbols[1]],
                        layout,
                        assigned,
                        hole
                    )
                }
                ListMap3 => {
                    debug_assert_eq!(arg_symbols.len(), 4);

                    let closure_index = 3;
                    let closure_data_symbol = arg_symbols[closure_index];
                    let closure_data_var = args[closure_index].0;

                    match_on_closure_argument!(
                        env,
                        procs,
                        layout_cache,
                        closure_data_symbol,
                        closure_data_var,
                        op,
                        [arg_symbols[0], arg_symbols[1], arg_symbols[2]],
                        layout,
                        assigned,
                        hole
                    )
                }
                _ => {
                    let call = self::Call {
                        call_type: CallType::LowLevel {
                            op,
                            update_mode: env.next_update_mode_id(),
                        },
                        arguments: arg_symbols,
                    };

                    let result = build_call(env, call, assigned, layout, hole);

                    let iter = args
                        .into_iter()
                        .rev()
                        .map(|(a, b)| (a, Located::at_zero(b)))
                        .zip(arg_symbols.iter().rev());
                    assign_to_symbols(env, procs, layout_cache, iter, result)
                }
            }
        }
        RuntimeError(e) => {
            eprintln!("emitted runtime error {:?}", &e);

            Stmt::RuntimeError(env.arena.alloc(format!("{:?}", e)))
        }
    }
}

<<<<<<< HEAD
fn construct_closure_data<'a>(
    env: &mut Env<'a, '_>,
    lambda_set: LambdaSet<'a>,
    name: Symbol,
    symbols: &'a [Symbol],
    assigned: Symbol,
    hole: &'a Stmt<'a>,
) -> Stmt<'a> {
    match lambda_set.layout_for_member(name) {
        ClosureRepresentation::Union {
            tag_id,
            tag_layout: _,
            union_size,
            tag_name,
        } => {
            let tag_id_symbol = env.unique_symbol();
            let mut tag_symbols = Vec::with_capacity_in(symbols.len() + 1, env.arena);
            tag_symbols.push(tag_id_symbol);
            tag_symbols.extend(symbols);

            let expr1 = Expr::Literal(Literal::Int(tag_id as i128));
            let expr2 = Expr::Tag {
                tag_id,
                tag_layout: lambda_set.runtime_representation(),
                union_size,
                tag_name,
                arguments: tag_symbols.into_bump_slice(),
            };

            let hole = Stmt::Let(
                assigned,
                expr2,
                lambda_set.runtime_representation(),
                env.arena.alloc(hole),
            );

            let hole = env.arena.alloc(hole);
            Stmt::Let(tag_id_symbol, expr1, Layout::Builtin(Builtin::Int64), hole)
        }
        ClosureRepresentation::Other(Layout::Struct(field_layouts)) => {
            debug_assert_eq!(field_layouts.len(), symbols.len());

            let expr = Expr::Struct(symbols);

            Stmt::Let(assigned, expr, lambda_set.runtime_representation(), hole)
        }
        ClosureRepresentation::Other(Layout::Builtin(Builtin::Int1)) => {
            debug_assert_eq!(symbols.len(), 0);

            debug_assert_eq!(lambda_set.set.len(), 2);
            let tag_id = name != lambda_set.set[0].0;
            let expr = Expr::Literal(Literal::Bool(tag_id));

            Stmt::Let(assigned, expr, lambda_set.runtime_representation(), hole)
        }
        ClosureRepresentation::Other(Layout::Builtin(Builtin::Int8)) => {
            debug_assert_eq!(symbols.len(), 0);

            debug_assert!(lambda_set.set.len() > 2);
            let tag_id = lambda_set.set.iter().position(|(s, _)| *s == name).unwrap() as u8;
            let expr = Expr::Literal(Literal::Byte(tag_id));

            Stmt::Let(assigned, expr, lambda_set.runtime_representation(), hole)
        }
        _ => unreachable!(),
=======
#[allow(clippy::too_many_arguments)]
fn convert_tag_union<'a>(
    env: &mut Env<'a, '_>,
    variant_var: Variable,
    assigned: Symbol,
    hole: &'a Stmt<'a>,
    tag_name: TagName,
    procs: &mut Procs<'a>,
    layout_cache: &mut LayoutCache<'a>,
    args: std::vec::Vec<(Variable, Located<roc_can::expr::Expr>)>,
    arena: &'a Bump,
) -> Stmt<'a> {
    use crate::layout::UnionVariant::*;
    let res_variant = crate::layout::union_sorted_tags(env.arena, variant_var, env.subs);
    let variant = match res_variant {
        Ok(cached) => cached,
        Err(LayoutProblem::UnresolvedTypeVar(_)) => {
            return Stmt::RuntimeError(env.arena.alloc(format!(
                "UnresolvedTypeVar {} line {}",
                file!(),
                line!()
            )))
        }
        Err(LayoutProblem::Erroneous) => {
            return Stmt::RuntimeError(env.arena.alloc(format!(
                "Erroneous {} line {}",
                file!(),
                line!()
            )));
        }
    };
    match variant {
        Never => unreachable!(
            "The `[]` type has no constructors, source var {:?}",
            variant_var
        ),
        Unit | UnitWithArguments => {
            Stmt::Let(assigned, Expr::Struct(&[]), Layout::Struct(&[]), hole)
        }
        BoolUnion { ttrue, .. } => Stmt::Let(
            assigned,
            Expr::Literal(Literal::Bool(tag_name == ttrue)),
            Layout::Builtin(Builtin::Int1),
            hole,
        ),
        ByteUnion(tag_names) => {
            let tag_id = tag_names
                .iter()
                .position(|key| key == &tag_name)
                .expect("tag must be in its own type");

            Stmt::Let(
                assigned,
                Expr::Literal(Literal::Byte(tag_id as u8)),
                Layout::Builtin(Builtin::Int8),
                hole,
            )
        }

        Unwrapped(field_layouts) => {
            let field_symbols_temp = sorted_field_symbols(env, procs, layout_cache, args);

            let mut field_symbols = Vec::with_capacity_in(field_layouts.len(), env.arena);
            field_symbols.extend(field_symbols_temp.iter().map(|r| r.1));
            let field_symbols = field_symbols.into_bump_slice();

            // Layout will unpack this unwrapped tack if it only has one (non-zero-sized) field
            let layout = layout_cache
                .from_var(env.arena, variant_var, env.subs)
                .unwrap_or_else(|err| panic!("TODO turn fn_var into a RuntimeError {:?}", err));

            // even though this was originally a Tag, we treat it as a Struct from now on
            let stmt = Stmt::Let(assigned, Expr::Struct(field_symbols), layout, hole);

            let iter = field_symbols_temp.into_iter().map(|(_, _, data)| data);
            assign_to_symbols(env, procs, layout_cache, iter, stmt)
        }
        Wrapped(variant) => {
            let union_size = variant.number_of_tags() as u8;
            let (tag_id, _) = variant.tag_name_to_id(&tag_name);

            let field_symbols_temp = sorted_field_symbols(env, procs, layout_cache, args);

            let field_symbols;
            let opt_tag_id_symbol;

            use WrappedVariant::*;
            let (tag, layout) = match variant {
                Recursive { sorted_tag_layouts } => {
                    debug_assert!(sorted_tag_layouts.len() > 1);
                    let tag_id_symbol = env.unique_symbol();
                    opt_tag_id_symbol = Some(tag_id_symbol);

                    field_symbols = {
                        let mut temp = Vec::with_capacity_in(field_symbols_temp.len() + 1, arena);
                        temp.push(tag_id_symbol);

                        temp.extend(field_symbols_temp.iter().map(|r| r.1));

                        temp.into_bump_slice()
                    };

                    let mut layouts: Vec<&'a [Layout<'a>]> =
                        Vec::with_capacity_in(sorted_tag_layouts.len(), env.arena);

                    for (_, arg_layouts) in sorted_tag_layouts.into_iter() {
                        layouts.push(arg_layouts);
                    }

                    debug_assert!(layouts.len() > 1);
                    let layout = Layout::Union(UnionLayout::Recursive(layouts.into_bump_slice()));

                    let tag = Expr::Tag {
                        tag_layout: layout,
                        tag_name,
                        tag_id: tag_id as u8,
                        union_size,
                        arguments: field_symbols,
                    };

                    (tag, layout)
                }
                NonNullableUnwrapped {
                    fields,
                    tag_name: wrapped_tag_name,
                } => {
                    debug_assert_eq!(tag_name, wrapped_tag_name);

                    opt_tag_id_symbol = None;

                    field_symbols = {
                        let mut temp = Vec::with_capacity_in(field_symbols_temp.len(), arena);

                        temp.extend(field_symbols_temp.iter().map(|r| r.1));

                        temp.into_bump_slice()
                    };

                    let layout = Layout::Union(UnionLayout::NonNullableUnwrapped(fields));

                    let tag = Expr::Tag {
                        tag_layout: layout,
                        tag_name,
                        tag_id: tag_id as u8,
                        union_size,
                        arguments: field_symbols,
                    };

                    (tag, layout)
                }
                NonRecursive { sorted_tag_layouts } => {
                    let tag_id_symbol = env.unique_symbol();
                    opt_tag_id_symbol = Some(tag_id_symbol);

                    field_symbols = {
                        let mut temp = Vec::with_capacity_in(field_symbols_temp.len() + 1, arena);
                        temp.push(tag_id_symbol);

                        temp.extend(field_symbols_temp.iter().map(|r| r.1));

                        temp.into_bump_slice()
                    };

                    let mut layouts: Vec<&'a [Layout<'a>]> =
                        Vec::with_capacity_in(sorted_tag_layouts.len(), env.arena);

                    for (_, arg_layouts) in sorted_tag_layouts.into_iter() {
                        layouts.push(arg_layouts);
                    }

                    let layout =
                        Layout::Union(UnionLayout::NonRecursive(layouts.into_bump_slice()));

                    let tag = Expr::Tag {
                        tag_layout: layout,
                        tag_name,
                        tag_id: tag_id as u8,
                        union_size,
                        arguments: field_symbols,
                    };

                    (tag, layout)
                }
                NullableWrapped {
                    nullable_id,
                    nullable_name: _,
                    sorted_tag_layouts,
                } => {
                    let tag_id_symbol = env.unique_symbol();
                    opt_tag_id_symbol = Some(tag_id_symbol);

                    field_symbols = {
                        let mut temp = Vec::with_capacity_in(field_symbols_temp.len() + 1, arena);
                        temp.push(tag_id_symbol);

                        temp.extend(field_symbols_temp.iter().map(|r| r.1));

                        temp.into_bump_slice()
                    };

                    let mut layouts: Vec<&'a [Layout<'a>]> =
                        Vec::with_capacity_in(sorted_tag_layouts.len(), env.arena);

                    for (_, arg_layouts) in sorted_tag_layouts.into_iter() {
                        layouts.push(arg_layouts);
                    }

                    let layout = Layout::Union(UnionLayout::NullableWrapped {
                        nullable_id,
                        other_tags: layouts.into_bump_slice(),
                    });

                    let tag = Expr::Tag {
                        tag_layout: layout,
                        tag_name,
                        tag_id: tag_id as u8,
                        union_size,
                        arguments: field_symbols,
                    };

                    (tag, layout)
                }
                NullableUnwrapped {
                    nullable_id,
                    nullable_name: _,
                    other_name: _,
                    other_fields,
                } => {
                    // FIXME drop tag
                    let tag_id_symbol = env.unique_symbol();
                    opt_tag_id_symbol = Some(tag_id_symbol);

                    field_symbols = {
                        let mut temp = Vec::with_capacity_in(field_symbols_temp.len() + 1, arena);
                        // FIXME drop tag
                        temp.push(tag_id_symbol);

                        temp.extend(field_symbols_temp.iter().map(|r| r.1));

                        temp.into_bump_slice()
                    };

                    let layout = Layout::Union(UnionLayout::NullableUnwrapped {
                        nullable_id,
                        other_fields,
                    });

                    let tag = Expr::Tag {
                        tag_layout: layout,
                        tag_name,
                        tag_id: tag_id as u8,
                        union_size,
                        arguments: field_symbols,
                    };

                    (tag, layout)
                }
            };

            let mut stmt = Stmt::Let(assigned, tag, layout, hole);
            let iter = field_symbols_temp
                .into_iter()
                .map(|x| x.2 .0)
                .rev()
                .zip(field_symbols.iter().rev());

            stmt = assign_to_symbols(env, procs, layout_cache, iter, stmt);

            if let Some(tag_id_symbol) = opt_tag_id_symbol {
                // define the tag id
                stmt = Stmt::Let(
                    tag_id_symbol,
                    Expr::Literal(Literal::Int(tag_id as i128)),
                    Layout::Builtin(TAG_SIZE),
                    arena.alloc(stmt),
                );
            }

            stmt
        }
    }
}

#[allow(clippy::too_many_arguments)]
fn tag_union_to_function<'a>(
    env: &mut Env<'a, '_>,
    arg_vars: std::vec::Vec<Variable>,
    ret_var: Variable,
    tag_name: TagName,
    ext_var: Variable,
    procs: &mut Procs<'a>,
    variant_var: Variable,
    layout_cache: &mut LayoutCache<'a>,
    assigned: Symbol,
    hole: &'a Stmt<'a>,
) -> Stmt<'a> {
    let mut loc_pattern_args = vec![];
    let mut loc_expr_args = vec![];
    let proc_symbol = env.unique_symbol();
    for arg_var in arg_vars {
        let arg_symbol = env.unique_symbol();

        let loc_pattern = Located::at_zero(roc_can::pattern::Pattern::Identifier(arg_symbol));

        let loc_expr = Located::at_zero(roc_can::expr::Expr::Var(arg_symbol));

        loc_pattern_args.push((arg_var, loc_pattern));
        loc_expr_args.push((arg_var, loc_expr));
    }
    let loc_body = Located::at_zero(roc_can::expr::Expr::Tag {
        variant_var: ret_var,
        name: tag_name,
        arguments: loc_expr_args,
        ext_var,
    });
    let inserted = procs.insert_anonymous(
        env,
        proc_symbol,
        variant_var,
        loc_pattern_args,
        loc_body,
        CapturedSymbols::None,
        ret_var,
        layout_cache,
    );
    match inserted {
        Ok(layout) => Stmt::Let(
            assigned,
            call_by_pointer(env, procs, proc_symbol, layout),
            layout,
            hole,
        ),
        Err(runtime_error) => Stmt::RuntimeError(env.arena.alloc(format!(
            "RuntimeError {} line {} {:?}",
            file!(),
            line!(),
            runtime_error,
        ))),
>>>>>>> 75c1c490
    }
}

#[allow(clippy::type_complexity)]
fn sorted_field_symbols<'a>(
    env: &mut Env<'a, '_>,
    procs: &mut Procs<'a>,
    layout_cache: &mut LayoutCache<'a>,
    mut args: std::vec::Vec<(Variable, Located<roc_can::expr::Expr>)>,
) -> Vec<
    'a,
    (
        u32,
        Symbol,
        ((Variable, Located<roc_can::expr::Expr>), &'a Symbol),
    ),
> {
    let mut field_symbols_temp = Vec::with_capacity_in(args.len(), env.arena);

    for (var, mut arg) in args.drain(..) {
        // Layout will unpack this unwrapped tag if it only has one (non-zero-sized) field
        let layout = match layout_cache.from_var(env.arena, var, env.subs) {
            Ok(cached) => cached,
            Err(LayoutProblem::UnresolvedTypeVar(_)) => {
                // this argument has type `forall a. a`, which is isomorphic to
                // the empty type (Void, Never, the empty tag union `[]`)
                // Note it does not catch the use of `[]` currently.
                use roc_can::expr::Expr;
                arg.value = Expr::RuntimeError(RuntimeError::VoidValue);
                Layout::Struct(&[])
            }
            Err(LayoutProblem::Erroneous) => {
                // something went very wrong
                panic!("TODO turn fn_var into a RuntimeError")
            }
        };

        let alignment = layout.alignment_bytes(8);

        let symbol = possible_reuse_symbol(env, procs, &arg.value);
        field_symbols_temp.push((alignment, symbol, ((var, arg), &*env.arena.alloc(symbol))));
    }
    field_symbols_temp.sort_by(|a, b| b.0.cmp(&a.0));

    field_symbols_temp
}

pub fn from_can<'a>(
    env: &mut Env<'a, '_>,
    variable: Variable,
    can_expr: roc_can::expr::Expr,
    procs: &mut Procs<'a>,
    layout_cache: &mut LayoutCache<'a>,
) -> Stmt<'a> {
    use roc_can::expr::Expr::*;

    match can_expr {
        When {
            cond_var,
            expr_var,
            region,
            loc_cond,
            branches,
        } => {
            let cond_symbol = possible_reuse_symbol(env, procs, &loc_cond.value);

            let stmt = from_can_when(
                env,
                cond_var,
                expr_var,
                region,
                cond_symbol,
                branches,
                layout_cache,
                procs,
                None,
            );

            // define the `when` condition
            assign_to_symbol(
                env,
                procs,
                layout_cache,
                cond_var,
                *loc_cond,
                cond_symbol,
                stmt,
            )
        }
        If {
            cond_var,
            branch_var,
            branches,
            final_else,
        } => {
            let ret_layout = layout_cache
                .from_var(env.arena, branch_var, env.subs)
                .expect("invalid ret_layout");
            let cond_layout = layout_cache
                .from_var(env.arena, cond_var, env.subs)
                .expect("invalid cond_layout");

            let mut stmt = from_can(env, branch_var, final_else.value, procs, layout_cache);

            for (loc_cond, loc_then) in branches.into_iter().rev() {
                let branching_symbol = possible_reuse_symbol(env, procs, &loc_cond.value);
                let then = from_can(env, branch_var, loc_then.value, procs, layout_cache);

                stmt = cond(env, branching_symbol, cond_layout, then, stmt, ret_layout);

                stmt = assign_to_symbol(
                    env,
                    procs,
                    layout_cache,
                    cond_var,
                    loc_cond,
                    branching_symbol,
                    stmt,
                );
            }

            stmt
        }

        Expect(condition, rest) => {
            let rest = from_can(env, variable, rest.value, procs, layout_cache);

            let bool_layout = Layout::Builtin(Builtin::Int1);
            let cond_symbol = env.unique_symbol();

            let op = LowLevel::ExpectTrue;
            let call_type = CallType::LowLevel {
                op,
                update_mode: env.next_update_mode_id(),
            };
            let arguments = env.arena.alloc([cond_symbol]);
            let call = self::Call {
                call_type,
                arguments,
            };

            let rest = Stmt::Invoke {
                symbol: env.unique_symbol(),
                call,
                layout: bool_layout,
                pass: env.arena.alloc(rest),
                fail: env.arena.alloc(Stmt::Rethrow),
            };

            with_hole(
                env,
                condition.value,
                variable,
                procs,
                layout_cache,
                cond_symbol,
                env.arena.alloc(rest),
            )
        }

        LetRec(defs, cont, _) => {
            // because Roc is strict, only functions can be recursive!
            for def in defs.into_iter() {
                if let roc_can::pattern::Pattern::Identifier(symbol) = &def.loc_pattern.value {
                    // Now that we know for sure it's a closure, get an owned
                    // version of these variant args so we can use them properly.
                    match def.loc_expr.value {
                        Closure {
                            function_type,
                            return_type,
                            recursive,
                            arguments,
                            loc_body: boxed_body,
                            ..
                        } => {
                            // Extract Procs, but discard the resulting Expr::Load.
                            // That Load looks up the pointer, which we won't use here!

                            let loc_body = *boxed_body;

                            let is_self_recursive =
                                !matches!(recursive, roc_can::expr::Recursive::NotRecursive);

                            procs.insert_named(
                                env,
                                layout_cache,
                                *symbol,
                                function_type,
                                arguments,
                                loc_body,
                                CapturedSymbols::None,
                                is_self_recursive,
                                return_type,
                            );

                            continue;
                        }
                        _ => unreachable!("recursive value is not a function"),
                    }
                }
                unreachable!("recursive value does not have Identifier pattern")
            }

            from_can(env, variable, cont.value, procs, layout_cache)
        }
        LetNonRec(def, cont, outer_annotation) => {
            if let roc_can::pattern::Pattern::Identifier(symbol) = &def.loc_pattern.value {
                if let Closure { .. } = &def.loc_expr.value {
                    // Now that we know for sure it's a closure, get an owned
                    // version of these variant args so we can use them properly.
                    match def.loc_expr.value {
                        Closure {
                            function_type,
                            return_type,
                            closure_type,
                            closure_ext_var,
                            recursive,
                            arguments,
                            loc_body: boxed_body,
                            captured_symbols,
                            ..
                        } => {
                            // Extract Procs, but discard the resulting Expr::Load.
                            // That Load looks up the pointer, which we won't use here!

                            let loc_body = *boxed_body;

                            let is_self_recursive =
                                !matches!(recursive, roc_can::expr::Recursive::NotRecursive);

                            // does this function capture any local values?
                            let function_layout =
                                layout_cache.from_var(env.arena, function_type, env.subs);

                            let captured_symbols = if let Ok(Layout::Closure(_, lambda_set, _)) =
                                &function_layout
                            {
                                if let Layout::Struct(&[]) = lambda_set.runtime_representation() {
                                    CapturedSymbols::None
                                } else {
                                    let mut temp = Vec::from_iter_in(captured_symbols, env.arena);
                                    temp.sort();
                                    CapturedSymbols::Captured(temp.into_bump_slice())
                                }
                            } else {
                                debug_assert!(
                                    captured_symbols.is_empty(),
                                    "{:?} with layout {:?} {:?} {:?}",
                                    &captured_symbols,
                                    function_layout,
                                    env.subs,
                                    (function_type, closure_type, closure_ext_var),
                                );
                                CapturedSymbols::None
                            };

                            procs.insert_named(
                                env,
                                layout_cache,
                                *symbol,
                                function_type,
                                arguments,
                                loc_body,
                                captured_symbols,
                                is_self_recursive,
                                return_type,
                            );

                            return from_can(env, variable, cont.value, procs, layout_cache);
                        }
                        _ => unreachable!(),
                    }
                }

                match def.loc_expr.value {
                    roc_can::expr::Expr::Var(original) => {
                        // a variable is aliased, e.g.
                        //
                        //  foo = bar
                        //
                        // or
                        //
                        //  foo = RBTRee.empty
                        let mut rest = from_can(env, def.expr_var, cont.value, procs, layout_cache);

                        rest = handle_variable_aliasing(
                            env,
                            procs,
                            layout_cache,
                            def.expr_var,
                            *symbol,
                            original,
                            rest,
                        );

                        return rest;
                    }
                    roc_can::expr::Expr::LetNonRec(nested_def, nested_cont, nested_annotation) => {
                        use roc_can::expr::Expr::*;
                        // We must transform
                        //
                        //      let answer = 1337
                        //      in
                        //          let unused =
                        //                  let nested = 17
                        //                  in
                        //                      nested
                        //          in
                        //              answer
                        //
                        // into
                        //
                        //      let answer = 1337
                        //      in
                        //          let nested = 17
                        //          in
                        //              let unused = nested
                        //              in
                        //                  answer

                        let new_def = roc_can::def::Def {
                            loc_pattern: def.loc_pattern,
                            loc_expr: *nested_cont,
                            pattern_vars: def.pattern_vars,
                            annotation: def.annotation,
                            expr_var: def.expr_var,
                        };

                        let new_inner = LetNonRec(Box::new(new_def), cont, outer_annotation);

                        let new_outer = LetNonRec(
                            nested_def,
                            Box::new(Located::at_zero(new_inner)),
                            nested_annotation,
                        );

                        return from_can(env, variable, new_outer, procs, layout_cache);
                    }
                    roc_can::expr::Expr::LetRec(nested_defs, nested_cont, nested_annotation) => {
                        use roc_can::expr::Expr::*;
                        // We must transform
                        //
                        //      let answer = 1337
                        //      in
                        //          let unused =
                        //                  let nested = \{} -> nested {}
                        //                  in
                        //                      nested
                        //          in
                        //              answer
                        //
                        // into
                        //
                        //      let answer = 1337
                        //      in
                        //          let nested = \{} -> nested {}
                        //          in
                        //              let unused = nested
                        //              in
                        //                  answer

                        let new_def = roc_can::def::Def {
                            loc_pattern: def.loc_pattern,
                            loc_expr: *nested_cont,
                            pattern_vars: def.pattern_vars,
                            annotation: def.annotation,
                            expr_var: def.expr_var,
                        };

                        let new_inner = LetNonRec(Box::new(new_def), cont, outer_annotation);

                        let new_outer = LetRec(
                            nested_defs,
                            Box::new(Located::at_zero(new_inner)),
                            nested_annotation,
                        );

                        return from_can(env, variable, new_outer, procs, layout_cache);
                    }
                    _ => {
                        let rest = from_can(env, variable, cont.value, procs, layout_cache);
                        return with_hole(
                            env,
                            def.loc_expr.value,
                            def.expr_var,
                            procs,
                            layout_cache,
                            *symbol,
                            env.arena.alloc(rest),
                        );
                    }
                }
            }

            // this may be a destructure pattern
            let (mono_pattern, assignments) =
                match from_can_pattern(env, layout_cache, &def.loc_pattern.value) {
                    Ok(v) => v,
                    Err(_) => todo!(),
                };

            if let Pattern::Identifier(symbol) = mono_pattern {
                let mut hole =
                    env.arena
                        .alloc(from_can(env, variable, cont.value, procs, layout_cache));

                for (symbol, variable, expr) in assignments {
                    let stmt = with_hole(env, expr, variable, procs, layout_cache, symbol, hole);

                    hole = env.arena.alloc(stmt);
                }

                with_hole(
                    env,
                    def.loc_expr.value,
                    def.expr_var,
                    procs,
                    layout_cache,
                    symbol,
                    hole,
                )
            } else {
                let context = crate::exhaustive::Context::BadDestruct;
                match crate::exhaustive::check(
                    def.loc_pattern.region,
                    &[(
                        Located::at(def.loc_pattern.region, mono_pattern.clone()),
                        crate::exhaustive::Guard::NoGuard,
                    )],
                    context,
                ) {
                    Ok(_) => {}
                    Err(errors) => {
                        for error in errors {
                            env.problems.push(MonoProblem::PatternProblem(error))
                        }

                        return Stmt::RuntimeError("TODO non-exhaustive pattern");
                    }
                }

                // convert the continuation
                let mut stmt = from_can(env, variable, cont.value, procs, layout_cache);

                // layer on any default record fields
                for (symbol, variable, expr) in assignments {
                    let hole = env.arena.alloc(stmt);
                    stmt = with_hole(env, expr, variable, procs, layout_cache, symbol, hole);
                }

                if let roc_can::expr::Expr::Var(outer_symbol) = def.loc_expr.value {
                    store_pattern(env, procs, layout_cache, &mono_pattern, outer_symbol, stmt)
                } else {
                    let outer_symbol = env.unique_symbol();
                    stmt =
                        store_pattern(env, procs, layout_cache, &mono_pattern, outer_symbol, stmt);

                    // convert the def body, store in outer_symbol
                    with_hole(
                        env,
                        def.loc_expr.value,
                        def.expr_var,
                        procs,
                        layout_cache,
                        outer_symbol,
                        env.arena.alloc(stmt),
                    )
                }
            }
        }

        _ => {
            let symbol = env.unique_symbol();
            let hole = env.arena.alloc(Stmt::Ret(symbol));
            with_hole(env, can_expr, variable, procs, layout_cache, symbol, hole)
        }
    }
}

fn to_opt_branches<'a>(
    env: &mut Env<'a, '_>,
    region: Region,
    branches: std::vec::Vec<roc_can::expr::WhenBranch>,
    layout_cache: &mut LayoutCache<'a>,
) -> std::vec::Vec<(
    Pattern<'a>,
    Option<Located<roc_can::expr::Expr>>,
    roc_can::expr::Expr,
)> {
    debug_assert!(!branches.is_empty());

    let mut loc_branches = std::vec::Vec::new();
    let mut opt_branches = std::vec::Vec::new();

    for when_branch in branches {
        let exhaustive_guard = if when_branch.guard.is_some() {
            Guard::HasGuard
        } else {
            Guard::NoGuard
        };

        for loc_pattern in when_branch.patterns {
            match from_can_pattern(env, layout_cache, &loc_pattern.value) {
                Ok((mono_pattern, assignments)) => {
                    loc_branches.push((
                        Located::at(loc_pattern.region, mono_pattern.clone()),
                        exhaustive_guard.clone(),
                    ));

                    let mut loc_expr = when_branch.value.clone();
                    let region = loc_pattern.region;
                    for (symbol, variable, expr) in assignments.into_iter().rev() {
                        let def = roc_can::def::Def {
                            annotation: None,
                            expr_var: variable,
                            loc_expr: Located::at(region, expr),
                            loc_pattern: Located::at(
                                region,
                                roc_can::pattern::Pattern::Identifier(symbol),
                            ),
                            pattern_vars: std::iter::once((symbol, variable)).collect(),
                        };
                        let new_expr = roc_can::expr::Expr::LetNonRec(
                            Box::new(def),
                            Box::new(loc_expr),
                            variable,
                        );
                        loc_expr = Located::at(region, new_expr);
                    }

                    // TODO remove clone?
                    opt_branches.push((mono_pattern, when_branch.guard.clone(), loc_expr.value));
                }
                Err(runtime_error) => {
                    loc_branches.push((
                        Located::at(loc_pattern.region, Pattern::Underscore),
                        exhaustive_guard.clone(),
                    ));

                    // TODO remove clone?
                    opt_branches.push((
                        Pattern::Underscore,
                        when_branch.guard.clone(),
                        roc_can::expr::Expr::RuntimeError(runtime_error),
                    ));
                }
            }
        }
    }

    // NOTE exhaustiveness is checked after the construction of all the branches
    // In contrast to elm (currently), we still do codegen even if a pattern is non-exhaustive.
    // So we not only report exhaustiveness errors, but also correct them
    let context = crate::exhaustive::Context::BadCase;
    match crate::exhaustive::check(region, &loc_branches, context) {
        Ok(_) => {}
        Err(errors) => {
            use crate::exhaustive::Error::*;
            let mut is_not_exhaustive = false;
            let mut overlapping_branches = std::vec::Vec::new();

            for error in errors {
                match &error {
                    Incomplete(_, _, _) => {
                        is_not_exhaustive = true;
                    }
                    Redundant { index, .. } => {
                        overlapping_branches.push(index.to_zero_based());
                    }
                }
                env.problems.push(MonoProblem::PatternProblem(error))
            }

            overlapping_branches.sort_unstable();

            for i in overlapping_branches.into_iter().rev() {
                opt_branches.remove(i);
            }

            if is_not_exhaustive {
                opt_branches.push((
                    Pattern::Underscore,
                    None,
                    roc_can::expr::Expr::RuntimeError(
                        roc_problem::can::RuntimeError::NonExhaustivePattern,
                    ),
                ));
            }
        }
    }

    opt_branches
}

#[allow(clippy::too_many_arguments)]
fn from_can_when<'a>(
    env: &mut Env<'a, '_>,
    cond_var: Variable,
    expr_var: Variable,
    region: Region,
    cond_symbol: Symbol,
    branches: std::vec::Vec<roc_can::expr::WhenBranch>,
    layout_cache: &mut LayoutCache<'a>,
    procs: &mut Procs<'a>,
    join_point: Option<JoinPointId>,
) -> Stmt<'a> {
    if branches.is_empty() {
        // A when-expression with no branches is a runtime error.
        // We can't know what to return!
        return Stmt::RuntimeError("Hit a 0-branch when expression");
    }
    let opt_branches = to_opt_branches(env, region, branches, layout_cache);

    let cond_layout =
        return_on_layout_error!(env, layout_cache.from_var(env.arena, cond_var, env.subs));

    let ret_layout =
        return_on_layout_error!(env, layout_cache.from_var(env.arena, expr_var, env.subs));

    let arena = env.arena;
    let it = opt_branches
        .into_iter()
        .map(|(pattern, opt_guard, can_expr)| {
            let branch_stmt = match join_point {
                None => from_can(env, expr_var, can_expr, procs, layout_cache),
                Some(id) => {
                    let symbol = env.unique_symbol();
                    let arguments = bumpalo::vec![in env.arena; symbol].into_bump_slice();
                    let jump = env.arena.alloc(Stmt::Jump(id, arguments));

                    with_hole(env, can_expr, expr_var, procs, layout_cache, symbol, jump)
                }
            };

            use crate::decision_tree::Guard;
            if let Some(loc_expr) = opt_guard {
                let id = JoinPointId(env.unique_symbol());
                let symbol = env.unique_symbol();
                let jump = env.arena.alloc(Stmt::Jump(id, env.arena.alloc([symbol])));

                let guard_stmt = with_hole(
                    env,
                    loc_expr.value,
                    cond_var,
                    procs,
                    layout_cache,
                    symbol,
                    jump,
                );

                let new_guard_stmt =
                    store_pattern(env, procs, layout_cache, &pattern, cond_symbol, guard_stmt);
                (
                    pattern,
                    Guard::Guard {
                        id,
                        symbol,
                        stmt: new_guard_stmt,
                    },
                    branch_stmt,
                )
            } else {
                let new_branch_stmt =
                    store_pattern(env, procs, layout_cache, &pattern, cond_symbol, branch_stmt);
                (pattern, Guard::NoGuard, new_branch_stmt)
            }
        });
    let mono_branches = Vec::from_iter_in(it, arena);

    crate::decision_tree::optimize_when(
        env,
        procs,
        layout_cache,
        cond_symbol,
        cond_layout,
        ret_layout,
        mono_branches,
    )
}

fn substitute(substitutions: &BumpMap<Symbol, Symbol>, s: Symbol) -> Option<Symbol> {
    match substitutions.get(&s) {
        Some(new) => {
            debug_assert!(!substitutions.contains_key(new));
            Some(*new)
        }
        None => None,
    }
}

fn substitute_in_exprs<'a>(arena: &'a Bump, stmt: &mut Stmt<'a>, from: Symbol, to: Symbol) {
    let mut subs = BumpMap::with_capacity_in(1, arena);
    subs.insert(from, to);

    // TODO clean this up
    let ref_stmt = arena.alloc(stmt.clone());
    if let Some(new) = substitute_in_stmt_help(arena, ref_stmt, &subs) {
        *stmt = new.clone();
    }
}

fn substitute_in_stmt_help<'a>(
    arena: &'a Bump,
    stmt: &'a Stmt<'a>,
    subs: &BumpMap<Symbol, Symbol>,
) -> Option<&'a Stmt<'a>> {
    use Stmt::*;

    match stmt {
        Let(symbol, expr, layout, cont) => {
            let opt_cont = substitute_in_stmt_help(arena, cont, subs);
            let opt_expr = substitute_in_expr(arena, expr, subs);

            if opt_expr.is_some() || opt_cont.is_some() {
                let cont = opt_cont.unwrap_or(cont);
                let expr = opt_expr.unwrap_or_else(|| expr.clone());

                Some(arena.alloc(Let(*symbol, expr, *layout, cont)))
            } else {
                None
            }
        }
        Invoke {
            symbol,
            call,
            layout,
            pass,
            fail,
        } => {
            let opt_call = substitute_in_call(arena, call, subs);
            let opt_pass = substitute_in_stmt_help(arena, pass, subs);
            let opt_fail = substitute_in_stmt_help(arena, fail, subs);

            if opt_pass.is_some() || opt_fail.is_some() | opt_call.is_some() {
                let pass = opt_pass.unwrap_or(pass);
                let fail = opt_fail.unwrap_or_else(|| *fail);
                let call = opt_call.unwrap_or_else(|| call.clone());

                Some(arena.alloc(Invoke {
                    symbol: *symbol,
                    call,
                    layout: *layout,
                    pass,
                    fail,
                }))
            } else {
                None
            }
        }
        Join {
            id,
            parameters,
            remainder,
            continuation,
        } => {
            let opt_remainder = substitute_in_stmt_help(arena, remainder, subs);
            let opt_continuation = substitute_in_stmt_help(arena, continuation, subs);

            if opt_remainder.is_some() || opt_continuation.is_some() {
                let remainder = opt_remainder.unwrap_or(remainder);
                let continuation = opt_continuation.unwrap_or_else(|| *continuation);

                Some(arena.alloc(Join {
                    id: *id,
                    parameters,
                    remainder,
                    continuation,
                }))
            } else {
                None
            }
        }
        Switch {
            cond_symbol,
            cond_layout,
            branches,
            default_branch,
            ret_layout,
        } => {
            let opt_default = substitute_in_stmt_help(arena, default_branch.1, subs);

            let mut did_change = false;

            let opt_branches = Vec::from_iter_in(
                branches.iter().map(|(label, info, branch)| {
                    match substitute_in_stmt_help(arena, branch, subs) {
                        None => None,
                        Some(branch) => {
                            did_change = true;
                            Some((*label, info.clone(), branch.clone()))
                        }
                    }
                }),
                arena,
            );

            if opt_default.is_some() || did_change {
                let default_branch = (
                    default_branch.0.clone(),
                    opt_default.unwrap_or(default_branch.1),
                );

                let branches = if did_change {
                    let new = Vec::from_iter_in(
                        opt_branches.into_iter().zip(branches.iter()).map(
                            |(opt_branch, branch)| match opt_branch {
                                None => branch.clone(),
                                Some(new_branch) => new_branch,
                            },
                        ),
                        arena,
                    );

                    new.into_bump_slice()
                } else {
                    branches
                };

                Some(arena.alloc(Switch {
                    cond_symbol: *cond_symbol,
                    cond_layout: *cond_layout,
                    default_branch,
                    branches,
                    ret_layout: *ret_layout,
                }))
            } else {
                None
            }
        }
        Ret(s) => match substitute(subs, *s) {
            Some(s) => Some(arena.alloc(Ret(s))),
            None => None,
        },
        Refcounting(modify, cont) => {
            // TODO should we substitute in the ModifyRc?
            match substitute_in_stmt_help(arena, cont, subs) {
                Some(cont) => Some(arena.alloc(Refcounting(*modify, cont))),
                None => None,
            }
        }

        Jump(id, args) => {
            let mut did_change = false;
            let new_args = Vec::from_iter_in(
                args.iter().map(|s| match substitute(subs, *s) {
                    None => *s,
                    Some(s) => {
                        did_change = true;
                        s
                    }
                }),
                arena,
            );

            if did_change {
                let args = new_args.into_bump_slice();

                Some(arena.alloc(Jump(*id, args)))
            } else {
                None
            }
        }

        Rethrow => None,

        RuntimeError(_) => None,
    }
}

fn substitute_in_call<'a>(
    arena: &'a Bump,
    call: &'a Call<'a>,
    subs: &BumpMap<Symbol, Symbol>,
) -> Option<Call<'a>> {
    let Call {
        call_type,
        arguments,
    } = call;

    let opt_call_type = match call_type {
        CallType::ByName {
            name,
            arg_layouts,
            ret_layout,
            full_layout,
            specialization_id,
        } => substitute(subs, *name).map(|new| CallType::ByName {
            name: new,
            arg_layouts,
            ret_layout: *ret_layout,
            full_layout: *full_layout,
            specialization_id: *specialization_id,
        }),
        CallType::Foreign { .. } => None,
        CallType::LowLevel { .. } => None,
        CallType::HigherOrderLowLevel { .. } => None,
    };

    let mut did_change = false;
    let new_args = Vec::from_iter_in(
        arguments.iter().map(|s| match substitute(subs, *s) {
            None => *s,
            Some(s) => {
                did_change = true;
                s
            }
        }),
        arena,
    );

    if did_change || opt_call_type.is_some() {
        let call_type = opt_call_type.unwrap_or_else(|| call_type.clone());

        let arguments = new_args.into_bump_slice();

        Some(self::Call {
            call_type,
            arguments,
        })
    } else {
        None
    }
}

fn substitute_in_expr<'a>(
    arena: &'a Bump,
    expr: &'a Expr<'a>,
    subs: &BumpMap<Symbol, Symbol>,
) -> Option<Expr<'a>> {
    use Expr::*;

    match expr {
        Literal(_) | EmptyArray | RuntimeErrorFunction(_) => None,

        Call(call) => substitute_in_call(arena, call, subs).map(Expr::Call),

        Tag {
            tag_layout,
            tag_name,
            tag_id,
            union_size,
            arguments: args,
        } => {
            let mut did_change = false;
            let new_args = Vec::from_iter_in(
                args.iter().map(|s| match substitute(subs, *s) {
                    None => *s,
                    Some(s) => {
                        did_change = true;
                        s
                    }
                }),
                arena,
            );

            if did_change {
                let arguments = new_args.into_bump_slice();

                Some(Tag {
                    tag_layout: *tag_layout,
                    tag_name: tag_name.clone(),
                    tag_id: *tag_id,
                    union_size: *union_size,
                    arguments,
                })
            } else {
                None
            }
        }

        Reuse { .. } | Reset(_) => unreachable!("reset/reuse have not been introduced yet"),

        Struct(args) => {
            let mut did_change = false;
            let new_args = Vec::from_iter_in(
                args.iter().map(|s| match substitute(subs, *s) {
                    None => *s,
                    Some(s) => {
                        did_change = true;
                        s
                    }
                }),
                arena,
            );

            if did_change {
                let args = new_args.into_bump_slice();

                Some(Struct(args))
            } else {
                None
            }
        }

        Array {
            elems: args,
            elem_layout,
        } => {
            let mut did_change = false;
            let new_args = Vec::from_iter_in(
                args.iter().map(|s| match substitute(subs, *s) {
                    None => *s,
                    Some(s) => {
                        did_change = true;
                        s
                    }
                }),
                arena,
            );

            if did_change {
                let args = new_args.into_bump_slice();

                Some(Array {
                    elem_layout: *elem_layout,
                    elems: args,
                })
            } else {
                None
            }
        }

        AccessAtIndex {
            index,
            structure,
            field_layouts,
            wrapped,
        } => match substitute(subs, *structure) {
            Some(structure) => Some(AccessAtIndex {
                index: *index,
                field_layouts: *field_layouts,
                wrapped: *wrapped,
                structure,
            }),
            None => None,
        },
    }
}

#[allow(clippy::too_many_arguments)]
fn store_pattern<'a>(
    env: &mut Env<'a, '_>,
    procs: &mut Procs<'a>,
    layout_cache: &mut LayoutCache<'a>,
    can_pat: &Pattern<'a>,
    outer_symbol: Symbol,
    stmt: Stmt<'a>,
) -> Stmt<'a> {
    match store_pattern_help(env, procs, layout_cache, can_pat, outer_symbol, stmt) {
        StorePattern::Productive(new) => new,
        StorePattern::NotProductive(new) => new,
    }
}

enum StorePattern<'a> {
    /// we bound new symbols
    Productive(Stmt<'a>),
    /// no new symbols were bound in this pattern
    NotProductive(Stmt<'a>),
}

/// It is crucial for correct RC insertion that we don't create dead variables!
#[allow(clippy::too_many_arguments)]
fn store_pattern_help<'a>(
    env: &mut Env<'a, '_>,
    procs: &mut Procs<'a>,
    layout_cache: &mut LayoutCache<'a>,
    can_pat: &Pattern<'a>,
    outer_symbol: Symbol,
    mut stmt: Stmt<'a>,
) -> StorePattern<'a> {
    use Pattern::*;

    match can_pat {
        Identifier(symbol) => {
            substitute_in_exprs(env.arena, &mut stmt, *symbol, outer_symbol);
        }
        Underscore => {
            // do nothing
            return StorePattern::NotProductive(stmt);
        }
        IntLiteral(_)
        | FloatLiteral(_)
        | EnumLiteral { .. }
        | BitLiteral { .. }
        | StrLiteral(_) => {
            return StorePattern::NotProductive(stmt);
        }
        AppliedTag {
            arguments, layout, ..
        } => {
            let wrapped = Wrapped::from_layout(layout);
            let write_tag = wrapped == Wrapped::MultiTagUnion;

            let mut arg_layouts = Vec::with_capacity_in(arguments.len(), env.arena);
            let mut is_productive = false;

            if write_tag {
                // add an element for the tag discriminant
                arg_layouts.push(Layout::Builtin(TAG_SIZE));
            }

            for (_, layout) in arguments {
                arg_layouts.push(*layout);
            }

            for (index, (argument, arg_layout)) in arguments.iter().enumerate().rev() {
                let index = if write_tag { index + 1 } else { index };

                let mut arg_layout = arg_layout;

                if let Layout::RecursivePointer = arg_layout {
                    arg_layout = layout;
                }

                let load = Expr::AccessAtIndex {
                    wrapped,
                    index: index as u64,
                    field_layouts: arg_layouts.clone().into_bump_slice(),
                    structure: outer_symbol,
                };

                match argument {
                    Identifier(symbol) => {
                        // store immediately in the given symbol
                        stmt = Stmt::Let(*symbol, load, *arg_layout, env.arena.alloc(stmt));
                        is_productive = true;
                    }
                    Underscore => {
                        // ignore
                    }
                    IntLiteral(_)
                    | FloatLiteral(_)
                    | EnumLiteral { .. }
                    | BitLiteral { .. }
                    | StrLiteral(_) => {}
                    _ => {
                        // store the field in a symbol, and continue matching on it
                        let symbol = env.unique_symbol();

                        // first recurse, continuing to unpack symbol
                        match store_pattern_help(env, procs, layout_cache, argument, symbol, stmt) {
                            StorePattern::Productive(new) => {
                                is_productive = true;
                                stmt = new;
                                // only if we bind one of its (sub)fields to a used name should we
                                // extract the field
                                stmt = Stmt::Let(symbol, load, *arg_layout, env.arena.alloc(stmt));
                            }
                            StorePattern::NotProductive(new) => {
                                // do nothing
                                stmt = new;
                            }
                        }
                    }
                }
            }

            if !is_productive {
                return StorePattern::NotProductive(stmt);
            }
        }
        RecordDestructure(destructs, Layout::Struct(sorted_fields)) => {
            let mut is_productive = false;
            for (index, destruct) in destructs.iter().enumerate().rev() {
                match store_record_destruct(
                    env,
                    procs,
                    layout_cache,
                    destruct,
                    index as u64,
                    outer_symbol,
                    sorted_fields,
                    stmt,
                ) {
                    StorePattern::Productive(new) => {
                        is_productive = true;
                        stmt = new;
                    }
                    StorePattern::NotProductive(new) => {
                        stmt = new;
                    }
                }
            }

            if !is_productive {
                return StorePattern::NotProductive(stmt);
            }
        }

        RecordDestructure(_, _) => {
            unreachable!("a record destructure must always occur on a struct layout");
        }
    }

    StorePattern::Productive(stmt)
}

#[allow(clippy::too_many_arguments)]
fn store_record_destruct<'a>(
    env: &mut Env<'a, '_>,
    procs: &mut Procs<'a>,
    layout_cache: &mut LayoutCache<'a>,
    destruct: &RecordDestruct<'a>,
    index: u64,
    outer_symbol: Symbol,
    sorted_fields: &'a [Layout<'a>],
    mut stmt: Stmt<'a>,
) -> StorePattern<'a> {
    use Pattern::*;

    let wrapped = Wrapped::from_layout(&Layout::Struct(sorted_fields));

    // TODO wrapped could be SingleElementRecord
    let load = Expr::AccessAtIndex {
        index,
        field_layouts: sorted_fields,
        structure: outer_symbol,
        wrapped,
    };

    match &destruct.typ {
        DestructType::Required(symbol) => {
            stmt = Stmt::Let(*symbol, load, destruct.layout, env.arena.alloc(stmt));
        }
        DestructType::Guard(guard_pattern) => match &guard_pattern {
            Identifier(symbol) => {
                stmt = Stmt::Let(*symbol, load, destruct.layout, env.arena.alloc(stmt));
            }
            Underscore => {
                // important that this is special-cased to do nothing: mono record patterns will extract all the
                // fields, but those not bound in the source code are guarded with the underscore
                // pattern. So given some record `{ x : a, y : b }`, a match
                //
                // { x } -> ...
                //
                // is actually
                //
                // { x, y: _ } -> ...
                //
                // internally. But `y` is never used, so we must make sure it't not stored/loaded.
                return StorePattern::NotProductive(stmt);
            }
            IntLiteral(_)
            | FloatLiteral(_)
            | EnumLiteral { .. }
            | BitLiteral { .. }
            | StrLiteral(_) => {
                return StorePattern::NotProductive(stmt);
            }

            _ => {
                let symbol = env.unique_symbol();

                match store_pattern_help(env, procs, layout_cache, guard_pattern, symbol, stmt) {
                    StorePattern::Productive(new) => {
                        stmt = new;
                        stmt = Stmt::Let(symbol, load, destruct.layout, env.arena.alloc(stmt));
                    }
                    StorePattern::NotProductive(stmt) => return StorePattern::NotProductive(stmt),
                }
            }
        },
    }

    StorePattern::Productive(stmt)
}

/// We want to re-use symbols that are not function symbols
/// for any other expression, we create a new symbol, and will
/// later make sure it gets assigned the correct value.

enum ReuseSymbol {
    Imported(Symbol),
    LocalFunction(Symbol),
    Value(Symbol),
    NotASymbol,
}

fn can_reuse_symbol<'a>(
    env: &mut Env<'a, '_>,
    procs: &Procs<'a>,
    expr: &roc_can::expr::Expr,
) -> ReuseSymbol {
    use ReuseSymbol::*;

    if let roc_can::expr::Expr::Var(symbol) = expr {
        let symbol = *symbol;

        if env.is_imported_symbol(symbol) {
            Imported(symbol)
        } else if procs.partial_procs.contains_key(&symbol) {
            LocalFunction(symbol)
        } else {
            Value(symbol)
        }
    } else {
        NotASymbol
    }
}

fn possible_reuse_symbol<'a>(
    env: &mut Env<'a, '_>,
    procs: &Procs<'a>,
    expr: &roc_can::expr::Expr,
) -> Symbol {
    match can_reuse_symbol(env, procs, expr) {
        ReuseSymbol::Value(s) => s,
        _ => env.unique_symbol(),
    }
}

fn handle_variable_aliasing<'a>(
    env: &mut Env<'a, '_>,
    procs: &mut Procs<'a>,
    layout_cache: &mut LayoutCache<'a>,
    variable: Variable,
    left: Symbol,
    right: Symbol,
    mut result: Stmt<'a>,
) -> Stmt<'a> {
    if env.is_imported_symbol(right) {
        // if this is an imported symbol, then we must make sure it is
        // specialized, and wrap the original in a function pointer.
        add_needed_external(procs, env, variable, right);

        // then we must construct its closure; since imported symbols have no closure, we use the
        // empty struct

        let_empty_struct(left, env.arena.alloc(result))
    } else {
        substitute_in_exprs(env.arena, &mut result, left, right);

        // if the substituted variable is a function, make sure we specialize it
        reuse_function_symbol(
            env,
            procs,
            layout_cache,
            Some(variable),
            right,
            result,
            right,
        )
    }
}

fn force_thunk<'a>(
    env: &mut Env<'a, '_>,
    thunk_name: Symbol,
    layout: Layout<'a>,
    assigned: Symbol,
    hole: &'a Stmt<'a>,
) -> Stmt<'a> {
    let full_layout = Layout::FunctionPointer(&[], env.arena.alloc(layout));

    let call = self::Call {
        call_type: CallType::ByName {
            name: thunk_name,
            ret_layout: layout,
            full_layout,
            arg_layouts: &[],
            specialization_id: env.next_call_specialization_id(),
        },
        arguments: &[],
    };

    Stmt::Let(assigned, Expr::Call(call), layout, env.arena.alloc(hole))
}

fn let_empty_struct<'a>(assigned: Symbol, hole: &'a Stmt<'a>) -> Stmt<'a> {
    Stmt::Let(assigned, Expr::Struct(&[]), Layout::Struct(&[]), hole)
}

/// If the symbol is a function, make sure it is properly specialized
fn reuse_function_symbol<'a>(
    env: &mut Env<'a, '_>,
    procs: &mut Procs<'a>,
    layout_cache: &mut LayoutCache<'a>,
    arg_var: Option<Variable>,
    symbol: Symbol,
    result: Stmt<'a>,
    original: Symbol,
) -> Stmt<'a> {
    match procs.partial_procs.get(&original) {
        None => {
            let is_imported = env.is_imported_symbol(original);

            match arg_var {
                Some(arg_var) if is_imported => {
                    let layout = layout_cache
                        .from_var(env.arena, arg_var, env.subs)
                        .expect("creating layout does not fail");

                    let top_level = TopLevelFunctionLayout::from_layout(env.arena, layout);

                    procs.insert_passed_by_name(env, arg_var, original, top_level, layout_cache);

                    // an imported symbol is either a function, or a top-level 0-argument thunk
                    // it never has closure data, so we use the empty struct
                    return let_empty_struct(symbol, env.arena.alloc(result));
                }

                _ => {
                    // danger: a foreign symbol may not be specialized!
                    debug_assert!(
                        !is_imported,
                        "symbol {:?} while processing module {:?}",
                        original,
                        (env.home, &arg_var),
                    );
                }
            }

            result
        }

        Some(partial_proc) => {
            let arg_var = arg_var.unwrap_or(partial_proc.annotation);
            // this symbol is a function, that is used by-name (e.g. as an argument to another
            // function). Register it with the current variable, then create a function pointer
            // to it in the IR.
            let res_layout = layout_cache.from_var(env.arena, arg_var, env.subs);

            // we have three kinds of functions really. Plain functions, closures by capture,
            // and closures by unification. Here we record whether this function captures
            // anything.
            let captures = partial_proc.captured_symbols.captures();
            let captured = partial_proc.captured_symbols.clone();

            match res_layout {
                Ok(Layout::Closure(argument_layouts, lambda_set, ret_layout)) => {
                    // define the function pointer
                    let function_ptr_layout =
                        TopLevelFunctionLayout::from_layout(env.arena, res_layout.unwrap());

                    if captures {
                        // this is a closure by capture, meaning it itself captures local variables.
                        procs.insert_passed_by_name(
                            env,
                            arg_var,
                            original,
                            function_ptr_layout,
                            layout_cache,
                        );

                        let closure_data = symbol;

                        let symbols = match captured {
                            CapturedSymbols::Captured(captured_symbols) => {
                                Vec::from_iter_in(captured_symbols.iter().map(|x| x.0), env.arena)
                                    .into_bump_slice()
                            }
                            CapturedSymbols::None => unreachable!(),
                        };

                        construct_closure_data(
                            env,
                            lambda_set,
                            original,
                            symbols,
                            closure_data,
                            env.arena.alloc(result),
                        )
                    } else if procs.module_thunks.contains(&original) {
                        // this is a 0-argument thunk
                        let layout = Layout::Closure(argument_layouts, lambda_set, ret_layout);
                        let top_level = TopLevelFunctionLayout::new(env.arena, &[], layout);
                        procs.insert_passed_by_name(
                            env,
                            arg_var,
                            original,
                            top_level,
                            layout_cache,
                        );

                        force_thunk(env, original, layout, symbol, env.arena.alloc(result))
                    } else {
                        procs.insert_passed_by_name(
                            env,
                            arg_var,
                            original,
                            function_ptr_layout,
                            layout_cache,
                        );

                        // a function name (non-closure) that is passed along
                        // it never has closure data, so we use the empty struct
                        return let_empty_struct(symbol, env.arena.alloc(result));
                    }
                }
                Ok(layout) => {
                    // this is a 0-argument thunk
                    let top_level = TopLevelFunctionLayout::new(env.arena, &[], layout);
                    procs.insert_passed_by_name(env, arg_var, original, top_level, layout_cache);

                    force_thunk(env, original, layout, symbol, env.arena.alloc(result))
                }
                Err(LayoutProblem::Erroneous) => {
                    let message = format!("The {:?} symbol has an erroneous type", symbol);
                    Stmt::RuntimeError(env.arena.alloc(message))
                }
                Err(LayoutProblem::UnresolvedTypeVar(v)) => {
                    let message = format!(
                        "The {:?} symbol contains a unresolved type var {:?}",
                        symbol, v
                    );
                    Stmt::RuntimeError(env.arena.alloc(message))
                }
            }
        }
    }
}

fn assign_to_symbol<'a>(
    env: &mut Env<'a, '_>,
    procs: &mut Procs<'a>,
    layout_cache: &mut LayoutCache<'a>,
    arg_var: Variable,
    loc_arg: Located<roc_can::expr::Expr>,
    symbol: Symbol,
    result: Stmt<'a>,
) -> Stmt<'a> {
    use ReuseSymbol::*;
    match can_reuse_symbol(env, procs, &loc_arg.value) {
        Imported(original) | LocalFunction(original) => {
            // for functions we must make sure they are specialized correctly
            reuse_function_symbol(
                env,
                procs,
                layout_cache,
                Some(arg_var),
                symbol,
                result,
                original,
            )
        }
        Value(_) => {
            // symbol is already defined; nothing else to do here
            result
        }
        NotASymbol => with_hole(
            env,
            loc_arg.value,
            arg_var,
            procs,
            layout_cache,
            symbol,
            env.arena.alloc(result),
        ),
    }
}

fn assign_to_symbols<'a, I>(
    env: &mut Env<'a, '_>,
    procs: &mut Procs<'a>,
    layout_cache: &mut LayoutCache<'a>,
    iter: I,
    mut result: Stmt<'a>,
) -> Stmt<'a>
where
    I: Iterator<Item = ((Variable, Located<roc_can::expr::Expr>), &'a Symbol)>,
{
    for ((arg_var, loc_arg), symbol) in iter {
        result = assign_to_symbol(env, procs, layout_cache, arg_var, loc_arg, *symbol, result);
    }

    result
}

fn add_needed_external<'a>(
    procs: &mut Procs<'a>,
    env: &mut Env<'a, '_>,
    fn_var: Variable,
    name: Symbol,
) {
    // call of a function that is not in this module
    use hashbrown::hash_map::Entry::{Occupied, Vacant};

    let existing = match procs.externals_we_need.entry(name.module_id()) {
        Vacant(entry) => entry.insert(ExternalSpecializations::new_in(env.arena)),
        Occupied(entry) => entry.into_mut(),
    };

    let solved_type = SolvedType::from_var(env.subs, fn_var);
    existing.insert(name, solved_type);
}

fn can_throw_exception(call: &Call) -> bool {
    match call.call_type {
        CallType::ByName { name, .. } => matches!(
            name,
            Symbol::NUM_ADD
                | Symbol::NUM_SUB
                | Symbol::NUM_MUL
                | Symbol::NUM_DIV_FLOAT
                | Symbol::NUM_ABS
                | Symbol::NUM_NEG
        ),

        CallType::Foreign { .. } => {
            // calling foreign functions is very unsafe
            true
        }

        CallType::LowLevel { .. } => {
            // lowlevel operations themselves don't throw
            // TODO except for on allocation?
            false
        }
        CallType::HigherOrderLowLevel { .. } => {
            // TODO throwing is based on whether the HOF can throw
            // or if there is (potentially) allocation in the lowlevel
            false
        }
    }
}

fn build_call<'a>(
    env: &mut Env<'a, '_>,
    call: Call<'a>,
    assigned: Symbol,
    layout: Layout<'a>,
    hole: &'a Stmt<'a>,
) -> Stmt<'a> {
    if can_throw_exception(&call) {
        let fail = env.arena.alloc(Stmt::Rethrow);
        Stmt::Invoke {
            symbol: assigned,
            call,
            layout,
            fail,
            pass: hole,
        }
    } else {
        Stmt::Let(assigned, Expr::Call(call), layout, hole)
    }
}

#[allow(clippy::too_many_arguments)]
fn call_by_name<'a>(
    env: &mut Env<'a, '_>,
    procs: &mut Procs<'a>,
    fn_var: Variable,
    proc_name: Symbol,
    loc_args: std::vec::Vec<(Variable, Located<roc_can::expr::Expr>)>,
    layout_cache: &mut LayoutCache<'a>,
    assigned: Symbol,
    hole: &'a Stmt<'a>,
) -> Stmt<'a> {
    // Register a pending_specialization for this function
    match layout_cache.from_var(env.arena, fn_var, env.subs) {
        Err(LayoutProblem::UnresolvedTypeVar(var)) => {
            let msg = format!(
                "Hit an unresolved type variable {:?} when creating a layout for {:?} (var {:?})",
                var, proc_name, fn_var
            );
            Stmt::RuntimeError(env.arena.alloc(msg))
        }
        Err(LayoutProblem::Erroneous) => {
            let msg = format!(
                "Hit an erroneous type when creating a layout for {:?}",
                proc_name
            );
            Stmt::RuntimeError(env.arena.alloc(msg))
        }
        Ok(layout) if procs.module_thunks.contains(&proc_name) => {
            // here we turn a call to a module thunk into  forcing of that thunk
            if loc_args.is_empty() {
                call_by_name_module_thunk(
                    env,
                    procs,
                    fn_var,
                    proc_name,
                    env.arena.alloc(layout),
                    layout_cache,
                    assigned,
                    hole,
                )
            } else if let Layout::Closure(arg_layouts, lambda_set, ret_layout) = layout {
                // here we turn a call to a module thunk into forcing of that thunk
                // the thunk represents the closure environment for the body, so we then match
                // on the closure environment to perform the call that the body represents.
                //
                // Example:
                //
                // > main = parseA  "foo" "bar"
                // > parseA = Str.concat

                let closure_data_symbol = env.unique_symbol();

                let arena = env.arena;
                let arg_symbols = Vec::from_iter_in(
                    loc_args
                        .iter()
                        .map(|(_, arg_expr)| possible_reuse_symbol(env, procs, &arg_expr.value)),
                    arena,
                )
                .into_bump_slice();

                let result = match_on_lambda_set(
                    env,
                    lambda_set,
                    closure_data_symbol,
                    arg_symbols,
                    arg_layouts,
                    *ret_layout,
                    assigned,
                    hole,
                );

                let result = call_by_name_module_thunk(
                    env,
                    procs,
                    fn_var,
                    proc_name,
                    env.arena.alloc(layout),
                    layout_cache,
                    closure_data_symbol,
                    env.arena.alloc(result),
                );

                let iter = loc_args.into_iter().rev().zip(arg_symbols.iter().rev());
                assign_to_symbols(env, procs, layout_cache, iter, result)
            } else {
                unreachable!("calling a non-closure layout")
            }
        }
        Ok(Layout::FunctionPointer(argument_layouts, ret_layout)) => call_by_name_help(
            env,
            procs,
            fn_var,
            proc_name,
            loc_args,
            Layout::FunctionPointer(argument_layouts, ret_layout),
            argument_layouts,
            ret_layout,
            layout_cache,
            assigned,
            hole,
        ),
        Ok(Layout::Closure(c_argument_layouts, lambda_set, c_ret_layout)) => {
            match lambda_set.extend_function_layout(env.arena, c_argument_layouts, c_ret_layout) {
                Layout::FunctionPointer(argument_layouts, ret_layout) => call_by_name_help(
                    env,
                    procs,
                    fn_var,
                    proc_name,
                    loc_args,
                    Layout::Closure(c_argument_layouts, lambda_set, c_ret_layout),
                    argument_layouts,
                    ret_layout,
                    layout_cache,
                    assigned,
                    hole,
                ),
                _ => unreachable!(),
            }
        }
        Ok(other) if loc_args.is_empty() => {
            // this is a 0-argument thunk
            if env.is_imported_symbol(proc_name) {
                add_needed_external(procs, env, fn_var, proc_name);
            }
            force_thunk(env, proc_name, other, assigned, hole)
        }
        other => panic!(
            "calling {:?}, which is not a function but received arguments, and is a {:?}",
            proc_name, other,
        ),
    }
}

#[allow(clippy::too_many_arguments)]
fn call_by_name_help<'a>(
    env: &mut Env<'a, '_>,
    procs: &mut Procs<'a>,
    fn_var: Variable,
    proc_name: Symbol,
    loc_args: std::vec::Vec<(Variable, Located<roc_can::expr::Expr>)>,
    maybe_closure_layout: Layout<'a>,
    argument_layouts: &'a [Layout<'a>],
    ret_layout: &'a Layout<'a>,
    layout_cache: &mut LayoutCache<'a>,
    assigned: Symbol,
    hole: &'a Stmt<'a>,
) -> Stmt<'a> {
    let original_fn_var = fn_var;
    let arena = env.arena;

    // debug_assert!(!procs.module_thunks.contains(&proc_name), "{:?}", proc_name);

    let top_level_layout = TopLevelFunctionLayout::new(env.arena, argument_layouts, *ret_layout);
    let function_layout = env.arena.alloc(top_level_layout).full();

    // the arguments given to the function, stored in symbols
    let field_symbols = Vec::from_iter_in(
        loc_args
            .iter()
            .map(|(_, arg_expr)| possible_reuse_symbol(env, procs, &arg_expr.value)),
        arena,
    )
    .into_bump_slice();

    // the variables of the given arguments
    let mut pattern_vars = Vec::with_capacity_in(loc_args.len(), arena);
    for (var, _) in &loc_args {
        match layout_cache.from_var(&env.arena, *var, &env.subs) {
            Ok(_) => {
                pattern_vars.push(*var);
            }
            Err(_) => {
                // One of this function's arguments code gens to a runtime error,
                // so attempting to call it will immediately crash.
                return Stmt::RuntimeError("TODO runtime error for invalid layout");
            }
        }
    }

    // If we've already specialized this one, no further work is needed.
    if procs
        .specialized
        .contains_key(&(proc_name, top_level_layout))
    {
        debug_assert_eq!(
            argument_layouts.len(),
            field_symbols.len(),
            "see call_by_name for background (scroll down a bit), function is {:?}",
            proc_name,
        );

        let call = self::Call {
            call_type: CallType::ByName {
                name: proc_name,
                ret_layout: *ret_layout,
                full_layout: function_layout,
                arg_layouts: argument_layouts,
                specialization_id: env.next_call_specialization_id(),
            },
            arguments: field_symbols,
        };

        let result = build_call(env, call, assigned, *ret_layout, hole);

        let iter = loc_args.into_iter().rev().zip(field_symbols.iter().rev());
        assign_to_symbols(env, procs, layout_cache, iter, result)
    } else if env.is_imported_symbol(proc_name) {
        add_needed_external(procs, env, original_fn_var, proc_name);

        debug_assert_ne!(proc_name.module_id(), ModuleId::ATTR);
        if procs.imported_module_thunks.contains(&proc_name) {
            force_thunk(env, proc_name, maybe_closure_layout, assigned, hole)
        } else {
            debug_assert!(
                !field_symbols.is_empty(),
                "should be in the list of imported_module_thunks"
            );

            debug_assert_eq!(
                argument_layouts.len(),
                field_symbols.len(),
                "see call_by_name for background (scroll down a bit), function is {:?}",
                proc_name,
            );
            let call = self::Call {
                call_type: CallType::ByName {
                    name: proc_name,
                    ret_layout: *ret_layout,
                    full_layout: function_layout,
                    arg_layouts: argument_layouts,
                    specialization_id: env.next_call_specialization_id(),
                },
                arguments: field_symbols,
            };

            let result = build_call(env, call, assigned, *ret_layout, hole);

            let iter = loc_args.into_iter().rev().zip(field_symbols.iter().rev());
            assign_to_symbols(env, procs, layout_cache, iter, result)
        }
    } else {
        let pending = PendingSpecialization::from_var(env.arena, env.subs, fn_var);

        // When requested (that is, when procs.pending_specializations is `Some`),
        // store a pending specialization rather than specializing immediately.
        //
        // We do this so that we can do specialization in two passes: first,
        // build the mono_expr with all the specialized calls in place (but
        // no specializations performed yet), and then second, *after*
        // de-duplicating requested specializations (since multiple modules
        // which could be getting monomorphized in parallel might request
        // the same specialization independently), we work through the
        // queue of pending specializations to complete each specialization
        // exactly once.
        match &mut procs.pending_specializations {
            Some(pending_specializations) => {
                debug_assert!(!env.is_imported_symbol(proc_name));

                if procs.module_thunks.contains(&proc_name) {
                    debug_assert!(top_level_layout.arguments.is_empty());
                }

                // register the pending specialization, so this gets code genned later
                add_pending(
                    pending_specializations,
                    proc_name,
                    top_level_layout,
                    pending,
                );

                debug_assert_eq!(
                    argument_layouts.len(),
                    field_symbols.len(),
                    "see call_by_name for background (scroll down a bit), function is {:?}",
                    proc_name,
                );

                let call = self::Call {
                    call_type: CallType::ByName {
                        name: proc_name,
                        ret_layout: *ret_layout,
                        full_layout: function_layout,
                        arg_layouts: argument_layouts,
                        specialization_id: env.next_call_specialization_id(),
                    },
                    arguments: field_symbols,
                };

                let result = build_call(env, call, assigned, *ret_layout, hole);

                let iter = loc_args.into_iter().rev().zip(field_symbols.iter().rev());
                assign_to_symbols(env, procs, layout_cache, iter, result)
            }
            None => {
                let opt_partial_proc = procs.partial_procs.get(&proc_name);

                match opt_partial_proc {
                    Some(partial_proc) => {
                        // TODO should pending_procs hold a Rc<Proc> to avoid this .clone()?
                        let partial_proc = partial_proc.clone();

                        // Mark this proc as in-progress, so if we're dealing with
                        // mutually recursive functions, we don't loop forever.
                        // (We had a bug around this before this system existed!)
                        procs
                            .specialized
                            .insert((proc_name, top_level_layout), InProgress);

                        match specialize(env, procs, proc_name, layout_cache, pending, partial_proc)
                        {
                            Ok((proc, layout)) => {
                                // NOTE we cannot make the below assertion any more; figure out why

                                debug_assert_eq!(
                                    &maybe_closure_layout, &layout,
                                    "\nProcedure {:?}\n\n{:?}\n\n{:?}",
                                    proc_name, maybe_closure_layout, layout
                                );

                                call_specialized_proc(
                                    env,
                                    procs,
                                    proc_name,
                                    proc,
                                    layout,
                                    field_symbols,
                                    loc_args,
                                    layout_cache,
                                    assigned,
                                    hole,
                                )
                            }
                            Err(SpecializeFailure {
                                attempted_layout,
                                problem: _,
                            }) => {
                                let proc = generate_runtime_error_function(
                                    env,
                                    proc_name,
                                    attempted_layout,
                                );

                                call_specialized_proc(
                                    env,
                                    procs,
                                    proc_name,
                                    proc,
                                    attempted_layout,
                                    field_symbols,
                                    loc_args,
                                    layout_cache,
                                    assigned,
                                    hole,
                                )
                            }
                        }
                    }

                    None => {
                        unreachable!("Proc name {:?} is invalid", proc_name)
                    }
                }
            }
        }
    }
}

#[allow(clippy::too_many_arguments)]
fn call_by_name_module_thunk<'a>(
    env: &mut Env<'a, '_>,
    procs: &mut Procs<'a>,
    fn_var: Variable,
    proc_name: Symbol,
    ret_layout: &'a Layout<'a>,
    layout_cache: &mut LayoutCache<'a>,
    assigned: Symbol,
    hole: &'a Stmt<'a>,
) -> Stmt<'a> {
    debug_assert!(!env.is_imported_symbol(proc_name));

    // debug_assert!(!procs.module_thunks.contains(&proc_name), "{:?}", proc_name);

    let top_level_layout = TopLevelFunctionLayout::new(env.arena, &[], *ret_layout);

    // the layout without the `FunctionPointer(&[], ...)` wrapper
    let inner_layout = *ret_layout;

    // the layout with the wrapper
    let module_thunk_layout = Layout::FunctionPointer(&[], ret_layout);

    // If we've already specialized this one, no further work is needed.
    if procs
        .specialized
        .contains_key(&(proc_name, top_level_layout))
    {
        force_thunk(env, proc_name, inner_layout, assigned, hole)
    } else {
        let pending = PendingSpecialization::from_var(env.arena, env.subs, fn_var);

        // When requested (that is, when procs.pending_specializations is `Some`),
        // store a pending specialization rather than specializing immediately.
        //
        // We do this so that we can do specialization in two passes: first,
        // build the mono_expr with all the specialized calls in place (but
        // no specializations performed yet), and then second, *after*
        // de-duplicating requested specializations (since multiple modules
        // which could be getting monomorphized in parallel might request
        // the same specialization independently), we work through the
        // queue of pending specializations to complete each specialization
        // exactly once.
        match &mut procs.pending_specializations {
            Some(pending_specializations) => {
                debug_assert!(!env.is_imported_symbol(proc_name));

                if procs.module_thunks.contains(&proc_name) {
                    debug_assert!(top_level_layout.arguments.is_empty());
                }

                // register the pending specialization, so this gets code genned later
                add_pending(
                    pending_specializations,
                    proc_name,
                    top_level_layout,
                    pending,
                );

                force_thunk(env, proc_name, inner_layout, assigned, hole)
            }
            None => {
                let opt_partial_proc = procs.partial_procs.get(&proc_name);

                match opt_partial_proc {
                    Some(partial_proc) => {
                        // TODO should pending_procs hold a Rc<Proc> to avoid this .clone()?
                        let partial_proc = partial_proc.clone();

                        // Mark this proc as in-progress, so if we're dealing with
                        // mutually recursive functions, we don't loop forever.
                        // (We had a bug around this before this system existed!)
                        procs
                            .specialized
                            .insert((proc_name, top_level_layout), InProgress);

                        match specialize(env, procs, proc_name, layout_cache, pending, partial_proc)
                        {
                            Ok((proc, layout)) => {
                                // NOTE we cannot make the below assertion any more; figure out why
                                debug_assert_eq!(layout, module_thunk_layout);

                                let was_present =
                                    procs.specialized.remove(&(proc_name, top_level_layout));
                                debug_assert!(was_present.is_some());

                                procs
                                    .specialized
                                    .insert((proc_name, top_level_layout), Done(proc));

                                force_thunk(env, proc_name, inner_layout, assigned, hole)
                            }
                            Err(SpecializeFailure {
                                attempted_layout,
                                problem: _,
                            }) => {
                                debug_assert_eq!(attempted_layout, module_thunk_layout);

                                let proc = generate_runtime_error_function(
                                    env,
                                    proc_name,
                                    module_thunk_layout,
                                );

                                let was_present =
                                    procs.specialized.remove(&(proc_name, top_level_layout));
                                debug_assert!(was_present.is_some());

                                procs
                                    .specialized
                                    .insert((proc_name, top_level_layout), Done(proc));

                                force_thunk(env, proc_name, inner_layout, assigned, hole)
                            }
                        }
                    }

                    None => {
                        unreachable!("Proc name {:?} is invalid", proc_name)
                    }
                }
            }
        }
    }
}

#[allow(clippy::too_many_arguments)]
fn call_specialized_proc<'a>(
    env: &mut Env<'a, '_>,
    procs: &mut Procs<'a>,
    proc_name: Symbol,
    proc: Proc<'a>,
    layout: Layout<'a>,
    field_symbols: &'a [Symbol],
    loc_args: std::vec::Vec<(Variable, Located<roc_can::expr::Expr>)>,
    layout_cache: &mut LayoutCache<'a>,
    assigned: Symbol,
    hole: &'a Stmt<'a>,
) -> Stmt<'a> {
    let function_layout = env
        .arena
        .alloc(TopLevelFunctionLayout::from_layout(env.arena, layout));

    procs.specialized.remove(&(proc_name, *function_layout));

    procs
        .specialized
        .insert((proc_name, *function_layout), Done(proc));

    if field_symbols.is_empty() {
        debug_assert!(loc_args.is_empty());

        // This happens when we return a function, e.g.
        //
        // foo = Num.add
        //
        // Even though the layout (and type) are functions,
        // there are no arguments. This confuses our IR,
        // and we have to fix it here.
        match layout {
            Layout::Closure(_, closure_layout, _) => {
                let call = self::Call {
                    call_type: CallType::ByName {
                        name: proc_name,
                        ret_layout: function_layout.result,
                        full_layout: function_layout.full(),
                        arg_layouts: function_layout.arguments,
                        specialization_id: env.next_call_specialization_id(),
                    },
                    arguments: field_symbols,
                };

                build_call(
                    env,
                    call,
                    assigned,
                    closure_layout.runtime_representation(),
                    hole,
                )
            }
            _ => {
                let call = self::Call {
                    call_type: CallType::ByName {
                        name: proc_name,
                        ret_layout: function_layout.result,
                        full_layout: function_layout.full(),
                        arg_layouts: function_layout.arguments,
                        specialization_id: env.next_call_specialization_id(),
                    },
                    arguments: field_symbols,
                };

                build_call(env, call, assigned, function_layout.full(), hole)
            }
        }
    } else {
        debug_assert_eq!(
            function_layout.arguments.len(),
            field_symbols.len(),
            "function {:?} with layout {:?} expects {:?} arguments, but is applied to {:?}",
            proc_name,
            function_layout,
            function_layout.arguments.len(),
            field_symbols.len(),
        );
        let call = self::Call {
            call_type: CallType::ByName {
                name: proc_name,
                ret_layout: function_layout.result,
                full_layout: function_layout.full(),
                arg_layouts: function_layout.arguments,
                specialization_id: env.next_call_specialization_id(),
            },
            arguments: field_symbols,
        };

        let iter = loc_args.into_iter().rev().zip(field_symbols.iter().rev());

        let result = build_call(env, call, assigned, function_layout.result, hole);

        assign_to_symbols(env, procs, layout_cache, iter, result)
    }
}

/// A pattern, including possible problems (e.g. shadowing) so that
/// codegen can generate a runtime error if this pattern is reached.
#[derive(Clone, Debug, PartialEq)]
pub enum Pattern<'a> {
    Identifier(Symbol),
    Underscore,
    IntLiteral(i128),
    FloatLiteral(u64),
    BitLiteral {
        value: bool,
        tag_name: TagName,
        union: crate::exhaustive::Union,
    },
    EnumLiteral {
        tag_id: u8,
        tag_name: TagName,
        union: crate::exhaustive::Union,
    },
    StrLiteral(Box<str>),

    RecordDestructure(Vec<'a, RecordDestruct<'a>>, Layout<'a>),
    AppliedTag {
        tag_name: TagName,
        tag_id: u8,
        arguments: Vec<'a, (Pattern<'a>, Layout<'a>)>,
        layout: Layout<'a>,
        union: crate::exhaustive::Union,
    },
}

#[derive(Clone, Debug, PartialEq)]
pub struct RecordDestruct<'a> {
    pub label: Lowercase,
    pub variable: Variable,
    pub layout: Layout<'a>,
    pub typ: DestructType<'a>,
}

#[derive(Clone, Debug, PartialEq)]
pub enum DestructType<'a> {
    Required(Symbol),
    Guard(Pattern<'a>),
}

#[derive(Clone, Debug, PartialEq)]
pub struct WhenBranch<'a> {
    pub patterns: Vec<'a, Pattern<'a>>,
    pub value: Expr<'a>,
    pub guard: Option<Stmt<'a>>,
}

#[allow(clippy::type_complexity)]
fn from_can_pattern<'a>(
    env: &mut Env<'a, '_>,
    layout_cache: &mut LayoutCache<'a>,
    can_pattern: &roc_can::pattern::Pattern,
) -> Result<
    (
        Pattern<'a>,
        Vec<'a, (Symbol, Variable, roc_can::expr::Expr)>,
    ),
    RuntimeError,
> {
    let mut assignments = Vec::new_in(env.arena);
    let pattern = from_can_pattern_help(env, layout_cache, can_pattern, &mut assignments)?;

    Ok((pattern, assignments))
}

fn from_can_pattern_help<'a>(
    env: &mut Env<'a, '_>,
    layout_cache: &mut LayoutCache<'a>,
    can_pattern: &roc_can::pattern::Pattern,
    assignments: &mut Vec<'a, (Symbol, Variable, roc_can::expr::Expr)>,
) -> Result<Pattern<'a>, RuntimeError> {
    use roc_can::pattern::Pattern::*;

    match can_pattern {
        Underscore => Ok(Pattern::Underscore),
        Identifier(symbol) => Ok(Pattern::Identifier(*symbol)),
        IntLiteral(_, int) => Ok(Pattern::IntLiteral(*int as i128)),
        FloatLiteral(_, float) => Ok(Pattern::FloatLiteral(f64::to_bits(*float))),
        StrLiteral(v) => Ok(Pattern::StrLiteral(v.clone())),
        Shadowed(region, ident) => Err(RuntimeError::Shadowing {
            original_region: *region,
            shadow: ident.clone(),
        }),
        UnsupportedPattern(region) => Err(RuntimeError::UnsupportedPattern(*region)),
        MalformedPattern(_problem, region) => {
            // TODO preserve malformed problem information here?
            Err(RuntimeError::UnsupportedPattern(*region))
        }
        NumLiteral(var, num) => {
            match num_argument_to_int_or_float(env.subs, env.ptr_bytes, *var, false) {
                IntOrFloat::SignedIntType(_) => Ok(Pattern::IntLiteral(*num as i128)),
                IntOrFloat::UnsignedIntType(_) => Ok(Pattern::IntLiteral(*num as i128)),
                IntOrFloat::BinaryFloatType(_) => Ok(Pattern::FloatLiteral(*num as u64)),
                IntOrFloat::DecimalFloatType(_) => Ok(Pattern::FloatLiteral(*num as u64)),
            }
        }

        AppliedTag {
            whole_var,
            tag_name,
            arguments,
            ..
        } => {
            use crate::exhaustive::Union;
            use crate::layout::UnionVariant::*;

            let res_variant = crate::layout::union_sorted_tags(env.arena, *whole_var, env.subs);

            let variant = match res_variant {
                Ok(cached) => cached,
                Err(LayoutProblem::UnresolvedTypeVar(_)) => {
                    return Err(RuntimeError::UnresolvedTypeVar)
                }
                Err(LayoutProblem::Erroneous) => return Err(RuntimeError::ErroneousType),
            };

            let result = match variant {
                Never => unreachable!(
                    "there is no pattern of type `[]`, union var {:?}",
                    *whole_var
                ),
                Unit | UnitWithArguments => Pattern::EnumLiteral {
                    tag_id: 0,
                    tag_name: tag_name.clone(),
                    union: Union {
                        render_as: RenderAs::Tag,
                        alternatives: vec![Ctor {
                            tag_id: TagId(0),
                            name: tag_name.clone(),
                            arity: 0,
                        }],
                    },
                },
                BoolUnion { ttrue, ffalse } => Pattern::BitLiteral {
                    value: tag_name == &ttrue,
                    tag_name: tag_name.clone(),
                    union: Union {
                        render_as: RenderAs::Tag,
                        alternatives: vec![
                            Ctor {
                                tag_id: TagId(0),
                                name: ffalse,
                                arity: 0,
                            },
                            Ctor {
                                tag_id: TagId(1),
                                name: ttrue,
                                arity: 0,
                            },
                        ],
                    },
                },
                ByteUnion(tag_names) => {
                    let tag_id = tag_names
                        .iter()
                        .position(|key| key == tag_name)
                        .expect("tag must be in its own type");

                    let mut ctors = std::vec::Vec::with_capacity(tag_names.len());
                    for (i, tag_name) in tag_names.into_iter().enumerate() {
                        ctors.push(Ctor {
                            tag_id: TagId(i as u8),
                            name: tag_name,
                            arity: 0,
                        })
                    }

                    let union = crate::exhaustive::Union {
                        render_as: RenderAs::Tag,
                        alternatives: ctors,
                    };

                    Pattern::EnumLiteral {
                        tag_id: tag_id as u8,
                        tag_name: tag_name.clone(),
                        union,
                    }
                }
                Unwrapped(_, field_layouts) => {
                    let union = crate::exhaustive::Union {
                        render_as: RenderAs::Tag,
                        alternatives: vec![Ctor {
                            tag_id: TagId(0),
                            name: tag_name.clone(),
                            arity: field_layouts.len(),
                        }],
                    };

                    let mut arguments = arguments.clone();

                    arguments.sort_by(|arg1, arg2| {
                        let size1 = layout_cache
                            .from_var(env.arena, arg1.0, env.subs)
                            .map(|x| x.alignment_bytes(env.ptr_bytes))
                            .unwrap_or(0);

                        let size2 = layout_cache
                            .from_var(env.arena, arg2.0, env.subs)
                            .map(|x| x.alignment_bytes(env.ptr_bytes))
                            .unwrap_or(0);

                        size2.cmp(&size1)
                    });

                    let mut mono_args = Vec::with_capacity_in(arguments.len(), env.arena);
                    for ((_, loc_pat), layout) in arguments.iter().zip(field_layouts.iter()) {
                        mono_args.push((
                            from_can_pattern_help(env, layout_cache, &loc_pat.value, assignments)?,
                            *layout,
                        ));
                    }

                    let layout = Layout::Struct(field_layouts.into_bump_slice());

                    Pattern::AppliedTag {
                        tag_name: tag_name.clone(),
                        tag_id: 0,
                        arguments: mono_args,
                        union,
                        layout,
                    }
                }
                Wrapped(variant) => {
                    let (tag_id, argument_layouts) = variant.tag_name_to_id(tag_name);
                    let number_of_tags = variant.number_of_tags();
                    let mut ctors = std::vec::Vec::with_capacity(number_of_tags);

                    let arguments = {
                        let mut temp = arguments.clone();

                        temp.sort_by(|arg1, arg2| {
                            let layout1 =
                                layout_cache.from_var(env.arena, arg1.0, env.subs).unwrap();
                            let layout2 =
                                layout_cache.from_var(env.arena, arg2.0, env.subs).unwrap();

                            let size1 = layout1.alignment_bytes(env.ptr_bytes);
                            let size2 = layout2.alignment_bytes(env.ptr_bytes);

                            size2.cmp(&size1)
                        });

                        temp
                    };

                    use WrappedVariant::*;
                    match variant {
                        NonRecursive {
                            sorted_tag_layouts: ref tags,
                        } => {
                            debug_assert!(tags.len() > 1);

                            for (i, (tag_name, args)) in tags.iter().enumerate() {
                                ctors.push(Ctor {
                                    tag_id: TagId(i as u8),
                                    name: tag_name.clone(),
                                    // don't include tag discriminant in arity
                                    arity: args.len() - 1,
                                })
                            }

                            let union = crate::exhaustive::Union {
                                render_as: RenderAs::Tag,
                                alternatives: ctors,
                            };

                            let mut mono_args = Vec::with_capacity_in(arguments.len(), env.arena);

                            debug_assert_eq!(
                                arguments.len(),
                                argument_layouts[1..].len(),
                                "The {:?} tag got {} arguments, but its layout expects {}!",
                                tag_name,
                                arguments.len(),
                                argument_layouts[1..].len(),
                            );
                            let it = argument_layouts[1..].iter();

                            for ((_, loc_pat), layout) in arguments.iter().zip(it) {
                                mono_args.push((
                                    from_can_pattern_help(
                                        env,
                                        layout_cache,
                                        &loc_pat.value,
                                        assignments,
                                    )?,
                                    *layout,
                                ));
                            }

                            let layouts: Vec<&'a [Layout<'a>]> = {
                                let mut temp = Vec::with_capacity_in(tags.len(), env.arena);

                                for (_, arg_layouts) in tags.into_iter() {
                                    temp.push(*arg_layouts);
                                }

                                temp
                            };

                            let layout =
                                Layout::Union(UnionLayout::NonRecursive(layouts.into_bump_slice()));

                            Pattern::AppliedTag {
                                tag_name: tag_name.clone(),
                                tag_id: tag_id as u8,
                                arguments: mono_args,
                                union,
                                layout,
                            }
                        }

                        Recursive {
                            sorted_tag_layouts: ref tags,
                        } => {
                            debug_assert!(tags.len() > 1);

                            for (i, (tag_name, args)) in tags.iter().enumerate() {
                                ctors.push(Ctor {
                                    tag_id: TagId(i as u8),
                                    name: tag_name.clone(),
                                    // don't include tag discriminant in arity
                                    arity: args.len() - 1,
                                })
                            }

                            let union = crate::exhaustive::Union {
                                render_as: RenderAs::Tag,
                                alternatives: ctors,
                            };

                            let mut mono_args = Vec::with_capacity_in(arguments.len(), env.arena);

                            debug_assert_eq!(arguments.len(), argument_layouts[1..].len());
                            let it = argument_layouts[1..].iter();

                            for ((_, loc_pat), layout) in arguments.iter().zip(it) {
                                mono_args.push((
                                    from_can_pattern_help(
                                        env,
                                        layout_cache,
                                        &loc_pat.value,
                                        assignments,
                                    )?,
                                    *layout,
                                ));
                            }

                            let layouts: Vec<&'a [Layout<'a>]> = {
                                let mut temp = Vec::with_capacity_in(tags.len(), env.arena);

                                for (_, arg_layouts) in tags.into_iter() {
                                    temp.push(*arg_layouts);
                                }

                                temp
                            };

                            debug_assert!(layouts.len() > 1);
                            let layout =
                                Layout::Union(UnionLayout::Recursive(layouts.into_bump_slice()));

                            Pattern::AppliedTag {
                                tag_name: tag_name.clone(),
                                tag_id: tag_id as u8,
                                arguments: mono_args,
                                union,
                                layout,
                            }
                        }

                        NonNullableUnwrapped {
                            tag_name: w_tag_name,
                            fields,
                        } => {
                            debug_assert_eq!(&w_tag_name, tag_name);

                            ctors.push(Ctor {
                                tag_id: TagId(0_u8),
                                name: tag_name.clone(),
                                arity: fields.len(),
                            });

                            let union = crate::exhaustive::Union {
                                render_as: RenderAs::Tag,
                                alternatives: ctors,
                            };

                            let mut mono_args = Vec::with_capacity_in(arguments.len(), env.arena);

                            debug_assert_eq!(arguments.len(), argument_layouts.len());
                            let it = argument_layouts.iter();

                            for ((_, loc_pat), layout) in arguments.iter().zip(it) {
                                mono_args.push((
                                    from_can_pattern_help(
                                        env,
                                        layout_cache,
                                        &loc_pat.value,
                                        assignments,
                                    )?,
                                    *layout,
                                ));
                            }

                            let layout = Layout::Union(UnionLayout::NonNullableUnwrapped(fields));

                            Pattern::AppliedTag {
                                tag_name: tag_name.clone(),
                                tag_id: tag_id as u8,
                                arguments: mono_args,
                                union,
                                layout,
                            }
                        }

                        NullableWrapped {
                            sorted_tag_layouts: ref tags,
                            nullable_id,
                            nullable_name,
                        } => {
                            debug_assert!(!tags.is_empty());

                            let mut i = 0;
                            for (tag_name, args) in tags.iter() {
                                if i == nullable_id as usize {
                                    ctors.push(Ctor {
                                        tag_id: TagId(i as u8),
                                        name: nullable_name.clone(),
                                        // don't include tag discriminant in arity
                                        arity: 0,
                                    });

                                    i += 1;
                                }

                                ctors.push(Ctor {
                                    tag_id: TagId(i as u8),
                                    name: tag_name.clone(),
                                    // don't include tag discriminant in arity
                                    arity: args.len() - 1,
                                });

                                i += 1;
                            }

                            if i == nullable_id as usize {
                                ctors.push(Ctor {
                                    tag_id: TagId(i as u8),
                                    name: nullable_name.clone(),
                                    // don't include tag discriminant in arity
                                    arity: 0,
                                });
                            }

                            let union = crate::exhaustive::Union {
                                render_as: RenderAs::Tag,
                                alternatives: ctors,
                            };

                            let mut mono_args = Vec::with_capacity_in(arguments.len(), env.arena);

                            let it = if tag_name == &nullable_name {
                                [].iter()
                            } else {
                                argument_layouts[1..].iter()
                            };

                            for ((_, loc_pat), layout) in arguments.iter().zip(it) {
                                mono_args.push((
                                    from_can_pattern_help(
                                        env,
                                        layout_cache,
                                        &loc_pat.value,
                                        assignments,
                                    )?,
                                    *layout,
                                ));
                            }

                            let layouts: Vec<&'a [Layout<'a>]> = {
                                let mut temp = Vec::with_capacity_in(tags.len(), env.arena);

                                for (_, arg_layouts) in tags.into_iter() {
                                    temp.push(*arg_layouts);
                                }

                                temp
                            };

                            let layout = Layout::Union(UnionLayout::NullableWrapped {
                                nullable_id,
                                other_tags: layouts.into_bump_slice(),
                            });

                            Pattern::AppliedTag {
                                tag_name: tag_name.clone(),
                                tag_id: tag_id as u8,
                                arguments: mono_args,
                                union,
                                layout,
                            }
                        }

                        NullableUnwrapped {
                            other_fields,
                            nullable_id,
                            nullable_name,
                            other_name: _,
                        } => {
                            debug_assert!(!other_fields.is_empty());

                            ctors.push(Ctor {
                                tag_id: TagId(nullable_id as u8),
                                name: nullable_name.clone(),
                                arity: 0,
                            });

                            ctors.push(Ctor {
                                tag_id: TagId(!nullable_id as u8),
                                name: nullable_name.clone(),
                                // FIXME drop tag
                                arity: other_fields.len() - 1,
                            });

                            let union = crate::exhaustive::Union {
                                render_as: RenderAs::Tag,
                                alternatives: ctors,
                            };

                            let mut mono_args = Vec::with_capacity_in(arguments.len(), env.arena);

                            let it = if tag_name == &nullable_name {
                                [].iter()
                            } else {
                                // FIXME drop tag
                                argument_layouts[1..].iter()
                            };

                            for ((_, loc_pat), layout) in arguments.iter().zip(it) {
                                mono_args.push((
                                    from_can_pattern_help(
                                        env,
                                        layout_cache,
                                        &loc_pat.value,
                                        assignments,
                                    )?,
                                    *layout,
                                ));
                            }

                            let layout = Layout::Union(UnionLayout::NullableUnwrapped {
                                nullable_id,
                                other_fields,
                            });

                            Pattern::AppliedTag {
                                tag_name: tag_name.clone(),
                                tag_id: tag_id as u8,
                                arguments: mono_args,
                                union,
                                layout,
                            }
                        }
                    }
                }
            };

            Ok(result)
        }

        RecordDestructure {
            whole_var,
            destructs,
            ..
        } => {
            // sorted fields based on the type
            let sorted_fields = crate::layout::sort_record_fields(env.arena, *whole_var, env.subs);

            // sorted fields based on the destruct
            let mut mono_destructs = Vec::with_capacity_in(destructs.len(), env.arena);
            let mut destructs_by_label = BumpMap::with_capacity_in(destructs.len(), env.arena);
            destructs_by_label.extend(destructs.iter().map(|x| (&x.value.label, x)));

            let mut field_layouts = Vec::with_capacity_in(sorted_fields.len(), env.arena);

            // next we step through both sequences of fields. The outer loop is the sequence based
            // on the type, since not all fields need to actually be destructured in the source
            // language.
            //
            // However in mono patterns, we do destruct all patterns (but use Underscore) when
            // in the source the field is not matche in the source language.
            //
            // Optional fields somewhat complicate the matter here

            for (label, variable, res_layout) in sorted_fields.into_iter() {
                match res_layout {
                    Ok(field_layout) => {
                        // the field is non-optional according to the type

                        match destructs_by_label.remove(&label) {
                            Some(destruct) => {
                                // this field is destructured by the pattern
                                mono_destructs.push(from_can_record_destruct(
                                    env,
                                    layout_cache,
                                    &destruct.value,
                                    field_layout,
                                    assignments,
                                )?);
                            }
                            None => {
                                // this field is not destructured by the pattern
                                // put in an underscore
                                mono_destructs.push(RecordDestruct {
                                    label: label.clone(),
                                    variable,
                                    layout: field_layout,
                                    typ: DestructType::Guard(Pattern::Underscore),
                                });
                            }
                        }

                        // the layout of this field is part of the layout of the record
                        field_layouts.push(field_layout);
                    }
                    Err(field_layout) => {
                        // the field is optional according to the type
                        match destructs_by_label.remove(&label) {
                            Some(destruct) => {
                                // this field is destructured by the pattern
                                match &destruct.value.typ {
                                    roc_can::pattern::DestructType::Optional(_, loc_expr) => {
                                        // if we reach this stage, the optional field is not present
                                        // so we push the default assignment into the branch
                                        assignments.push((
                                            destruct.value.symbol,
                                            variable,
                                            loc_expr.value.clone(),
                                        ));
                                    }
                                    _ => unreachable!(
                                        "only optional destructs can be optional fields"
                                    ),
                                };
                            }
                            None => {
                                // this field is not destructured by the pattern
                                // put in an underscore
                                mono_destructs.push(RecordDestruct {
                                    label: label.clone(),
                                    variable,
                                    layout: field_layout,
                                    typ: DestructType::Guard(Pattern::Underscore),
                                });
                            }
                        }
                    }
                }
            }

            for (_, destruct) in destructs_by_label.drain() {
                // this destruct is not in the type, but is in the pattern
                // it must be an optional field, and we will use the default
                match &destruct.value.typ {
                    roc_can::pattern::DestructType::Optional(field_var, loc_expr) => {
                        // TODO these don't match up in the uniqueness inference; when we remove
                        // that, reinstate this assert!
                        //
                        // dbg!(&env.subs.get_without_compacting(*field_var).content);
                        // dbg!(&env.subs.get_without_compacting(destruct.value.var).content);
                        // debug_assert_eq!(
                        //     env.subs.get_root_key_without_compacting(*field_var),
                        //     env.subs.get_root_key_without_compacting(destruct.value.var)
                        // );
                        assignments.push((
                            destruct.value.symbol,
                            // destruct.value.var,
                            *field_var,
                            loc_expr.value.clone(),
                        ));
                    }
                    _ => unreachable!("only optional destructs can be optional fields"),
                }
            }

            Ok(Pattern::RecordDestructure(
                mono_destructs,
                Layout::Struct(field_layouts.into_bump_slice()),
            ))
        }
    }
}

fn from_can_record_destruct<'a>(
    env: &mut Env<'a, '_>,
    layout_cache: &mut LayoutCache<'a>,
    can_rd: &roc_can::pattern::RecordDestruct,
    field_layout: Layout<'a>,
    assignments: &mut Vec<'a, (Symbol, Variable, roc_can::expr::Expr)>,
) -> Result<RecordDestruct<'a>, RuntimeError> {
    Ok(RecordDestruct {
        label: can_rd.label.clone(),
        variable: can_rd.var,
        layout: field_layout,
        typ: match &can_rd.typ {
            roc_can::pattern::DestructType::Required => DestructType::Required(can_rd.symbol),
            roc_can::pattern::DestructType::Optional(_, _) => {
                // if we reach this stage, the optional field is present
                DestructType::Required(can_rd.symbol)
            }
            roc_can::pattern::DestructType::Guard(_, loc_pattern) => DestructType::Guard(
                from_can_pattern_help(env, layout_cache, &loc_pattern.value, assignments)?,
            ),
        },
    })
}

pub enum IntPrecision {
    I128,
    I64,
    I32,
    I16,
    I8,
}

pub enum FloatPrecision {
    F64,
    F32,
}

pub enum IntOrFloat {
    SignedIntType(IntPrecision),
    UnsignedIntType(IntPrecision),
    BinaryFloatType(FloatPrecision),
    DecimalFloatType(FloatPrecision),
}

fn float_precision_to_builtin(precision: FloatPrecision) -> Builtin<'static> {
    use FloatPrecision::*;
    match precision {
        F64 => Builtin::Float64,
        F32 => Builtin::Float32,
    }
}

fn int_precision_to_builtin(precision: IntPrecision) -> Builtin<'static> {
    use IntPrecision::*;
    match precision {
        I128 => Builtin::Int128,
        I64 => Builtin::Int64,
        I32 => Builtin::Int32,
        I16 => Builtin::Int16,
        I8 => Builtin::Int8,
    }
}

/// Given the `a` in `Num a`, determines whether it's an int or a float
pub fn num_argument_to_int_or_float(
    subs: &Subs,
    ptr_bytes: u32,
    var: Variable,
    known_to_be_float: bool,
) -> IntOrFloat {
    match subs.get_without_compacting(var).content {
        Content::FlexVar(_) | Content::RigidVar(_) if known_to_be_float => IntOrFloat::BinaryFloatType(FloatPrecision::F64),
        Content::FlexVar(_) | Content::RigidVar(_) => IntOrFloat::SignedIntType(IntPrecision::I64), // We default (Num *) to I64

        Content::Alias(Symbol::NUM_INTEGER, args, _)  => {
            debug_assert!(args.len() == 1);

            // Recurse on the second argument
            num_argument_to_int_or_float(subs, ptr_bytes, args[0].1, false)
        }

        Content::Alias(Symbol::NUM_I128, _, _)
        | Content::Alias(Symbol::NUM_SIGNED128, _, _)
        | Content::Alias(Symbol::NUM_AT_SIGNED128, _, _) => {
            IntOrFloat::SignedIntType(IntPrecision::I128)
        }
        Content::Alias(Symbol::NUM_INT, _, _)// We default Integer to I64
        | Content::Alias(Symbol::NUM_I64, _, _)
        | Content::Alias(Symbol::NUM_SIGNED64, _, _)
        | Content::Alias(Symbol::NUM_AT_SIGNED64, _, _) => {
            IntOrFloat::SignedIntType(IntPrecision::I64)
        }
        Content::Alias(Symbol::NUM_I32, _, _)
        | Content::Alias(Symbol::NUM_SIGNED32, _, _)
        | Content::Alias(Symbol::NUM_AT_SIGNED32, _, _) => {
            IntOrFloat::SignedIntType(IntPrecision::I32)
        }
        Content::Alias(Symbol::NUM_I16, _, _)
        | Content::Alias(Symbol::NUM_SIGNED16, _, _)
        | Content::Alias(Symbol::NUM_AT_SIGNED16, _, _) => {
            IntOrFloat::SignedIntType(IntPrecision::I16)
        }
        Content::Alias(Symbol::NUM_I8, _, _)
        | Content::Alias(Symbol::NUM_SIGNED8, _, _)
        | Content::Alias(Symbol::NUM_AT_SIGNED8, _, _) => {
            IntOrFloat::SignedIntType(IntPrecision::I8)
        }
        Content::Alias(Symbol::NUM_U128, _, _)
        | Content::Alias(Symbol::NUM_UNSIGNED128, _, _)
        | Content::Alias(Symbol::NUM_AT_UNSIGNED128, _, _) => {
            IntOrFloat::UnsignedIntType(IntPrecision::I128)
        }
        Content::Alias(Symbol::NUM_U64, _, _)
        | Content::Alias(Symbol::NUM_UNSIGNED64, _, _)
        | Content::Alias(Symbol::NUM_AT_UNSIGNED64, _, _) => {
            IntOrFloat::UnsignedIntType(IntPrecision::I64)
        }
        Content::Alias(Symbol::NUM_U32, _, _)
        | Content::Alias(Symbol::NUM_UNSIGNED32, _, _)
        | Content::Alias(Symbol::NUM_AT_UNSIGNED32, _, _) => {
            IntOrFloat::UnsignedIntType(IntPrecision::I32)
        }
        Content::Alias(Symbol::NUM_U16, _, _)
        | Content::Alias(Symbol::NUM_UNSIGNED16, _, _)
        | Content::Alias(Symbol::NUM_AT_UNSIGNED16, _, _) => {
            IntOrFloat::UnsignedIntType(IntPrecision::I16)
        }
        Content::Alias(Symbol::NUM_U8, _, _)
        | Content::Alias(Symbol::NUM_UNSIGNED8, _, _)
        | Content::Alias(Symbol::NUM_AT_UNSIGNED8, _, _) => {
            IntOrFloat::UnsignedIntType(IntPrecision::I8)
        }
        Content::Alias(Symbol::NUM_FLOATINGPOINT, args, _)  => {
            debug_assert!(args.len() == 1);

            // Recurse on the second argument
            num_argument_to_int_or_float(subs, ptr_bytes, args[0].1, true)
        }
        Content::Alias(Symbol::NUM_FLOAT, _, _) // We default FloatingPoint to F64
        | Content::Alias(Symbol::NUM_F64, _, _)
        | Content::Alias(Symbol::NUM_BINARY64, _, _)
        | Content::Alias(Symbol::NUM_AT_BINARY64, _, _) => {
            IntOrFloat::BinaryFloatType(FloatPrecision::F64)
        }
        Content::Alias(Symbol::NUM_F32, _, _)
        | Content::Alias(Symbol::NUM_BINARY32, _, _)
        | Content::Alias(Symbol::NUM_AT_BINARY32, _, _) => {
            IntOrFloat::BinaryFloatType(FloatPrecision::F32)
        }
        Content::Alias(Symbol::NUM_NAT, _, _)
        | Content::Alias(Symbol::NUM_NATURAL, _, _)
        | Content::Alias(Symbol::NUM_AT_NATURAL, _, _) => {
            match ptr_bytes {
                1 => IntOrFloat::UnsignedIntType(IntPrecision::I8),
                2 => IntOrFloat::UnsignedIntType(IntPrecision::I16),
                4 => IntOrFloat::UnsignedIntType(IntPrecision::I32),
                8 => IntOrFloat::UnsignedIntType(IntPrecision::I64),
                _ => panic!(
                    "Invalid target for Num type arguement: Roc does't support compiling to {}-bit systems.",
                    ptr_bytes * 8
                ),
            }
        }
        other => {
            panic!(
                "Unrecognized Num type argument for var {:?} with Content: {:?}",
                var, other
            );
        }
    }
}

/// Use the lambda set to figure out how to make a lowlevel call
#[allow(clippy::too_many_arguments)]
fn lowlevel_match_on_lambda_set<'a, ToLowLevelCall>(
    env: &mut Env<'a, '_>,
    lambda_set: LambdaSet<'a>,
    closure_data_symbol: Symbol,
    to_lowlevel_call: ToLowLevelCall,
    function_layout: Layout<'a>,
    return_layout: Layout<'a>,
    assigned: Symbol,
    hole: &'a Stmt<'a>,
) -> Stmt<'a>
where
    ToLowLevelCall: Fn(Symbol, Symbol, Layout<'a>) -> Call<'a> + Copy,
{
    match lambda_set.runtime_representation() {
        Layout::Union(_) => {
            let closure_tag_id_symbol = env.unique_symbol();

            let result = lowlevel_union_lambda_set_to_switch(
                env,
                lambda_set.set,
                closure_tag_id_symbol,
                Layout::Builtin(crate::layout::TAG_SIZE),
                closure_data_symbol,
                to_lowlevel_call,
                function_layout,
                return_layout,
                assigned,
                hole,
            );

            // extract & assign the closure_tag_id_symbol
            let expr = Expr::AccessAtIndex {
                index: 0,
                field_layouts: env.arena.alloc([Layout::Builtin(Builtin::Int64)]),
                structure: closure_data_symbol,
                wrapped: Wrapped::MultiTagUnion,
            };

            Stmt::Let(
                closure_tag_id_symbol,
                expr,
                Layout::Builtin(Builtin::Int64),
                env.arena.alloc(result),
            )
        }
        Layout::Struct(_) => {
            let function_symbol = lambda_set.set[0].0;

            // build the call
            Stmt::Let(
                assigned,
                Expr::Call(to_lowlevel_call(
                    function_symbol,
                    closure_data_symbol,
                    function_layout,
                )),
                return_layout,
                env.arena.alloc(hole),
            )
        }
        Layout::Builtin(Builtin::Int1) => {
            let closure_tag_id_symbol = closure_data_symbol;

            lowlevel_enum_lambda_set_to_switch(
                env,
                lambda_set.set,
                closure_tag_id_symbol,
                Layout::Builtin(Builtin::Int1),
                closure_data_symbol,
                to_lowlevel_call,
                function_layout,
                return_layout,
                assigned,
                hole,
            )
        }
        Layout::Builtin(Builtin::Int8) => {
            let closure_tag_id_symbol = closure_data_symbol;

            lowlevel_enum_lambda_set_to_switch(
                env,
                lambda_set.set,
                closure_tag_id_symbol,
                Layout::Builtin(Builtin::Int8),
                closure_data_symbol,
                to_lowlevel_call,
                function_layout,
                return_layout,
                assigned,
                hole,
            )
        }
        other => todo!("{:?}", other),
    }
}

#[allow(clippy::too_many_arguments)]
fn lowlevel_union_lambda_set_to_switch<'a, ToLowLevelCall>(
    env: &mut Env<'a, '_>,
    lambda_set: &'a [(Symbol, &'a [Layout<'a>])],
    closure_tag_id_symbol: Symbol,
    closure_tag_id_layout: Layout<'a>,
    closure_data_symbol: Symbol,
    to_lowlevel_call: ToLowLevelCall,
    function_layout: Layout<'a>,
    return_layout: Layout<'a>,
    assigned: Symbol,
    hole: &'a Stmt<'a>,
) -> Stmt<'a>
where
    ToLowLevelCall: Fn(Symbol, Symbol, Layout<'a>) -> Call<'a> + Copy,
{
    debug_assert!(!lambda_set.is_empty());

    let join_point_id = JoinPointId(env.unique_symbol());

    let mut branches = Vec::with_capacity_in(lambda_set.len(), env.arena);

    for (i, (function_symbol, _)) in lambda_set.iter().enumerate() {
        let assigned = env.unique_symbol();

        let hole = Stmt::Jump(join_point_id, env.arena.alloc([assigned]));

        // build the call
        let stmt = Stmt::Let(
            assigned,
            Expr::Call(to_lowlevel_call(
                *function_symbol,
                closure_data_symbol,
                function_layout,
            )),
            return_layout,
            env.arena.alloc(hole),
        );

        branches.push((i as u64, BranchInfo::None, stmt));
    }

    let default_branch = {
        let (_, info, stmt) = branches.pop().unwrap();

        (info, &*env.arena.alloc(stmt))
    };

    let switch = Stmt::Switch {
        cond_symbol: closure_tag_id_symbol,
        cond_layout: closure_tag_id_layout,
        branches: branches.into_bump_slice(),
        default_branch,
        ret_layout: return_layout,
    };

    let param = Param {
        symbol: assigned,
        layout: return_layout,
        borrow: false,
    };

    Stmt::Join {
        id: join_point_id,
        parameters: &*env.arena.alloc([param]),
        continuation: hole,
        remainder: env.arena.alloc(switch),
    }
}

/// Use the lambda set to figure out how to make a call-by-name
#[allow(clippy::too_many_arguments)]
fn match_on_lambda_set<'a>(
    env: &mut Env<'a, '_>,
    lambda_set: LambdaSet<'a>,
    closure_data_symbol: Symbol,
    argument_symbols: &'a [Symbol],
    argument_layouts: &'a [Layout<'a>],
    return_layout: Layout<'a>,
    assigned: Symbol,
    hole: &'a Stmt<'a>,
) -> Stmt<'a> {
    match lambda_set.runtime_representation() {
        Layout::Union(_) => {
            let closure_tag_id_symbol = env.unique_symbol();

            let result = union_lambda_set_to_switch(
                env,
                lambda_set.set,
                lambda_set.runtime_representation(),
                closure_tag_id_symbol,
                Layout::Builtin(crate::layout::TAG_SIZE),
                closure_data_symbol,
                argument_symbols,
                argument_layouts,
                return_layout,
                assigned,
                hole,
            );

            // extract & assign the closure_tag_id_symbol
            let expr = Expr::AccessAtIndex {
                index: 0,
                field_layouts: env.arena.alloc([Layout::Builtin(Builtin::Int64)]),
                structure: closure_data_symbol,
                wrapped: Wrapped::MultiTagUnion,
            };

            Stmt::Let(
                closure_tag_id_symbol,
                expr,
                Layout::Builtin(Builtin::Int64),
                env.arena.alloc(result),
            )
        }
        Layout::Struct(fields) => {
            let function_symbol = lambda_set.set[0].0;

            union_lambda_set_branch_help(
                env,
                function_symbol,
                closure_data_symbol,
                Layout::Struct(fields),
                argument_symbols,
                argument_layouts,
                return_layout,
                assigned,
                hole,
            )
        }
        Layout::Builtin(Builtin::Int1) => {
            let closure_tag_id_symbol = closure_data_symbol;

            enum_lambda_set_to_switch(
                env,
                lambda_set.set,
                closure_tag_id_symbol,
                Layout::Builtin(Builtin::Int1),
                closure_data_symbol,
                argument_symbols,
                argument_layouts,
                return_layout,
                assigned,
                hole,
            )
        }
        Layout::Builtin(Builtin::Int8) => {
            let closure_tag_id_symbol = closure_data_symbol;

            enum_lambda_set_to_switch(
                env,
                lambda_set.set,
                closure_tag_id_symbol,
                Layout::Builtin(Builtin::Int8),
                closure_data_symbol,
                argument_symbols,
                argument_layouts,
                return_layout,
                assigned,
                hole,
            )
        }
        other => todo!("{:?}", other),
    }
}

#[allow(clippy::too_many_arguments)]
fn union_lambda_set_to_switch<'a>(
    env: &mut Env<'a, '_>,
    lambda_set: &'a [(Symbol, &'a [Layout<'a>])],
    closure_layout: Layout<'a>,
    closure_tag_id_symbol: Symbol,
    closure_tag_id_layout: Layout<'a>,
    closure_data_symbol: Symbol,
    argument_symbols: &'a [Symbol],
    argument_layouts: &'a [Layout<'a>],
    return_layout: Layout<'a>,
    assigned: Symbol,
    hole: &'a Stmt<'a>,
) -> Stmt<'a> {
    debug_assert!(!lambda_set.is_empty());

    let join_point_id = JoinPointId(env.unique_symbol());

    let mut branches = Vec::with_capacity_in(lambda_set.len(), env.arena);

    for (i, (function_symbol, _)) in lambda_set.iter().enumerate() {
        let stmt = union_lambda_set_branch(
            env,
            join_point_id,
            *function_symbol,
            closure_data_symbol,
            closure_layout,
            argument_symbols,
            argument_layouts,
            return_layout,
        );
        branches.push((i as u64, BranchInfo::None, stmt));
    }

    let default_branch = {
        let (_, info, stmt) = branches.pop().unwrap();

        (info, &*env.arena.alloc(stmt))
    };

    let switch = Stmt::Switch {
        cond_symbol: closure_tag_id_symbol,
        cond_layout: closure_tag_id_layout,
        branches: branches.into_bump_slice(),
        default_branch,
        ret_layout: return_layout,
    };

    let param = Param {
        symbol: assigned,
        layout: return_layout,
        borrow: false,
    };

    Stmt::Join {
        id: join_point_id,
        parameters: &*env.arena.alloc([param]),
        continuation: hole,
        remainder: env.arena.alloc(switch),
    }
}

#[allow(clippy::too_many_arguments)]
fn union_lambda_set_branch<'a>(
    env: &mut Env<'a, '_>,
    join_point_id: JoinPointId,
    function_symbol: Symbol,
    closure_data_symbol: Symbol,
    closure_data_layout: Layout<'a>,
    argument_symbols_slice: &'a [Symbol],
    argument_layouts_slice: &'a [Layout<'a>],
    return_layout: Layout<'a>,
) -> Stmt<'a> {
    let result_symbol = env.unique_symbol();

    let hole = Stmt::Jump(join_point_id, env.arena.alloc([result_symbol]));

    union_lambda_set_branch_help(
        env,
        function_symbol,
        closure_data_symbol,
        closure_data_layout,
        argument_symbols_slice,
        argument_layouts_slice,
        return_layout,
        result_symbol,
        env.arena.alloc(hole),
    )
}

#[allow(clippy::too_many_arguments)]
fn union_lambda_set_branch_help<'a>(
    env: &mut Env<'a, '_>,
    function_symbol: Symbol,
    closure_data_symbol: Symbol,
    closure_data_layout: Layout<'a>,
    argument_symbols_slice: &'a [Symbol],
    argument_layouts_slice: &'a [Layout<'a>],
    return_layout: Layout<'a>,
    assigned: Symbol,
    hole: &'a Stmt<'a>,
) -> Stmt<'a> {
    let (argument_layouts, argument_symbols) = match closure_data_layout {
        Layout::Struct(&[]) | Layout::Builtin(Builtin::Int1) | Layout::Builtin(Builtin::Int8) => {
            (argument_layouts_slice, argument_symbols_slice)
        }
        _ => {
            // extend layouts with the layout of the closure environment
            let mut argument_layouts =
                Vec::with_capacity_in(argument_layouts_slice.len() + 1, env.arena);
            argument_layouts.extend(argument_layouts_slice);
            argument_layouts.push(closure_data_layout);

            // extend symbols with the symbol of the closure environment
            let mut argument_symbols =
                Vec::with_capacity_in(argument_symbols_slice.len() + 1, env.arena);
            argument_symbols.extend(argument_symbols_slice);
            argument_symbols.push(closure_data_symbol);

            (
                argument_layouts.into_bump_slice(),
                argument_symbols.into_bump_slice(),
            )
        }
    };

    let full_layout = Layout::FunctionPointer(argument_layouts, env.arena.alloc(return_layout));

    // build the call
    Stmt::Let(
        assigned,
        Expr::Call(self::Call {
            call_type: CallType::ByName {
                name: function_symbol,
                full_layout,
                ret_layout: return_layout,
                arg_layouts: argument_layouts,
                specialization_id: env.next_call_specialization_id(),
            },
            arguments: argument_symbols,
        }),
        return_layout,
        hole,
    )
}

#[allow(clippy::too_many_arguments)]
fn enum_lambda_set_to_switch<'a>(
    env: &mut Env<'a, '_>,
    lambda_set: &'a [(Symbol, &'a [Layout<'a>])],
    closure_tag_id_symbol: Symbol,
    closure_tag_id_layout: Layout<'a>,
    closure_data_symbol: Symbol,
    argument_symbols: &'a [Symbol],
    argument_layouts: &'a [Layout<'a>],
    return_layout: Layout<'a>,
    assigned: Symbol,
    hole: &'a Stmt<'a>,
) -> Stmt<'a> {
    debug_assert!(!lambda_set.is_empty());

    let join_point_id = JoinPointId(env.unique_symbol());

    let mut branches = Vec::with_capacity_in(lambda_set.len(), env.arena);

    let closure_layout = closure_tag_id_layout;

    for (i, (function_symbol, _)) in lambda_set.iter().enumerate() {
        let stmt = enum_lambda_set_branch(
            env,
            join_point_id,
            *function_symbol,
            closure_data_symbol,
            closure_layout,
            argument_symbols,
            argument_layouts,
            return_layout,
        );
        branches.push((i as u64, BranchInfo::None, stmt));
    }

    let default_branch = {
        let (_, info, stmt) = branches.pop().unwrap();

        (info, &*env.arena.alloc(stmt))
    };

    let switch = Stmt::Switch {
        cond_symbol: closure_tag_id_symbol,
        cond_layout: closure_tag_id_layout,
        branches: branches.into_bump_slice(),
        default_branch,
        ret_layout: return_layout,
    };

    let param = Param {
        symbol: assigned,
        layout: return_layout,
        borrow: false,
    };

    Stmt::Join {
        id: join_point_id,
        parameters: &*env.arena.alloc([param]),
        continuation: hole,
        remainder: env.arena.alloc(switch),
    }
}

#[allow(clippy::too_many_arguments)]
fn enum_lambda_set_branch<'a>(
    env: &mut Env<'a, '_>,
    join_point_id: JoinPointId,
    function_symbol: Symbol,
    closure_data_symbol: Symbol,
    closure_data_layout: Layout<'a>,
    argument_symbols_slice: &'a [Symbol],
    argument_layouts_slice: &'a [Layout<'a>],
    return_layout: Layout<'a>,
) -> Stmt<'a> {
    let result_symbol = env.unique_symbol();

    let hole = Stmt::Jump(join_point_id, env.arena.alloc([result_symbol]));

    let assigned = result_symbol;

    let (argument_layouts, argument_symbols) = match closure_data_layout {
        Layout::Struct(&[]) | Layout::Builtin(Builtin::Int1) | Layout::Builtin(Builtin::Int8) => {
            (argument_layouts_slice, argument_symbols_slice)
        }
        _ => {
            // extend layouts with the layout of the closure environment
            let mut argument_layouts =
                Vec::with_capacity_in(argument_layouts_slice.len() + 1, env.arena);
            argument_layouts.extend(argument_layouts_slice);
            argument_layouts.push(closure_data_layout);

            // extend symbols with the symbol of the closure environment
            let mut argument_symbols =
                Vec::with_capacity_in(argument_symbols_slice.len() + 1, env.arena);
            argument_symbols.extend(argument_symbols_slice);
            argument_symbols.push(closure_data_symbol);

            (
                argument_layouts.into_bump_slice(),
                argument_symbols.into_bump_slice(),
            )
        }
    };

    let full_layout = Layout::FunctionPointer(argument_layouts, env.arena.alloc(return_layout));

    // build the call
    Stmt::Let(
        assigned,
        Expr::Call(self::Call {
            call_type: CallType::ByName {
                name: function_symbol,
                full_layout,
                ret_layout: return_layout,
                arg_layouts: argument_layouts,
                specialization_id: env.next_call_specialization_id(),
            },
            arguments: argument_symbols,
        }),
        return_layout,
        env.arena.alloc(hole),
    )
}

#[allow(clippy::too_many_arguments)]
fn lowlevel_enum_lambda_set_to_switch<'a, ToLowLevelCall>(
    env: &mut Env<'a, '_>,
    lambda_set: &'a [(Symbol, &'a [Layout<'a>])],
    closure_tag_id_symbol: Symbol,
    closure_tag_id_layout: Layout<'a>,
    closure_data_symbol: Symbol,
    to_lowlevel_call: ToLowLevelCall,
    function_layout: Layout<'a>,
    return_layout: Layout<'a>,
    assigned: Symbol,
    hole: &'a Stmt<'a>,
) -> Stmt<'a>
where
    ToLowLevelCall: Fn(Symbol, Symbol, Layout<'a>) -> Call<'a> + Copy,
{
    debug_assert!(!lambda_set.is_empty());

    let join_point_id = JoinPointId(env.unique_symbol());

    let mut branches = Vec::with_capacity_in(lambda_set.len(), env.arena);

    for (i, (function_symbol, _)) in lambda_set.iter().enumerate() {
        let result_symbol = env.unique_symbol();

        let hole = Stmt::Jump(join_point_id, env.arena.alloc([result_symbol]));

        // build the call
        let stmt = Stmt::Let(
            result_symbol,
            Expr::Call(to_lowlevel_call(
                *function_symbol,
                closure_data_symbol,
                function_layout,
            )),
            return_layout,
            env.arena.alloc(hole),
        );

        branches.push((i as u64, BranchInfo::None, stmt));
    }

    let default_branch = {
        let (_, info, stmt) = branches.pop().unwrap();

        (info, &*env.arena.alloc(stmt))
    };

    let switch = Stmt::Switch {
        cond_symbol: closure_tag_id_symbol,
        cond_layout: closure_tag_id_layout,
        branches: branches.into_bump_slice(),
        default_branch,
        ret_layout: return_layout,
    };

    let param = Param {
        symbol: assigned,
        layout: return_layout,
        borrow: false,
    };

    Stmt::Join {
        id: join_point_id,
        parameters: &*env.arena.alloc([param]),
        continuation: hole,
        remainder: env.arena.alloc(switch),
    }
}<|MERGE_RESOLUTION|>--- conflicted
+++ resolved
@@ -3064,313 +3064,8 @@
                     procs,
                     variant_var,
                     layout_cache,
-<<<<<<< HEAD
-                );
-
-                match inserted {
-                    Ok(_layout) => {
-                        todo!("depends on 0-argument tag unions having a lambda union")
-                        //                        return Stmt::Let(
-                        //                            assigned,
-                        //                            todo!(), // call_by_pointer(env, procs, proc_symbol, layout),
-                        //                            layout,
-                        //                            hole,
-                        //                        );
-                    }
-                    Err(runtime_error) => {
-                        return Stmt::RuntimeError(env.arena.alloc(format!(
-                            "RuntimeError {} line {} {:?}",
-                            file!(),
-                            line!(),
-                            runtime_error,
-                        )));
-                    }
-                }
-            }
-
-            let res_variant = crate::layout::union_sorted_tags(env.arena, variant_var, env.subs);
-
-            let variant = match res_variant {
-                Ok(cached) => cached,
-                Err(LayoutProblem::UnresolvedTypeVar(_)) => {
-                    return Stmt::RuntimeError(env.arena.alloc(format!(
-                        "UnresolvedTypeVar {} line {}",
-                        file!(),
-                        line!()
-                    )));
-                }
-                Err(LayoutProblem::Erroneous) => {
-                    return Stmt::RuntimeError(env.arena.alloc(format!(
-                        "Erroneous {} line {}",
-                        file!(),
-                        line!()
-                    )));
-                }
-            };
-
-            match variant {
-                Never => unreachable!(
-                    "The `[]` type has no constructors, source var {:?}",
-                    variant_var
-                ),
-                Unit | UnitWithArguments => let_empty_struct(assigned, hole),
-                BoolUnion { ttrue, .. } => Stmt::Let(
-=======
->>>>>>> 75c1c490
                     assigned,
                     hole,
-<<<<<<< HEAD
-                ),
-                ByteUnion(tag_names) => {
-                    let tag_id = tag_names
-                        .iter()
-                        .position(|key| key == &tag_name)
-                        .expect("tag must be in its own type");
-
-                    Stmt::Let(
-                        assigned,
-                        Expr::Literal(Literal::Byte(tag_id as u8)),
-                        Layout::Builtin(Builtin::Int8),
-                        hole,
-                    )
-                }
-
-                Unwrapped(_, field_layouts) => {
-                    let field_symbols_temp = sorted_field_symbols(env, procs, layout_cache, args);
-
-                    let mut field_symbols = Vec::with_capacity_in(field_layouts.len(), env.arena);
-                    field_symbols.extend(field_symbols_temp.iter().map(|r| r.1));
-                    let field_symbols = field_symbols.into_bump_slice();
-
-                    // Layout will unpack this unwrapped tack if it only has one (non-zero-sized) field
-                    let layout = layout_cache
-                        .from_var(env.arena, variant_var, env.subs)
-                        .unwrap_or_else(|err| {
-                            panic!("TODO turn fn_var into a RuntimeError {:?}", err)
-                        });
-
-                    // even though this was originally a Tag, we treat it as a Struct from now on
-                    let stmt = if let [only_field] = field_symbols {
-                        let mut hole = hole.clone();
-                        substitute_in_exprs(env.arena, &mut hole, assigned, *only_field);
-                        hole
-                    } else {
-                        Stmt::Let(assigned, Expr::Struct(field_symbols), layout, hole)
-                    };
-
-                    let iter = field_symbols_temp.into_iter().map(|(_, _, data)| data);
-                    assign_to_symbols(env, procs, layout_cache, iter, stmt)
-                }
-                Wrapped(variant) => {
-                    let union_size = variant.number_of_tags() as u8;
-                    let (tag_id, _) = variant.tag_name_to_id(&tag_name);
-
-                    let field_symbols_temp = sorted_field_symbols(env, procs, layout_cache, args);
-
-                    let field_symbols;
-                    let opt_tag_id_symbol;
-
-                    use WrappedVariant::*;
-                    let (tag, layout) = match variant {
-                        Recursive { sorted_tag_layouts } => {
-                            debug_assert!(sorted_tag_layouts.len() > 1);
-                            let tag_id_symbol = env.unique_symbol();
-                            opt_tag_id_symbol = Some(tag_id_symbol);
-
-                            field_symbols = {
-                                let mut temp =
-                                    Vec::with_capacity_in(field_symbols_temp.len() + 1, arena);
-                                temp.push(tag_id_symbol);
-
-                                temp.extend(field_symbols_temp.iter().map(|r| r.1));
-
-                                temp.into_bump_slice()
-                            };
-
-                            let mut layouts: Vec<&'a [Layout<'a>]> =
-                                Vec::with_capacity_in(sorted_tag_layouts.len(), env.arena);
-
-                            for (_, arg_layouts) in sorted_tag_layouts.into_iter() {
-                                layouts.push(arg_layouts);
-                            }
-
-                            debug_assert!(layouts.len() > 1);
-                            let layout =
-                                Layout::Union(UnionLayout::Recursive(layouts.into_bump_slice()));
-
-                            let tag = Expr::Tag {
-                                tag_layout: layout,
-                                tag_name,
-                                tag_id: tag_id as u8,
-                                union_size,
-                                arguments: field_symbols,
-                            };
-
-                            (tag, layout)
-                        }
-                        NonNullableUnwrapped {
-                            fields,
-                            tag_name: wrapped_tag_name,
-                        } => {
-                            debug_assert_eq!(tag_name, wrapped_tag_name);
-
-                            opt_tag_id_symbol = None;
-
-                            field_symbols = {
-                                let mut temp =
-                                    Vec::with_capacity_in(field_symbols_temp.len(), arena);
-
-                                temp.extend(field_symbols_temp.iter().map(|r| r.1));
-
-                                temp.into_bump_slice()
-                            };
-
-                            let layout = Layout::Union(UnionLayout::NonNullableUnwrapped(fields));
-
-                            let tag = Expr::Tag {
-                                tag_layout: layout,
-                                tag_name,
-                                tag_id: tag_id as u8,
-                                union_size,
-                                arguments: field_symbols,
-                            };
-
-                            (tag, layout)
-                        }
-                        NonRecursive { sorted_tag_layouts } => {
-                            let tag_id_symbol = env.unique_symbol();
-                            opt_tag_id_symbol = Some(tag_id_symbol);
-
-                            field_symbols = {
-                                let mut temp =
-                                    Vec::with_capacity_in(field_symbols_temp.len() + 1, arena);
-                                temp.push(tag_id_symbol);
-
-                                temp.extend(field_symbols_temp.iter().map(|r| r.1));
-
-                                temp.into_bump_slice()
-                            };
-
-                            let mut layouts: Vec<&'a [Layout<'a>]> =
-                                Vec::with_capacity_in(sorted_tag_layouts.len(), env.arena);
-
-                            for (_, arg_layouts) in sorted_tag_layouts.into_iter() {
-                                layouts.push(arg_layouts);
-                            }
-
-                            let layout =
-                                Layout::Union(UnionLayout::NonRecursive(layouts.into_bump_slice()));
-
-                            let tag = Expr::Tag {
-                                tag_layout: layout,
-                                tag_name,
-                                tag_id: tag_id as u8,
-                                union_size,
-                                arguments: field_symbols,
-                            };
-
-                            (tag, layout)
-                        }
-                        NullableWrapped {
-                            nullable_id,
-                            nullable_name: _,
-                            sorted_tag_layouts,
-                        } => {
-                            let tag_id_symbol = env.unique_symbol();
-                            opt_tag_id_symbol = Some(tag_id_symbol);
-
-                            field_symbols = {
-                                let mut temp =
-                                    Vec::with_capacity_in(field_symbols_temp.len() + 1, arena);
-                                temp.push(tag_id_symbol);
-
-                                temp.extend(field_symbols_temp.iter().map(|r| r.1));
-
-                                temp.into_bump_slice()
-                            };
-
-                            let mut layouts: Vec<&'a [Layout<'a>]> =
-                                Vec::with_capacity_in(sorted_tag_layouts.len(), env.arena);
-
-                            for (_, arg_layouts) in sorted_tag_layouts.into_iter() {
-                                layouts.push(arg_layouts);
-                            }
-
-                            let layout = Layout::Union(UnionLayout::NullableWrapped {
-                                nullable_id,
-                                other_tags: layouts.into_bump_slice(),
-                            });
-
-                            let tag = Expr::Tag {
-                                tag_layout: layout,
-                                tag_name,
-                                tag_id: tag_id as u8,
-                                union_size,
-                                arguments: field_symbols,
-                            };
-
-                            (tag, layout)
-                        }
-                        NullableUnwrapped {
-                            nullable_id,
-                            nullable_name: _,
-                            other_name: _,
-                            other_fields,
-                        } => {
-                            // FIXME drop tag
-                            let tag_id_symbol = env.unique_symbol();
-                            opt_tag_id_symbol = Some(tag_id_symbol);
-
-                            field_symbols = {
-                                let mut temp =
-                                    Vec::with_capacity_in(field_symbols_temp.len() + 1, arena);
-                                // FIXME drop tag
-                                temp.push(tag_id_symbol);
-
-                                temp.extend(field_symbols_temp.iter().map(|r| r.1));
-
-                                temp.into_bump_slice()
-                            };
-
-                            let layout = Layout::Union(UnionLayout::NullableUnwrapped {
-                                nullable_id,
-                                other_fields,
-                            });
-
-                            let tag = Expr::Tag {
-                                tag_layout: layout,
-                                tag_name,
-                                tag_id: tag_id as u8,
-                                union_size,
-                                arguments: field_symbols,
-                            };
-
-                            (tag, layout)
-                        }
-                    };
-
-                    let mut stmt = Stmt::Let(assigned, tag, layout, hole);
-                    let iter = field_symbols_temp
-                        .into_iter()
-                        .map(|x| x.2 .0)
-                        .rev()
-                        .zip(field_symbols.iter().rev());
-
-                    stmt = assign_to_symbols(env, procs, layout_cache, iter, stmt);
-
-                    if let Some(tag_id_symbol) = opt_tag_id_symbol {
-                        // define the tag id
-                        stmt = Stmt::Let(
-                            tag_id_symbol,
-                            Expr::Literal(Literal::Int(tag_id as i128)),
-                            Layout::Builtin(TAG_SIZE),
-                            arena.alloc(stmt),
-                        );
-                    }
-
-                    stmt
-                }
-=======
                 )
             } else {
                 convert_tag_union(
@@ -3384,7 +3079,6 @@
                     args,
                     arena,
                 )
->>>>>>> 75c1c490
             }
         }
 
@@ -4418,7 +4112,6 @@
     }
 }
 
-<<<<<<< HEAD
 fn construct_closure_data<'a>(
     env: &mut Env<'a, '_>,
     lambda_set: LambdaSet<'a>,
@@ -4484,7 +4177,9 @@
             Stmt::Let(assigned, expr, lambda_set.runtime_representation(), hole)
         }
         _ => unreachable!(),
-=======
+    }
+}
+
 #[allow(clippy::too_many_arguments)]
 fn convert_tag_union<'a>(
     env: &mut Env<'a, '_>,
@@ -4823,7 +4518,6 @@
             line!(),
             runtime_error,
         ))),
->>>>>>> 75c1c490
     }
 }
 
