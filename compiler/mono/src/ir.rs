#![allow(clippy::manual_map)]

use crate::exhaustive::{Ctor, Guard, RenderAs, TagId};
use crate::layout::{
    Builtin, ClosureRepresentation, LambdaSet, Layout, LayoutCache, LayoutProblem,
    RawFunctionLayout, TagIdIntType, UnionLayout, WrappedVariant,
};
use bumpalo::collections::Vec;
use bumpalo::Bump;
use roc_builtins::bitcode::{FloatWidth, IntWidth};
use roc_can::expr::{ClosureData, IntValue};
use roc_collections::all::{default_hasher, BumpMap, BumpMapDefault, MutMap};
use roc_error_macros::todo_opaques;
use roc_module::ident::{ForeignSymbol, Lowercase, TagName};
use roc_module::low_level::LowLevel;
use roc_module::symbol::{IdentIds, ModuleId, Symbol};
use roc_problem::can::RuntimeError;
use roc_region::all::{Loc, Region};
use roc_std::RocDec;
use roc_target::TargetInfo;
use roc_types::subs::{Content, FlatType, StorageSubs, Subs, Variable, VariableSubsSlice};
use std::collections::HashMap;
use ven_pretty::{BoxAllocator, DocAllocator, DocBuilder};

pub fn pretty_print_ir_symbols() -> bool {
    #[cfg(debug_assertions)]
    if std::env::var("PRETTY_PRINT_IR_SYMBOLS") == Ok("1".into()) {
        return true;
    }
    false
}

// if your changes cause this number to go down, great!
// please change it to the lower number.
// if it went up, maybe check that the change is really required

// i128 alignment is different on arm
roc_error_macros::assert_sizeof_aarch64!(Literal, 4 * 8);
roc_error_macros::assert_sizeof_aarch64!(Expr, 10 * 8);
roc_error_macros::assert_sizeof_aarch64!(Stmt, 20 * 8);
roc_error_macros::assert_sizeof_aarch64!(ProcLayout, 6 * 8);
roc_error_macros::assert_sizeof_aarch64!(Call, 7 * 8);
roc_error_macros::assert_sizeof_aarch64!(CallType, 5 * 8);

roc_error_macros::assert_sizeof_wasm!(Literal, 24);
roc_error_macros::assert_sizeof_wasm!(Expr, 56);
roc_error_macros::assert_sizeof_wasm!(Stmt, 96);
roc_error_macros::assert_sizeof_wasm!(ProcLayout, 24);
roc_error_macros::assert_sizeof_wasm!(Call, 40);
roc_error_macros::assert_sizeof_wasm!(CallType, 32);

roc_error_macros::assert_sizeof_default!(Literal, 3 * 8);
roc_error_macros::assert_sizeof_default!(Expr, 10 * 8);
roc_error_macros::assert_sizeof_default!(Stmt, 19 * 8);
roc_error_macros::assert_sizeof_default!(ProcLayout, 6 * 8);
roc_error_macros::assert_sizeof_default!(Call, 7 * 8);
roc_error_macros::assert_sizeof_default!(CallType, 5 * 8);

macro_rules! return_on_layout_error {
    ($env:expr, $layout_result:expr) => {
        match $layout_result {
            Ok(cached) => cached,
            Err(error) => return_on_layout_error_help!($env, error),
        }
    };
}

macro_rules! return_on_layout_error_help {
    ($env:expr, $error:expr) => {
        match $error {
            LayoutProblem::UnresolvedTypeVar(_) => {
                return Stmt::RuntimeError($env.arena.alloc(format!(
                    "UnresolvedTypeVar {} line {}",
                    file!(),
                    line!()
                )));
            }
            LayoutProblem::Erroneous => {
                return Stmt::RuntimeError($env.arena.alloc(format!(
                    "Erroneous {} line {}",
                    file!(),
                    line!()
                )));
            }
        }
    };
}

#[derive(Debug, Clone, Copy)]
pub enum OptLevel {
    Development,
    Normal,
    Size,
    Optimize,
}

#[derive(Clone, Debug, PartialEq)]
pub enum MonoProblem {
    PatternProblem(crate::exhaustive::Error),
}

#[derive(Debug, Clone, Copy)]
pub struct EntryPoint<'a> {
    pub symbol: Symbol,
    pub layout: ProcLayout<'a>,
}

#[derive(Clone, Copy, Debug)]
pub struct PartialProcId(usize);

#[derive(Clone, Debug, PartialEq)]
pub struct PartialProcs<'a> {
    /// maps a function name (symbol) to an index
    symbols: Vec<'a, Symbol>,

    partial_procs: Vec<'a, PartialProc<'a>>,
}

impl<'a> PartialProcs<'a> {
    fn new_in(arena: &'a Bump) -> Self {
        Self {
            symbols: Vec::new_in(arena),
            partial_procs: Vec::new_in(arena),
        }
    }
    fn contains_key(&self, symbol: Symbol) -> bool {
        self.symbol_to_id(symbol).is_some()
    }

    fn symbol_to_id(&self, symbol: Symbol) -> Option<PartialProcId> {
        self.symbols
            .iter()
            .position(|s| *s == symbol)
            .map(PartialProcId)
    }

    fn get_symbol(&self, symbol: Symbol) -> Option<&PartialProc<'a>> {
        let id = self.symbol_to_id(symbol)?;

        Some(self.get_id(id))
    }

    fn get_id(&self, id: PartialProcId) -> &PartialProc<'a> {
        &self.partial_procs[id.0]
    }

    pub fn insert(&mut self, symbol: Symbol, partial_proc: PartialProc<'a>) -> PartialProcId {
        debug_assert!(
            !self.contains_key(symbol),
            "The {:?} is inserted as a partial proc twice: that's a bug!",
            symbol,
        );

        let id = PartialProcId(self.symbols.len());

        self.symbols.push(symbol);
        self.partial_procs.push(partial_proc);

        id
    }
}

#[derive(Clone, Debug, PartialEq)]
pub struct PartialProc<'a> {
    pub annotation: Variable,
    pub pattern_symbols: &'a [Symbol],
    pub captured_symbols: CapturedSymbols<'a>,
    pub body: roc_can::expr::Expr,
    pub is_self_recursive: bool,
}

impl<'a> PartialProc<'a> {
    #[allow(clippy::too_many_arguments)]
    pub fn from_named_function(
        env: &mut Env<'a, '_>,
        layout_cache: &mut LayoutCache<'a>,
        annotation: Variable,
        loc_args: std::vec::Vec<(Variable, Loc<roc_can::pattern::Pattern>)>,
        loc_body: Loc<roc_can::expr::Expr>,
        captured_symbols: CapturedSymbols<'a>,
        is_self_recursive: bool,
        ret_var: Variable,
    ) -> PartialProc<'a> {
        let number_of_arguments = loc_args.len();

        match patterns_to_when(env, layout_cache, loc_args, ret_var, loc_body) {
            Ok((_, pattern_symbols, body)) => {
                // a named closure. Since these aren't specialized by the surrounding
                // context, we can't add pending specializations for them yet.
                // (If we did, all named polymorphic functions would immediately error
                // on trying to convert a flex var to a Layout.)
                let pattern_symbols = pattern_symbols.into_bump_slice();
                PartialProc {
                    annotation,
                    pattern_symbols,
                    captured_symbols,
                    body: body.value,
                    is_self_recursive,
                }
            }

            Err(error) => {
                let mut pattern_symbols = Vec::with_capacity_in(number_of_arguments, env.arena);

                for _ in 0..number_of_arguments {
                    pattern_symbols.push(env.unique_symbol());
                }

                PartialProc {
                    annotation,
                    pattern_symbols: pattern_symbols.into_bump_slice(),
                    captured_symbols: CapturedSymbols::None,
                    body: roc_can::expr::Expr::RuntimeError(error.value),
                    is_self_recursive: false,
                }
            }
        }
    }
}

#[derive(Clone, Debug)]
enum PartialExprLink {
    Aliases(Symbol),
    Expr(roc_can::expr::Expr, Variable),
}

/// A table of symbols to polymorphic expressions. For example, in the program
///
///   n = 1
///
///   asU8 : U8 -> U8
///   asU8 = \_ -> 1
///
///   asU32 : U32 -> U8
///   asU32 = \_ -> 1
///
///   asU8 n + asU32 n
///
/// The expression bound by `n` doesn't have a definite layout until it is used
/// at the call sites `asU8 n`, `asU32 n`.
///
/// Polymorphic *functions* are stored in `PartialProc`s, since functions are
/// non longer first-class once we finish lowering to the IR.
#[derive(Clone, Debug)]
struct PartialExprs(BumpMap<Symbol, PartialExprLink>);

impl PartialExprs {
    fn new_in(arena: &Bump) -> Self {
        Self(BumpMap::new_in(arena))
    }

    fn insert(&mut self, symbol: Symbol, expr: roc_can::expr::Expr, expr_var: Variable) {
        self.0.insert(symbol, PartialExprLink::Expr(expr, expr_var));
    }

    fn insert_alias(&mut self, symbol: Symbol, aliases: Symbol) {
        self.0.insert(symbol, PartialExprLink::Aliases(aliases));
    }

    fn contains(&self, symbol: Symbol) -> bool {
        self.0.contains_key(&symbol)
    }

    fn get(&mut self, mut symbol: Symbol) -> Option<(&roc_can::expr::Expr, Variable)> {
        // In practice the alias chain is very short
        loop {
            match self.0.get(&symbol) {
                None => {
                    return None;
                }
                Some(&PartialExprLink::Aliases(real_symbol)) => {
                    symbol = real_symbol;
                }
                Some(PartialExprLink::Expr(expr, var)) => {
                    return Some((expr, *var));
                }
            }
        }
    }

    fn remove(&mut self, symbol: Symbol) {
        debug_assert!(self.contains(symbol));
        self.0.remove(&symbol);
    }
}

#[derive(Clone, Copy, Debug, PartialEq)]
pub enum CapturedSymbols<'a> {
    None,
    Captured(&'a [(Symbol, Variable)]),
}

impl<'a> CapturedSymbols<'a> {
    fn captures(&self) -> bool {
        match self {
            CapturedSymbols::None => false,
            CapturedSymbols::Captured(_) => true,
        }
    }
}

impl<'a> Default for CapturedSymbols<'a> {
    fn default() -> Self {
        CapturedSymbols::None
    }
}

#[derive(Clone, Debug, PartialEq)]
pub struct Proc<'a> {
    pub name: Symbol,
    pub args: &'a [(Layout<'a>, Symbol)],
    pub body: Stmt<'a>,
    pub closure_data_layout: Option<Layout<'a>>,
    pub ret_layout: Layout<'a>,
    pub is_self_recursive: SelfRecursive,
    pub must_own_arguments: bool,
    pub host_exposed_layouts: HostExposedLayouts<'a>,
}

#[derive(Clone, Debug, PartialEq)]
pub enum HostExposedLayouts<'a> {
    NotHostExposed,
    HostExposed {
        rigids: BumpMap<Lowercase, Layout<'a>>,
        aliases: BumpMap<Symbol, (Symbol, ProcLayout<'a>, RawFunctionLayout<'a>)>,
    },
}

#[derive(Clone, Debug, PartialEq)]
pub enum SelfRecursive {
    NotSelfRecursive,
    SelfRecursive(JoinPointId),
}

#[derive(Clone, Copy, Debug, PartialEq)]
pub enum Parens {
    NotNeeded,
    InTypeParam,
    InFunction,
}

impl<'a> Proc<'a> {
    pub fn to_doc<'b, D, A>(&'b self, alloc: &'b D, _parens: Parens) -> DocBuilder<'b, D, A>
    where
        D: DocAllocator<'b, A>,
        D::Doc: Clone,
        A: Clone,
    {
        let args_doc = self
            .args
            .iter()
            .map(|(_, symbol)| symbol_to_doc(alloc, *symbol));

        if pretty_print_ir_symbols() {
            alloc
                .text("procedure : ")
                .append(symbol_to_doc(alloc, self.name))
                .append(" ")
                .append(self.ret_layout.to_doc(alloc, Parens::NotNeeded))
                .append(alloc.hardline())
                .append(alloc.text("procedure = "))
                .append(symbol_to_doc(alloc, self.name))
                .append(" (")
                .append(alloc.intersperse(args_doc, ", "))
                .append("):")
                .append(alloc.hardline())
                .append(self.body.to_doc(alloc).indent(4))
        } else {
            alloc
                .text("procedure ")
                .append(symbol_to_doc(alloc, self.name))
                .append(" (")
                .append(alloc.intersperse(args_doc, ", "))
                .append("):")
                .append(alloc.hardline())
                .append(self.body.to_doc(alloc).indent(4))
        }
    }

    pub fn to_pretty(&self, width: usize) -> String {
        let allocator = BoxAllocator;
        let mut w = std::vec::Vec::new();
        self.to_doc::<_, ()>(&allocator, Parens::NotNeeded)
            .1
            .render(width, &mut w)
            .unwrap();
        w.push(b'\n');
        String::from_utf8(w).unwrap()
    }

    pub fn insert_refcount_operations(
        arena: &'a Bump,
        procs: &mut MutMap<(Symbol, ProcLayout<'a>), Proc<'a>>,
    ) {
        let borrow_params = arena.alloc(crate::borrow::infer_borrow(arena, procs));

        crate::inc_dec::visit_procs(arena, borrow_params, procs);
    }

    pub fn insert_reset_reuse_operations<'i>(
        arena: &'a Bump,
        home: ModuleId,
        ident_ids: &'i mut IdentIds,
        update_mode_ids: &'i mut UpdateModeIds,
        procs: &mut MutMap<(Symbol, ProcLayout<'a>), Proc<'a>>,
    ) {
        for (_, proc) in procs.iter_mut() {
            let new_proc = crate::reset_reuse::insert_reset_reuse(
                arena,
                home,
                ident_ids,
                update_mode_ids,
                proc.clone(),
            );
            *proc = new_proc;
        }
    }

    fn make_tail_recursive(&mut self, env: &mut Env<'a, '_>) {
        let mut args = Vec::with_capacity_in(self.args.len(), env.arena);
        let mut proc_args = Vec::with_capacity_in(self.args.len(), env.arena);

        for (layout, symbol) in self.args {
            let new = env.unique_symbol();
            args.push((*layout, *symbol, new));
            proc_args.push((*layout, new));
        }

        use self::SelfRecursive::*;
        if let SelfRecursive(id) = self.is_self_recursive {
            let transformed = crate::tail_recursion::make_tail_recursive(
                env.arena,
                id,
                self.name,
                self.body.clone(),
                args.into_bump_slice(),
            );

            if let Some(with_tco) = transformed {
                self.body = with_tco;
                self.args = proc_args.into_bump_slice();
            }
        }
    }
}

/// A host-exposed function must be specialized; it's a seed for subsequent specializations
#[derive(Clone, Debug)]
pub struct HostSpecializations {
    /// Not a bumpalo vec because bumpalo is not thread safe
    /// Separate array so we can search for membership quickly
    symbols: std::vec::Vec<Symbol>,
    storage_subs: StorageSubs,
    /// For each symbol, what types to specialize it for, points into the storage_subs
    types_to_specialize: std::vec::Vec<Variable>,
    /// Variables for an exposed alias
    exposed_aliases: std::vec::Vec<std::vec::Vec<(Symbol, Variable)>>,
}

impl Default for HostSpecializations {
    fn default() -> Self {
        Self::new()
    }
}

impl HostSpecializations {
    pub fn new() -> Self {
        Self {
            symbols: std::vec::Vec::new(),
            storage_subs: StorageSubs::new(Subs::default()),
            types_to_specialize: std::vec::Vec::new(),
            exposed_aliases: std::vec::Vec::new(),
        }
    }

    pub fn insert_host_exposed(
        &mut self,
        env_subs: &mut Subs,
        symbol: Symbol,
        opt_annotation: Option<roc_can::def::Annotation>,
        variable: Variable,
    ) {
        let variable = self.storage_subs.extend_with_variable(env_subs, variable);

        let mut host_exposed_aliases = std::vec::Vec::new();

        if let Some(annotation) = opt_annotation {
            host_exposed_aliases.extend(annotation.introduced_variables.host_exposed_aliases);
        }

        match self.symbols.iter().position(|s| *s == symbol) {
            None => {
                self.symbols.push(symbol);
                self.types_to_specialize.push(variable);
                self.exposed_aliases.push(host_exposed_aliases);
            }
            Some(_) => {
                // we assume that only one specialization of a function is directly exposed to the
                // host. Other host-exposed symbols may (transitively) specialize this symbol,
                // but then the existing specialization mechanism will find those specializations
                panic!("A host-exposed symbol can only be exposed once");
            }
        }

        debug_assert_eq!(self.types_to_specialize.len(), self.exposed_aliases.len());
    }

    fn decompose(
        self,
    ) -> (
        StorageSubs,
        impl Iterator<Item = (Symbol, Variable, std::vec::Vec<(Symbol, Variable)>)>,
    ) {
        let it1 = self.symbols.into_iter();

        let it2 = self.types_to_specialize.into_iter();
        let it3 = self.exposed_aliases.into_iter();

        (
            self.storage_subs,
            it1.zip(it2).zip(it3).map(|((a, b), c)| (a, b, c)),
        )
    }
}

/// Specializations of this module's symbols that other modules need
#[derive(Clone, Debug)]
pub struct ExternalSpecializations {
    /// Not a bumpalo vec because bumpalo is not thread safe
    /// Separate array so we can search for membership quickly
    symbols: std::vec::Vec<Symbol>,
    storage_subs: StorageSubs,
    /// For each symbol, what types to specialize it for, points into the storage_subs
    types_to_specialize: std::vec::Vec<std::vec::Vec<Variable>>,
}

impl Default for ExternalSpecializations {
    fn default() -> Self {
        Self::new()
    }
}

impl ExternalSpecializations {
    pub fn new() -> Self {
        Self {
            symbols: std::vec::Vec::new(),
            storage_subs: StorageSubs::new(Subs::default()),
            types_to_specialize: std::vec::Vec::new(),
        }
    }

    fn insert_external(&mut self, symbol: Symbol, env_subs: &mut Subs, variable: Variable) {
        let variable = self.storage_subs.extend_with_variable(env_subs, variable);

        match self.symbols.iter().position(|s| *s == symbol) {
            None => {
                self.symbols.push(symbol);
                self.types_to_specialize.push(vec![variable]);
            }
            Some(index) => {
                let types_to_specialize = &mut self.types_to_specialize[index];
                types_to_specialize.push(variable);
            }
        }
    }

    fn decompose(
        self,
    ) -> (
        StorageSubs,
        impl Iterator<Item = (Symbol, std::vec::Vec<Variable>)>,
    ) {
        (
            self.storage_subs,
            self.symbols
                .into_iter()
                .zip(self.types_to_specialize.into_iter()),
        )
    }
}

#[derive(Clone, Debug)]
pub struct Suspended<'a> {
    pub store: StorageSubs,
    pub symbols: Vec<'a, Symbol>,
    pub layouts: Vec<'a, ProcLayout<'a>>,
    pub variables: Vec<'a, Variable>,
}

impl<'a> Suspended<'a> {
    fn new_in(arena: &'a Bump) -> Self {
        Self {
            store: StorageSubs::new(Subs::new_from_varstore(Default::default())),
            symbols: Vec::new_in(arena),
            layouts: Vec::new_in(arena),
            variables: Vec::new_in(arena),
        }
    }

    fn specialization(
        &mut self,
        subs: &mut Subs,
        symbol: Symbol,
        proc_layout: ProcLayout<'a>,
        variable: Variable,
    ) {
        // de-duplicate
        for (i, s) in self.symbols.iter().enumerate() {
            if *s == symbol {
                let existing = &self.layouts[i];
                if &proc_layout == existing {
                    // symbol + layout combo exists
                    return;
                }
            }
        }

        self.symbols.push(symbol);
        self.layouts.push(proc_layout);

        let variable = self.store.extend_with_variable(subs, variable);

        self.variables.push(variable);
    }
}

#[derive(Clone, Debug)]
enum PendingSpecializations<'a> {
    /// We are finding specializations we need. This is a separate step so
    /// that we can give specializations we need to modules higher up in the dependency chain, so
    /// that they can start making specializations too
    Finding(Suspended<'a>),
    /// We are making specializations. If any new one comes up, we can just make it immediately
    Making,
}

#[derive(Clone, Debug, Default)]
struct Specialized<'a> {
    symbols: std::vec::Vec<Symbol>,
    proc_layouts: std::vec::Vec<ProcLayout<'a>>,
    procedures: std::vec::Vec<InProgressProc<'a>>,
}

impl<'a> Specialized<'a> {
    fn len(&self) -> usize {
        self.symbols.len()
    }

    #[allow(dead_code)]
    fn is_empty(&self) -> bool {
        self.symbols.is_empty()
    }

    fn into_iter_assert_done(self) -> impl Iterator<Item = (Symbol, ProcLayout<'a>, Proc<'a>)> {
        self.symbols
            .into_iter()
            .zip(self.proc_layouts.into_iter())
            .zip(self.procedures.into_iter())
            .filter_map(|((s, l), in_progress)| {
                if let Symbol::REMOVED_SPECIALIZATION = s {
                    None
                } else {
                    match in_progress {
                        InProgressProc::InProgress => panic!("Function is not done specializing"),
                        InProgressProc::Done(proc) => Some((s, l, proc)),
                    }
                }
            })
    }

    fn is_specialized(&mut self, symbol: Symbol, layout: &ProcLayout<'a>) -> bool {
        for (i, s) in self.symbols.iter().enumerate() {
            if *s == symbol && &self.proc_layouts[i] == layout {
                return true;
            }
        }

        false
    }

    fn mark_in_progress(&mut self, symbol: Symbol, layout: ProcLayout<'a>) {
        for (i, s) in self.symbols.iter().enumerate() {
            if *s == symbol && self.proc_layouts[i] == layout {
                match &self.procedures[i] {
                    InProgressProc::InProgress => {
                        return;
                    }
                    InProgressProc::Done(_) => {
                        panic!("marking in progress, but this proc is already done!")
                    }
                }
            }
        }

        // the key/layout combo was not found; insert it
        self.symbols.push(symbol);
        self.proc_layouts.push(layout);
        self.procedures.push(InProgressProc::InProgress);
    }

    fn remove_specialized(&mut self, symbol: Symbol, layout: &ProcLayout<'a>) -> bool {
        let mut index = None;

        for (i, s) in self.symbols.iter().enumerate() {
            if *s == symbol && &self.proc_layouts[i] == layout {
                index = Some(i);
            }
        }

        if let Some(index) = index {
            self.symbols[index] = Symbol::REMOVED_SPECIALIZATION;

            true
        } else {
            false
        }
    }

    fn insert_specialized(&mut self, symbol: Symbol, layout: ProcLayout<'a>, proc: Proc<'a>) {
        for (i, s) in self.symbols.iter().enumerate() {
            if *s == symbol && self.proc_layouts[i] == layout {
                match &self.procedures[i] {
                    InProgressProc::InProgress => {
                        self.procedures[i] = InProgressProc::Done(proc);
                        return;
                    }
                    InProgressProc::Done(_) => {
                        // overwrite existing! this is important in practice
                        // TODO investigate why we generate the wrong proc in some cases and then
                        // correct later
                        self.procedures[i] = InProgressProc::Done(proc);
                        return;
                    }
                }
            }
        }

        // the key/layout combo was not found; insert it
        self.symbols.push(symbol);
        self.proc_layouts.push(layout);
        self.procedures.push(InProgressProc::Done(proc));
    }
}

#[derive(Clone, Debug)]
pub struct Procs<'a> {
    pub partial_procs: PartialProcs<'a>,
    partial_exprs: PartialExprs,
    pub imported_module_thunks: &'a [Symbol],
    pub module_thunks: &'a [Symbol],
    pending_specializations: PendingSpecializations<'a>,
    specialized: Specialized<'a>,
    pub runtime_errors: BumpMap<Symbol, &'a str>,
    pub externals_we_need: BumpMap<ModuleId, ExternalSpecializations>,
}

impl<'a> Procs<'a> {
    pub fn new_in(arena: &'a Bump) -> Self {
        Self {
            partial_procs: PartialProcs::new_in(arena),
            partial_exprs: PartialExprs::new_in(arena),
            imported_module_thunks: &[],
            module_thunks: &[],
            pending_specializations: PendingSpecializations::Finding(Suspended::new_in(arena)),
            specialized: Specialized::default(),
            runtime_errors: BumpMap::new_in(arena),
            externals_we_need: BumpMap::new_in(arena),
        }
    }
}

#[derive(Clone, Debug, PartialEq)]
pub enum InProgressProc<'a> {
    InProgress,
    Done(Proc<'a>),
}

impl<'a> Procs<'a> {
    fn is_imported_module_thunk(&self, symbol: Symbol) -> bool {
        self.imported_module_thunks.iter().any(|x| *x == symbol)
    }

    fn is_module_thunk(&self, symbol: Symbol) -> bool {
        self.module_thunks.iter().any(|x| *x == symbol)
    }

    fn get_partial_proc<'b>(&'b self, symbol: Symbol) -> Option<&'b PartialProc<'a>> {
        self.partial_procs.get_symbol(symbol)
    }

    pub fn get_specialized_procs_without_rc(
        self,
        env: &mut Env<'a, '_>,
    ) -> MutMap<(Symbol, ProcLayout<'a>), Proc<'a>> {
        let mut result = MutMap::with_capacity_and_hasher(self.specialized.len(), default_hasher());

        for (symbol, layout, mut proc) in self.specialized.into_iter_assert_done() {
            proc.make_tail_recursive(env);

            let key = (symbol, layout);
            result.insert(key, proc);
        }

        result
    }

    // TODO trim these down
    #[allow(clippy::too_many_arguments)]
    fn insert_anonymous(
        &mut self,
        env: &mut Env<'a, '_>,
        symbol: Symbol,
        annotation: Variable,
        loc_args: std::vec::Vec<(Variable, Loc<roc_can::pattern::Pattern>)>,
        loc_body: Loc<roc_can::expr::Expr>,
        captured_symbols: CapturedSymbols<'a>,
        ret_var: Variable,
        layout_cache: &mut LayoutCache<'a>,
    ) -> Result<ProcLayout<'a>, RuntimeError> {
        let raw_layout = layout_cache
            .raw_from_var(env.arena, annotation, env.subs)
            .unwrap_or_else(|err| panic!("TODO turn fn_var into a RuntimeError {:?}", err));

        let top_level = ProcLayout::from_raw(env.arena, raw_layout);

        // anonymous functions cannot reference themselves, therefore cannot be tail-recursive
        // EXCEPT when the closure conversion makes it tail-recursive.
        let is_self_recursive = match top_level.arguments.last() {
            Some(Layout::LambdaSet(lambda_set)) => lambda_set.contains(symbol),
            _ => false,
        };

        match patterns_to_when(env, layout_cache, loc_args, ret_var, loc_body) {
            Ok((_, pattern_symbols, body)) => {
                // an anonymous closure. These will always be specialized already
                // by the surrounding context, so we can add pending specializations
                // for them immediately.

                let already_specialized = self.specialized.is_specialized(symbol, &top_level);

                let layout = top_level;

                // if we've already specialized this one, no further work is needed.
                if !already_specialized {
                    if self.is_module_thunk(symbol) {
                        debug_assert!(layout.arguments.is_empty());
                    }

                    match &mut self.pending_specializations {
                        PendingSpecializations::Finding(suspended) => {
                            // register the pending specialization, so this gets code genned later
                            suspended.specialization(env.subs, symbol, layout, annotation);

                            match self.partial_procs.symbol_to_id(symbol) {
                                Some(occupied) => {
                                    let existing = self.partial_procs.get_id(occupied);
                                    // if we're adding the same partial proc twice, they must be the actual same!
                                    //
                                    // NOTE we can't skip extra work! we still need to make the specialization for this
                                    // invocation. The content of the `annotation` can be different, even if the variable
                                    // number is the same
                                    debug_assert_eq!(annotation, existing.annotation);
                                    debug_assert_eq!(captured_symbols, existing.captured_symbols);
                                    debug_assert_eq!(is_self_recursive, existing.is_self_recursive);

                                    // the partial proc is already in there, do nothing
                                }
                                None => {
                                    let pattern_symbols = pattern_symbols.into_bump_slice();

                                    let partial_proc = PartialProc {
                                        annotation,
                                        pattern_symbols,
                                        captured_symbols,
                                        body: body.value,
                                        is_self_recursive,
                                    };

                                    self.partial_procs.insert(symbol, partial_proc);
                                }
                            }
                        }
                        PendingSpecializations::Making => {
                            // Mark this proc as in-progress, so if we're dealing with
                            // mutually recursive functions, we don't loop forever.
                            // (We had a bug around this before this system existed!)
                            self.specialized.mark_in_progress(symbol, layout);

                            let outside_layout = layout;

                            let partial_proc_id = if let Some(partial_proc_id) =
                                self.partial_procs.symbol_to_id(symbol)
                            {
                                let existing = self.partial_procs.get_id(partial_proc_id);
                                // if we're adding the same partial proc twice, they must be the actual same!
                                //
                                // NOTE we can't skip extra work! we still need to make the specialization for this
                                // invocation. The content of the `annotation` can be different, even if the variable
                                // number is the same
                                debug_assert_eq!(annotation, existing.annotation);
                                debug_assert_eq!(captured_symbols, existing.captured_symbols);
                                debug_assert_eq!(is_self_recursive, existing.is_self_recursive);

                                partial_proc_id
                            } else {
                                let pattern_symbols = pattern_symbols.into_bump_slice();

                                let partial_proc = PartialProc {
                                    annotation,
                                    pattern_symbols,
                                    captured_symbols,
                                    body: body.value,
                                    is_self_recursive,
                                };

                                self.partial_procs.insert(symbol, partial_proc)
                            };

                            match specialize_variable(
                                env,
                                self,
                                symbol,
                                layout_cache,
                                annotation,
                                &[],
                                partial_proc_id,
                            ) {
                                Ok((proc, layout)) => {
                                    let top_level = ProcLayout::from_raw(env.arena, layout);

                                    debug_assert_eq!(
                                        outside_layout, top_level,
                                        "different raw layouts for {:?}",
                                        proc.name
                                    );

                                    if self.is_module_thunk(proc.name) {
                                        debug_assert!(top_level.arguments.is_empty());
                                    }

                                    self.specialized.insert_specialized(symbol, top_level, proc);
                                }
                                Err(error) => {
                                    panic!("TODO generate a RuntimeError message for {:?}", error);
                                }
                            }
                        }
                    }
                }

                Ok(layout)
            }
            Err(loc_error) => Err(loc_error.value),
        }
    }

    fn insert_passed_by_name(
        &mut self,
        env: &mut Env<'a, '_>,
        fn_var: Variable,
        name: Symbol,
        layout: ProcLayout<'a>,
        layout_cache: &mut LayoutCache<'a>,
    ) {
        // If we've already specialized this one, no further work is needed.
        if self.specialized.is_specialized(name, &layout) {
            return;
        }

        // If this is an imported symbol, let its home module make this specialization
        if env.is_imported_symbol(name) {
            add_needed_external(self, env, fn_var, name);
            return;
        }

        // register the pending specialization, so this gets code genned later
        if self.module_thunks.contains(&name) {
            debug_assert!(layout.arguments.is_empty());
        }

        // This should only be called when pending_specializations is Some.
        // Otherwise, it's being called in the wrong pass!
        match &mut self.pending_specializations {
            PendingSpecializations::Finding(suspended) => {
                suspended.specialization(env.subs, name, layout, fn_var);
            }
            PendingSpecializations::Making => {
                let symbol = name;

                let partial_proc_id = match self.partial_procs.symbol_to_id(symbol) {
                    Some(p) => p,
                    None => panic!("no partial_proc for {:?} in module {:?}", symbol, env.home),
                };

                // Mark this proc as in-progress, so if we're dealing with
                // mutually recursive functions, we don't loop forever.
                // (We had a bug around this before this system existed!)
                self.specialized.mark_in_progress(symbol, layout);

                // See https://github.com/rtfeldman/roc/issues/1600
                //
                // The annotation variable is the generic/lifted/top-level annotation.
                // It is connected to the variables of the function's body
                //
                // fn_var is the variable representing the type that we actually need for the
                // function right here.
                //
                // For some reason, it matters that we unify with the original variable. Extracting
                // that variable into a SolvedType and then introducing it again severs some
                // connection that turns out to be important
                match specialize_variable(
                    env,
                    self,
                    symbol,
                    layout_cache,
                    fn_var,
                    Default::default(),
                    partial_proc_id,
                ) {
                    Ok((proc, _ignore_layout)) => {
                        // the `layout` is a function pointer, while `_ignore_layout` can be a
                        // closure. We only specialize functions, storing this value with a closure
                        // layout will give trouble.
                        let arguments =
                            Vec::from_iter_in(proc.args.iter().map(|(l, _)| *l), env.arena)
                                .into_bump_slice();

                        let proper_layout = ProcLayout {
                            arguments,
                            result: proc.ret_layout,
                        };

                        // NOTE: some function are specialized to have a closure, but don't actually
                        // need any closure argument. Here is where we correct this sort of thing,
                        // by trusting the layout of the Proc, not of what we specialize for
                        self.specialized.remove_specialized(symbol, &layout);
                        self.specialized
                            .insert_specialized(symbol, proper_layout, proc);
                    }
                    Err(error) => {
                        panic!("TODO generate a RuntimeError message for {:?}", error);
                    }
                }
            }
        }
    }
}

#[derive(Default)]
pub struct Specializations<'a> {
    by_symbol: MutMap<Symbol, MutMap<Layout<'a>, Proc<'a>>>,
}

impl<'a> Specializations<'a> {
    pub fn insert(&mut self, symbol: Symbol, layout: Layout<'a>, proc: Proc<'a>) {
        let procs_by_layout = self
            .by_symbol
            .entry(symbol)
            .or_insert_with(|| HashMap::with_capacity_and_hasher(1, default_hasher()));

        // If we already have an entry for this, it should be no different
        // from what we're about to insert.
        debug_assert!(
            !procs_by_layout.contains_key(&layout) || procs_by_layout.get(&layout) == Some(&proc)
        );

        procs_by_layout.insert(layout, proc);
    }

    pub fn len(&self) -> usize {
        self.by_symbol.len()
    }

    pub fn is_empty(&self) -> bool {
        self.by_symbol.is_empty()
    }
}

pub struct Env<'a, 'i> {
    pub arena: &'a Bump,
    pub subs: &'i mut Subs,
    pub problems: &'i mut std::vec::Vec<MonoProblem>,
    pub home: ModuleId,
    pub ident_ids: &'i mut IdentIds,
    pub target_info: TargetInfo,
    pub update_mode_ids: &'i mut UpdateModeIds,
    pub call_specialization_counter: u32,
}

impl<'a, 'i> Env<'a, 'i> {
    pub fn unique_symbol(&mut self) -> Symbol {
        let ident_id = self.ident_ids.gen_unique();

        Symbol::new(self.home, ident_id)
    }

    pub fn next_update_mode_id(&mut self) -> UpdateModeId {
        self.update_mode_ids.next_id()
    }

    pub fn next_call_specialization_id(&mut self) -> CallSpecId {
        let id = CallSpecId {
            id: self.call_specialization_counter,
        };

        self.call_specialization_counter += 1;

        id
    }

    pub fn is_imported_symbol(&self, symbol: Symbol) -> bool {
        symbol.module_id() != self.home && !symbol.is_builtin()
    }
}

#[derive(Clone, Debug, PartialEq, Copy, Eq, Hash)]
pub struct JoinPointId(pub Symbol);

#[derive(Clone, Copy, Debug, PartialEq)]
pub struct Param<'a> {
    pub symbol: Symbol,
    pub borrow: bool,
    pub layout: Layout<'a>,
}

impl<'a> Param<'a> {
    pub const EMPTY: Self = Param {
        symbol: Symbol::EMPTY_PARAM,
        borrow: false,
        layout: Layout::UNIT,
    };
}

pub fn cond<'a>(
    env: &mut Env<'a, '_>,
    cond_symbol: Symbol,
    cond_layout: Layout<'a>,
    pass: Stmt<'a>,
    fail: Stmt<'a>,
    ret_layout: Layout<'a>,
) -> Stmt<'a> {
    let branches = env.arena.alloc([(1u64, BranchInfo::None, pass)]);
    let default_branch = (BranchInfo::None, &*env.arena.alloc(fail));

    Stmt::Switch {
        cond_symbol,
        cond_layout,
        ret_layout,
        branches,
        default_branch,
    }
}

pub type Stores<'a> = &'a [(Symbol, Layout<'a>, Expr<'a>)];
#[derive(Clone, Debug, PartialEq)]
pub enum Stmt<'a> {
    Let(Symbol, Expr<'a>, Layout<'a>, &'a Stmt<'a>),
    Switch {
        /// This *must* stand for an integer, because Switch potentially compiles to a jump table.
        cond_symbol: Symbol,
        cond_layout: Layout<'a>,
        /// The u64 in the tuple will be compared directly to the condition Expr.
        /// If they are equal, this branch will be taken.
        branches: &'a [(u64, BranchInfo<'a>, Stmt<'a>)],
        /// If no other branches pass, this default branch will be taken.
        default_branch: (BranchInfo<'a>, &'a Stmt<'a>),
        /// Each branch must return a value of this type.
        ret_layout: Layout<'a>,
    },
    Ret(Symbol),
    Refcounting(ModifyRc, &'a Stmt<'a>),
    /// a join point `join f <params> = <continuation> in remainder`
    Join {
        id: JoinPointId,
        parameters: &'a [Param<'a>],
        /// body of the join point
        /// what happens after _jumping to_ the join point
        body: &'a Stmt<'a>,
        /// what happens after _defining_ the join point
        remainder: &'a Stmt<'a>,
    },
    Jump(JoinPointId, &'a [Symbol]),
    RuntimeError(&'a str),
}

/// in the block below, symbol `scrutinee` is assumed be be of shape `tag_id`
#[derive(Clone, Debug, PartialEq)]
pub enum BranchInfo<'a> {
    None,
    Constructor {
        scrutinee: Symbol,
        layout: Layout<'a>,
        tag_id: TagIdIntType,
    },
}

impl<'a> BranchInfo<'a> {
    pub fn to_doc<'b, D, A>(&'b self, alloc: &'b D) -> DocBuilder<'b, D, A>
    where
        D: DocAllocator<'b, A>,
        D::Doc: Clone,
        A: Clone,
    {
        use BranchInfo::*;

        match self {
            Constructor {
                tag_id,
                scrutinee,
                layout: _,
            } if pretty_print_ir_symbols() => alloc
                .hardline()
                .append("    BranchInfo: { scrutinee: ")
                .append(symbol_to_doc(alloc, *scrutinee))
                .append(", tag_id: ")
                .append(format!("{}", tag_id))
                .append("} "),

            _ => {
                if pretty_print_ir_symbols() {
                    alloc.text(" <no branch info>")
                } else {
                    alloc.text("")
                }
            }
        }
    }
}

#[derive(Clone, Copy, Debug, PartialEq)]
pub enum ModifyRc {
    /// Increment a reference count
    Inc(Symbol, u64),
    /// Decrement a reference count
    Dec(Symbol),
    /// A DecRef is a non-recursive reference count decrement
    /// e.g. If we Dec a list of lists, then if the reference count of the outer list is one,
    /// a Dec will recursively decrement all elements, then free the memory of the outer list.
    /// A DecRef would just free the outer list.
    /// That is dangerous because you may not free the elements, but in our Zig builtins,
    /// sometimes we know we already dealt with the elements (e.g. by copying them all over
    /// to a new list) and so we can just do a DecRef, which is much cheaper in such a case.
    DecRef(Symbol),
}

impl ModifyRc {
    pub fn to_doc<'a, D, A>(self, alloc: &'a D) -> DocBuilder<'a, D, A>
    where
        D: DocAllocator<'a, A>,
        D::Doc: Clone,
        A: Clone,
    {
        use ModifyRc::*;

        match self {
            Inc(symbol, 1) => alloc
                .text("inc ")
                .append(symbol_to_doc(alloc, symbol))
                .append(";"),
            Inc(symbol, n) => alloc
                .text("inc ")
                .append(alloc.text(format!("{} ", n)))
                .append(symbol_to_doc(alloc, symbol))
                .append(";"),
            Dec(symbol) => alloc
                .text("dec ")
                .append(symbol_to_doc(alloc, symbol))
                .append(";"),
            DecRef(symbol) => alloc
                .text("decref ")
                .append(symbol_to_doc(alloc, symbol))
                .append(";"),
        }
    }

    pub fn get_symbol(&self) -> Symbol {
        use ModifyRc::*;

        match self {
            Inc(symbol, _) => *symbol,
            Dec(symbol) => *symbol,
            DecRef(symbol) => *symbol,
        }
    }
}

#[derive(Clone, Copy, Debug, PartialEq)]
pub enum Literal<'a> {
    // Literals
    Int(i128),
    U128(u128),
    Float(f64),
    Decimal(RocDec),
    Str(&'a str),
    /// Closed tag unions containing exactly two (0-arity) tags compile to Expr::Bool,
    /// so they can (at least potentially) be emitted as 1-bit machine bools.
    ///
    /// So [ True, False ] compiles to this, and so do [ A, B ] and [ Foo, Bar ].
    /// However, a union like [ True, False, Other Int ] would not.
    Bool(bool),
    /// Closed tag unions containing between 3 and 256 tags (all of 0 arity)
    /// compile to bytes, e.g. [ Blue, Black, Red, Green, White ]
    Byte(u8),
}

#[derive(Clone, Copy, Debug, PartialEq)]
pub enum ListLiteralElement<'a> {
    Literal(Literal<'a>),
    Symbol(Symbol),
}

impl<'a> ListLiteralElement<'a> {
    pub fn to_symbol(&self) -> Option<Symbol> {
        match self {
            Self::Symbol(s) => Some(*s),
            _ => None,
        }
    }
}

#[derive(Clone, Debug, PartialEq)]
pub struct Call<'a> {
    pub call_type: CallType<'a>,
    pub arguments: &'a [Symbol],
}

impl<'a> Call<'a> {
    pub fn to_doc<'b, D, A>(&'b self, alloc: &'b D) -> DocBuilder<'b, D, A>
    where
        D: DocAllocator<'b, A>,
        D::Doc: Clone,
        A: Clone,
    {
        use CallType::*;

        let arguments = self.arguments;

        match self.call_type {
            CallType::ByName { name, .. } => {
                let it = std::iter::once(name)
                    .chain(arguments.iter().copied())
                    .map(|s| symbol_to_doc(alloc, s));

                alloc.text("CallByName ").append(alloc.intersperse(it, " "))
            }
            LowLevel { op: lowlevel, .. } => {
                let it = arguments.iter().map(|s| symbol_to_doc(alloc, *s));

                alloc
                    .text(format!("lowlevel {:?} ", lowlevel))
                    .append(alloc.intersperse(it, " "))
            }
            HigherOrder(higher_order) => {
                let it = arguments.iter().map(|s| symbol_to_doc(alloc, *s));

                alloc
                    .text(format!("lowlevel {:?} ", higher_order.op))
                    .append(alloc.intersperse(it, " "))
            }
            Foreign {
                ref foreign_symbol, ..
            } => {
                let it = arguments.iter().map(|s| symbol_to_doc(alloc, *s));

                alloc
                    .text(format!("foreign {:?} ", foreign_symbol.as_str()))
                    .append(alloc.intersperse(it, " "))
            }
        }
    }
}

#[derive(Clone, Copy, Debug, PartialEq)]
pub struct CallSpecId {
    id: u32,
}

impl CallSpecId {
    pub fn to_bytes(self) -> [u8; 4] {
        self.id.to_ne_bytes()
    }

    /// Dummy value for generating refcount helper procs in the backends
    /// This happens *after* specialization so it's safe
    pub const BACKEND_DUMMY: Self = Self { id: 0 };
}

#[derive(Clone, Copy, Debug, PartialEq)]
pub struct UpdateModeId {
    id: u32,
}

impl UpdateModeId {
    pub fn to_bytes(self) -> [u8; 4] {
        self.id.to_ne_bytes()
    }

    /// Dummy value for generating refcount helper procs in the backends
    /// This happens *after* alias analysis so it's safe
    pub const BACKEND_DUMMY: Self = Self { id: 0 };
}

#[derive(Clone, Copy, Debug, PartialEq)]
pub struct UpdateModeIds {
    next: u32,
}

impl UpdateModeIds {
    pub const fn new() -> Self {
        Self { next: 0 }
    }

    pub fn next_id(&mut self) -> UpdateModeId {
        let id = UpdateModeId { id: self.next };
        self.next += 1;
        id
    }
}

#[derive(Clone, Debug, PartialEq)]
pub enum CallType<'a> {
    ByName {
        name: Symbol,
        ret_layout: &'a Layout<'a>,
        arg_layouts: &'a [Layout<'a>],
        specialization_id: CallSpecId,
    },
    Foreign {
        foreign_symbol: ForeignSymbol,
        ret_layout: &'a Layout<'a>,
    },
    LowLevel {
        op: LowLevel,
        update_mode: UpdateModeId,
    },
    HigherOrder(&'a HigherOrderLowLevel<'a>),
}

#[derive(Copy, Clone, Debug, PartialEq)]
pub struct PassedFunction<'a> {
    /// name of the top-level function that is passed as an argument
    /// e.g. in `List.map xs Num.abs` this would be `Num.abs`
    pub name: Symbol,

    pub argument_layouts: &'a [Layout<'a>],
    pub return_layout: Layout<'a>,

    pub specialization_id: CallSpecId,

    /// Symbol of the environment captured by the function argument
    pub captured_environment: Symbol,

    pub owns_captured_environment: bool,
}

#[derive(Clone, Debug, PartialEq)]
pub struct HigherOrderLowLevel<'a> {
    pub op: crate::low_level::HigherOrder,

    /// TODO I _think_  we can get rid of this, perhaps only keeping track of
    /// the layout of the closure argument, if any
    pub closure_env_layout: Option<Layout<'a>>,

    /// update mode of the higher order lowlevel itself
    pub update_mode: UpdateModeId,

    pub passed_function: PassedFunction<'a>,
}

#[derive(Clone, Debug, PartialEq)]
pub enum Expr<'a> {
    Literal(Literal<'a>),

    // Functions
    Call(Call<'a>),

    Tag {
        tag_layout: UnionLayout<'a>,
        tag_name: TagName,
        tag_id: TagIdIntType,
        arguments: &'a [Symbol],
    },
    Struct(&'a [Symbol]),

    StructAtIndex {
        index: u64,
        field_layouts: &'a [Layout<'a>],
        structure: Symbol,
    },

    GetTagId {
        structure: Symbol,
        union_layout: UnionLayout<'a>,
    },

    UnionAtIndex {
        structure: Symbol,
        tag_id: TagIdIntType,
        union_layout: UnionLayout<'a>,
        index: u64,
    },

    Array {
        elem_layout: Layout<'a>,
        elems: &'a [ListLiteralElement<'a>],
    },
    EmptyArray,

    Reuse {
        symbol: Symbol,
        update_tag_id: bool,
        update_mode: UpdateModeId,
        // normal Tag fields
        tag_layout: UnionLayout<'a>,
        tag_name: TagName,
        tag_id: TagIdIntType,
        arguments: &'a [Symbol],
    },
    Reset {
        symbol: Symbol,
        update_mode: UpdateModeId,
    },

    RuntimeErrorFunction(&'a str),
}

impl<'a> Literal<'a> {
    pub fn to_doc<'b, D, A>(&'b self, alloc: &'b D) -> DocBuilder<'b, D, A>
    where
        D: DocAllocator<'b, A>,
        D::Doc: Clone,
        A: Clone,
    {
        use Literal::*;

        match self {
            Int(lit) => alloc.text(format!("{}i64", lit)),
            U128(lit) => alloc.text(format!("{}u128", lit)),
            Float(lit) => alloc.text(format!("{}f64", lit)),
            // TODO: Add proper Dec.to_str
            Decimal(lit) => alloc.text(format!("{}Dec", lit.0)),
            Bool(lit) => alloc.text(format!("{}", lit)),
            Byte(lit) => alloc.text(format!("{}u8", lit)),
            Str(lit) => alloc.text(format!("{:?}", lit)),
        }
    }
}

pub(crate) fn symbol_to_doc_string(symbol: Symbol) -> String {
    use roc_module::ident::ModuleName;

    if pretty_print_ir_symbols() {
        format!("{:?}", symbol)
    } else {
        let text = format!("{}", symbol);

        if text.starts_with(ModuleName::APP) {
            let name: String = text.trim_start_matches(ModuleName::APP).into();
            format!("Test{}", name)
        } else {
            text
        }
    }
}

fn symbol_to_doc<'b, D, A>(alloc: &'b D, symbol: Symbol) -> DocBuilder<'b, D, A>
where
    D: DocAllocator<'b, A>,
    D::Doc: Clone,
    A: Clone,
{
    alloc.text(symbol_to_doc_string(symbol))
}

fn join_point_to_doc<'b, D, A>(alloc: &'b D, symbol: JoinPointId) -> DocBuilder<'b, D, A>
where
    D: DocAllocator<'b, A>,
    D::Doc: Clone,
    A: Clone,
{
    symbol_to_doc(alloc, symbol.0)
}

impl<'a> Expr<'a> {
    pub fn to_doc<'b, D, A>(&'b self, alloc: &'b D) -> DocBuilder<'b, D, A>
    where
        D: DocAllocator<'b, A>,
        D::Doc: Clone,
        A: Clone,
    {
        use Expr::*;

        match self {
            Literal(lit) => lit.to_doc(alloc),

            Call(call) => call.to_doc(alloc),

            Tag {
                tag_name,
                arguments,
                ..
            } => {
                let doc_tag = match tag_name {
                    TagName::Global(s) => alloc.text(s.as_str()),
                    TagName::Private(s) => symbol_to_doc(alloc, *s),
                    TagName::Closure(s) => alloc
                        .text("ClosureTag(")
                        .append(symbol_to_doc(alloc, *s))
                        .append(")"),
                };

                let it = arguments.iter().map(|s| symbol_to_doc(alloc, *s));

                doc_tag
                    .append(alloc.space())
                    .append(alloc.intersperse(it, " "))
            }
            Reuse {
                symbol,
                tag_name,
                arguments,
                update_mode,
                ..
            } => {
                let doc_tag = match tag_name {
                    TagName::Global(s) => alloc.text(s.as_str()),
                    TagName::Private(s) => alloc.text(format!("{}", s)),
                    TagName::Closure(s) => alloc
                        .text("ClosureTag(")
                        .append(symbol_to_doc(alloc, *s))
                        .append(")"),
                };

                let it = arguments.iter().map(|s| symbol_to_doc(alloc, *s));

                alloc
                    .text("Reuse ")
                    .append(symbol_to_doc(alloc, *symbol))
                    .append(alloc.space())
                    .append(format!("{:?}", update_mode))
                    .append(alloc.space())
                    .append(doc_tag)
                    .append(alloc.space())
                    .append(alloc.intersperse(it, " "))
            }
            Reset {
                symbol,
                update_mode,
            } => alloc.text(format!(
                "Reset {{ symbol: {:?}, id: {} }}",
                symbol, update_mode.id
            )),

            Struct(args) => {
                let it = args.iter().map(|s| symbol_to_doc(alloc, *s));

                alloc
                    .text("Struct {")
                    .append(alloc.intersperse(it, ", "))
                    .append(alloc.text("}"))
            }
            Array { elems, .. } => {
                let it = elems.iter().map(|e| match e {
                    ListLiteralElement::Literal(l) => l.to_doc(alloc),
                    ListLiteralElement::Symbol(s) => symbol_to_doc(alloc, *s),
                });

                alloc
                    .text("Array [")
                    .append(alloc.intersperse(it, ", "))
                    .append(alloc.text("]"))
            }
            EmptyArray => alloc.text("Array []"),

            StructAtIndex {
                index, structure, ..
            } => alloc
                .text(format!("StructAtIndex {} ", index))
                .append(symbol_to_doc(alloc, *structure)),

            RuntimeErrorFunction(s) => alloc.text(format!("ErrorFunction {}", s)),

            GetTagId { structure, .. } => alloc
                .text("GetTagId ")
                .append(symbol_to_doc(alloc, *structure)),

            UnionAtIndex {
                tag_id,
                structure,
                index,
                ..
            } => alloc
                .text(format!("UnionAtIndex (Id {}) (Index {}) ", tag_id, index))
                .append(symbol_to_doc(alloc, *structure)),
        }
    }

    pub fn to_pretty(&self, width: usize) -> String {
        let allocator = BoxAllocator;
        let mut w = std::vec::Vec::new();
        self.to_doc::<_, ()>(&allocator)
            .1
            .render(width, &mut w)
            .unwrap();
        w.push(b'\n');
        String::from_utf8(w).unwrap()
    }
}

impl<'a> Stmt<'a> {
    pub fn new(
        env: &mut Env<'a, '_>,
        can_expr: roc_can::expr::Expr,
        var: Variable,
        procs: &mut Procs<'a>,
        layout_cache: &mut LayoutCache<'a>,
    ) -> Self {
        from_can(env, var, can_expr, procs, layout_cache)
    }

    pub fn to_doc<'b, D, A>(&'b self, alloc: &'b D) -> DocBuilder<'b, D, A>
    where
        D: DocAllocator<'b, A>,
        D::Doc: Clone,
        A: Clone,
    {
        use Stmt::*;

        match self {
            Let(symbol, expr, layout, cont) => alloc
                .text("let ")
                .append(symbol_to_doc(alloc, *symbol))
                .append(" : ")
                .append(layout.to_doc(alloc, Parens::NotNeeded))
                .append(" = ")
                .append(expr.to_doc(alloc))
                .append(";")
                .append(alloc.hardline())
                .append(cont.to_doc(alloc)),

            Refcounting(modify, cont) => modify
                .to_doc(alloc)
                .append(alloc.hardline())
                .append(cont.to_doc(alloc)),

            Ret(symbol) => alloc
                .text("ret ")
                .append(symbol_to_doc(alloc, *symbol))
                .append(";"),

            Switch {
                cond_symbol,
                branches,
                default_branch,
                ..
            } => {
                match branches {
                    [(1, info, pass)] => {
                        let fail = default_branch.1;
                        alloc
                            .text("if ")
                            .append(symbol_to_doc(alloc, *cond_symbol))
                            .append(" then")
                            .append(info.to_doc(alloc))
                            .append(alloc.hardline())
                            .append(pass.to_doc(alloc).indent(4))
                            .append(alloc.hardline())
                            .append(alloc.text("else"))
                            .append(default_branch.0.to_doc(alloc))
                            .append(alloc.hardline())
                            .append(fail.to_doc(alloc).indent(4))
                    }

                    _ => {
                        let default_doc = alloc
                            .text("default:")
                            .append(alloc.hardline())
                            .append(default_branch.1.to_doc(alloc).indent(4))
                            .indent(4);

                        let branches_docs = branches
                            .iter()
                            .map(|(tag, _info, expr)| {
                                alloc
                                    .text(format!("case {}:", tag))
                                    .append(alloc.hardline())
                                    .append(expr.to_doc(alloc).indent(4))
                                    .indent(4)
                            })
                            .chain(std::iter::once(default_doc));
                        //
                        alloc
                            .text("switch ")
                            .append(symbol_to_doc(alloc, *cond_symbol))
                            .append(":")
                            .append(alloc.hardline())
                            .append(alloc.intersperse(
                                branches_docs,
                                alloc.hardline().append(alloc.hardline()),
                            ))
                            .append(alloc.hardline())
                    }
                }
            }

            RuntimeError(s) => alloc.text(format!("Error {}", s)),

            Join {
                id,
                parameters,
                body: continuation,
                remainder,
            } => {
                let it = parameters.iter().map(|p| symbol_to_doc(alloc, p.symbol));

                alloc.intersperse(
                    vec![
                        alloc
                            .text("joinpoint ")
                            .append(join_point_to_doc(alloc, *id))
                            .append(" ".repeat(parameters.len().min(1)))
                            .append(alloc.intersperse(it, alloc.space()))
                            .append(":"),
                        continuation.to_doc(alloc).indent(4),
                        alloc.text("in"),
                        remainder.to_doc(alloc),
                    ],
                    alloc.hardline(),
                )
            }
            Jump(id, arguments) => {
                let it = arguments.iter().map(|s| symbol_to_doc(alloc, *s));

                alloc
                    .text("jump ")
                    .append(join_point_to_doc(alloc, *id))
                    .append(" ".repeat(arguments.len().min(1)))
                    .append(alloc.intersperse(it, alloc.space()))
                    .append(";")
            }
        }
    }

    pub fn to_pretty(&self, width: usize) -> String {
        let allocator = BoxAllocator;
        let mut w = std::vec::Vec::new();
        self.to_doc::<_, ()>(&allocator)
            .1
            .render(width, &mut w)
            .unwrap();
        w.push(b'\n');
        String::from_utf8(w).unwrap()
    }

    pub fn is_terminal(&self) -> bool {
        use Stmt::*;

        match self {
            Switch { .. } => {
                // TODO is this the reason Lean only looks at the outermost `when`?
                true
            }
            Ret(_) => true,
            Jump(_, _) => true,
            _ => false,
        }
    }
}

/// turn record/tag patterns into a when expression, e.g.
///
/// foo = \{ x } -> body
///
/// becomes
///
/// foo = \r -> when r is { x } -> body
///
/// conversion of one-pattern when expressions will do the most optimal thing
#[allow(clippy::type_complexity)]
fn patterns_to_when<'a>(
    env: &mut Env<'a, '_>,
    layout_cache: &mut LayoutCache<'a>,
    patterns: std::vec::Vec<(Variable, Loc<roc_can::pattern::Pattern>)>,
    body_var: Variable,
    body: Loc<roc_can::expr::Expr>,
) -> Result<(Vec<'a, Variable>, Vec<'a, Symbol>, Loc<roc_can::expr::Expr>), Loc<RuntimeError>> {
    let mut arg_vars = Vec::with_capacity_in(patterns.len(), env.arena);
    let mut symbols = Vec::with_capacity_in(patterns.len(), env.arena);
    let mut body = Ok(body);

    // patterns that are not yet in a when (e.g. in let or function arguments) must be irrefutable
    // to pass type checking. So the order in which we add them to the body does not matter: there
    // are only stores anyway, no branches.
    //
    // NOTE this fails if the pattern contains rigid variables,
    // see https://github.com/rtfeldman/roc/issues/786
    // this must be fixed when moving exhaustiveness checking to the new canonical AST
    for (pattern_var, pattern) in patterns.into_iter() {
        let context = crate::exhaustive::Context::BadArg;
        let mono_pattern = match from_can_pattern(env, layout_cache, &pattern.value) {
            Ok((pat, _assignments)) => {
                // Don't apply any assignments (e.g. to initialize optional variables) yet.
                // We'll take care of that later when expanding the new "when" branch.
                pat
            }
            Err(runtime_error) => {
                // Even if the body was Ok, replace it with this Err.
                // If it was already an Err, leave it at that Err, so the first
                // RuntimeError we encountered remains the first.
                body = body.and({
                    Err(Loc {
                        region: pattern.region,
                        value: runtime_error,
                    })
                });

                continue;
            }
        };

        match crate::exhaustive::check(
            pattern.region,
            &[(
                Loc::at(pattern.region, mono_pattern),
                crate::exhaustive::Guard::NoGuard,
            )],
            context,
        ) {
            Ok(_) => {
                // Replace the body with a new one, but only if it was Ok.
                if let Ok(unwrapped_body) = body {
                    let (new_symbol, new_body) =
                        pattern_to_when(env, pattern_var, pattern, body_var, unwrapped_body);

                    symbols.push(new_symbol);
                    arg_vars.push(pattern_var);

                    body = Ok(new_body)
                }
            }
            Err(errors) => {
                for error in errors {
                    env.problems.push(MonoProblem::PatternProblem(error))
                }

                let value = RuntimeError::UnsupportedPattern(pattern.region);

                // Even if the body was Ok, replace it with this Err.
                // If it was already an Err, leave it at that Err, so the first
                // RuntimeError we encountered remains the first.
                body = body.and({
                    Err(Loc {
                        region: pattern.region,
                        value,
                    })
                });
            }
        }
    }

    match body {
        Ok(body) => Ok((arg_vars, symbols, body)),
        Err(loc_error) => Err(loc_error),
    }
}

/// turn irrefutable patterns into when. For example
///
/// foo = \{ x } -> body
///
/// Assuming the above program typechecks, the pattern match cannot fail
/// (it is irrefutable). It becomes
///
/// foo = \r ->
///      when r is
///          { x } -> body
///
/// conversion of one-pattern when expressions will do the most optimal thing
fn pattern_to_when<'a>(
    env: &mut Env<'a, '_>,
    pattern_var: Variable,
    pattern: Loc<roc_can::pattern::Pattern>,
    body_var: Variable,
    body: Loc<roc_can::expr::Expr>,
) -> (Symbol, Loc<roc_can::expr::Expr>) {
    use roc_can::expr::Expr::*;
    use roc_can::expr::WhenBranch;
    use roc_can::pattern::Pattern::*;

    match &pattern.value {
        Identifier(symbol) => (*symbol, body),
        Underscore => {
            // for underscore we generate a dummy Symbol
            (env.unique_symbol(), body)
        }
        Shadowed(region, loc_ident, new_symbol) => {
            let error = roc_problem::can::RuntimeError::Shadowing {
                original_region: *region,
                shadow: loc_ident.clone(),
            };
            (*new_symbol, Loc::at_zero(RuntimeError(error)))
        }

        UnsupportedPattern(region) => {
            // create the runtime error here, instead of delegating to When.
            // UnsupportedPattern should then never occur in When
            let error = roc_problem::can::RuntimeError::UnsupportedPattern(*region);
            (env.unique_symbol(), Loc::at_zero(RuntimeError(error)))
        }

        MalformedPattern(problem, region) => {
            // create the runtime error here, instead of delegating to When.
            let error = roc_problem::can::RuntimeError::MalformedPattern(*problem, *region);
            (env.unique_symbol(), Loc::at_zero(RuntimeError(error)))
        }

        OpaqueNotInScope(loc_ident) => {
            // create the runtime error here, instead of delegating to When.
            // TODO(opaques) should be `RuntimeError::OpaqueNotDefined`
            let error = roc_problem::can::RuntimeError::UnsupportedPattern(loc_ident.region);
            (env.unique_symbol(), Loc::at_zero(RuntimeError(error)))
        }

        AppliedTag { .. } | RecordDestructure { .. } => {
            let symbol = env.unique_symbol();

            let wrapped_body = When {
                cond_var: pattern_var,
                expr_var: body_var,
                region: Region::zero(),
                loc_cond: Box::new(Loc::at_zero(Var(symbol))),
                branches: vec![WhenBranch {
                    patterns: vec![pattern],
                    value: body,
                    guard: None,
                }],
            };

            (symbol, Loc::at_zero(wrapped_body))
        }

        UnwrappedOpaque { .. } => todo_opaques!(),

        IntLiteral(..) | NumLiteral(..) | FloatLiteral(..) | StrLiteral(_) => {
            // These patters are refutable, and thus should never occur outside a `when` expression
            // They should have been replaced with `UnsupportedPattern` during canonicalization
            unreachable!("refutable pattern {:?} where irrefutable pattern is expected. This should never happen!", pattern.value)
        }
    }
}

fn specialize_suspended<'a>(
    env: &mut Env<'a, '_>,
    procs: &mut Procs<'a>,
    layout_cache: &mut LayoutCache<'a>,
    suspended: Suspended<'a>,
) {
    let offset_variable = StorageSubs::merge_into(suspended.store, env.subs);

    for (i, (symbol, var)) in suspended
        .symbols
        .iter()
        .zip(suspended.variables.iter())
        .enumerate()
    {
        let name = *symbol;
        let outside_layout = suspended.layouts[i];

        let var = offset_variable(*var);

        // TODO define our own Entry for Specialized?
        let partial_proc = if procs.specialized.is_specialized(name, &outside_layout) {
            // already specialized, just continue
            continue;
        } else {
            match procs.partial_procs.symbol_to_id(name) {
                Some(v) => {
                    // Mark this proc as in-progress, so if we're dealing with
                    // mutually recursive functions, we don't loop forever.
                    // (We had a bug around this before this system existed!)
                    procs.specialized.mark_in_progress(name, outside_layout);

                    v
                }
                None => {
                    // TODO this assumes the specialization is done by another module
                    // make sure this does not become a problem down the road!
                    continue;
                }
            }
        };

        match specialize_variable(env, procs, name, layout_cache, var, &[], partial_proc) {
            Ok((proc, layout)) => {
                // TODO thiscode is duplicated elsewhere
                let top_level = ProcLayout::from_raw(env.arena, layout);

                if procs.is_module_thunk(proc.name) {
                    debug_assert!(
                        top_level.arguments.is_empty(),
                        "{:?} from {:?}",
                        name,
                        layout
                    );
                }

                debug_assert_eq!(outside_layout, top_level, " in {:?}", name);
                procs.specialized.insert_specialized(name, top_level, proc);
            }
            Err(SpecializeFailure {
                attempted_layout, ..
            }) => {
                let proc = generate_runtime_error_function(env, name, attempted_layout);

                let top_level = ProcLayout::from_raw(env.arena, attempted_layout);

                procs.specialized.insert_specialized(name, top_level, proc);
            }
        }
    }
}

pub fn specialize_all<'a>(
    env: &mut Env<'a, '_>,
    mut procs: Procs<'a>,
    externals_others_need: std::vec::Vec<ExternalSpecializations>,
    specializations_for_host: HostSpecializations,
    layout_cache: &mut LayoutCache<'a>,
) -> Procs<'a> {
    for externals in externals_others_need {
        specialize_external_specializations(env, &mut procs, layout_cache, externals);
    }

    // When calling from_can, pending_specializations should be unavailable.
    // This must be a single pass, and we must not add any more entries to it!
    let pending_specializations = std::mem::replace(
        &mut procs.pending_specializations,
        PendingSpecializations::Making,
    );

    match pending_specializations {
        PendingSpecializations::Making => {}
        PendingSpecializations::Finding(suspended) => {
            specialize_suspended(env, &mut procs, layout_cache, suspended)
        }
    }

    specialize_host_specializations(env, &mut procs, layout_cache, specializations_for_host);

    procs
}

fn specialize_host_specializations<'a>(
    env: &mut Env<'a, '_>,
    procs: &mut Procs<'a>,
    layout_cache: &mut LayoutCache<'a>,
    host_specializations: HostSpecializations,
) {
    let (store, it) = host_specializations.decompose();

    let offset_variable = StorageSubs::merge_into(store, env.subs);

    for (symbol, variable, host_exposed_aliases) in it {
        specialize_external_help(
            env,
            procs,
            layout_cache,
            symbol,
            offset_variable(variable),
            &host_exposed_aliases,
        )
    }
}

fn specialize_external_specializations<'a>(
    env: &mut Env<'a, '_>,
    procs: &mut Procs<'a>,
    layout_cache: &mut LayoutCache<'a>,
    externals_others_need: ExternalSpecializations,
) {
    let (store, it) = externals_others_need.decompose();

    let offset_variable = StorageSubs::merge_into(store, env.subs);

    for (symbol, solved_types) in it {
        for store_variable in solved_types {
            // historical note: we used to deduplicate with a hash here,
            // but the cost of that hash is very high. So for now we make
            // duplicate specializations, and the insertion into a hash map
            // below will deduplicate them.

            specialize_external_help(
                env,
                procs,
                layout_cache,
                symbol,
                offset_variable(store_variable),
                &[],
            )
        }
    }
}

fn specialize_external_help<'a>(
    env: &mut Env<'a, '_>,
    procs: &mut Procs<'a>,
    layout_cache: &mut LayoutCache<'a>,
    name: Symbol,
    variable: Variable,
    host_exposed_aliases: &[(Symbol, Variable)],
) {
    let partial_proc_id = match procs.partial_procs.symbol_to_id(name) {
        Some(v) => v,
        None => {
            panic!("Cannot find a partial proc for {:?}", name);
        }
    };

    let specialization_result = specialize_variable(
        env,
        procs,
        name,
        layout_cache,
        variable,
        host_exposed_aliases,
        partial_proc_id,
    );

    match specialization_result {
        Ok((proc, layout)) => {
            let top_level = ProcLayout::from_raw(env.arena, layout);

            if procs.is_module_thunk(name) {
                debug_assert!(top_level.arguments.is_empty());
            }

            procs.specialized.insert_specialized(name, top_level, proc);
        }
        Err(SpecializeFailure { attempted_layout }) => {
            let proc = generate_runtime_error_function(env, name, attempted_layout);

            let top_level = ProcLayout::from_raw(env.arena, attempted_layout);

            procs.specialized.insert_specialized(name, top_level, proc);
        }
    }
}

fn generate_runtime_error_function<'a>(
    env: &mut Env<'a, '_>,
    name: Symbol,
    layout: RawFunctionLayout<'a>,
) -> Proc<'a> {
    let mut msg = bumpalo::collections::string::String::with_capacity_in(80, env.arena);
    use std::fmt::Write;
    write!(
        &mut msg,
        "The {:?} function could not be generated, likely due to a type error.",
        name
    )
    .unwrap();

    eprintln!("emitted runtime error function {:?}", &msg);

    let runtime_error = Stmt::RuntimeError(msg.into_bump_str());

    let (args, ret_layout) = match layout {
        RawFunctionLayout::Function(arg_layouts, lambda_set, ret_layout) => {
            let mut args = Vec::with_capacity_in(arg_layouts.len(), env.arena);

            for arg in arg_layouts {
                args.push((*arg, env.unique_symbol()));
            }

            args.push((Layout::LambdaSet(lambda_set), Symbol::ARG_CLOSURE));

            (args.into_bump_slice(), *ret_layout)
        }
        RawFunctionLayout::ZeroArgumentThunk(ret_layout) => (&[] as &[_], ret_layout),
    };

    Proc {
        name,
        args,
        body: runtime_error,
        closure_data_layout: None,
        ret_layout,
        is_self_recursive: SelfRecursive::NotSelfRecursive,
        must_own_arguments: false,
        host_exposed_layouts: HostExposedLayouts::NotHostExposed,
    }
}

fn specialize_external<'a>(
    env: &mut Env<'a, '_>,
    procs: &mut Procs<'a>,
    proc_name: Symbol,
    layout_cache: &mut LayoutCache<'a>,
    fn_var: Variable,
    host_exposed_variables: &[(Symbol, Variable)],
    partial_proc_id: PartialProcId,
) -> Result<Proc<'a>, LayoutProblem> {
    let partial_proc = procs.partial_procs.get_id(partial_proc_id);
    let captured_symbols = partial_proc.captured_symbols;

    // unify the called function with the specialized signature, then specialize the function body
    let snapshot = env.subs.snapshot();
    let cache_snapshot = layout_cache.snapshot();

    let _unified = roc_unify::unify::unify(
        env.subs,
        partial_proc.annotation,
        fn_var,
        roc_unify::unify::Mode::EQ,
    );

    // This will not hold for programs with type errors
    // let is_valid = matches!(unified, roc_unify::unify::Unified::Success(_));
    // debug_assert!(is_valid, "unificaton failure for {:?}", proc_name);

    // if this is a closure, add the closure record argument
    let pattern_symbols = match partial_proc.captured_symbols {
        CapturedSymbols::None => partial_proc.pattern_symbols,
        CapturedSymbols::Captured([]) => partial_proc.pattern_symbols,
        CapturedSymbols::Captured(_) => {
            let mut temp =
                Vec::from_iter_in(partial_proc.pattern_symbols.iter().copied(), env.arena);
            temp.push(Symbol::ARG_CLOSURE);
            temp.into_bump_slice()
        }
    };

    let specialized =
        build_specialized_proc_from_var(env, layout_cache, proc_name, pattern_symbols, fn_var)?;

    // determine the layout of aliases/rigids exposed to the host
    let host_exposed_layouts = if host_exposed_variables.is_empty() {
        HostExposedLayouts::NotHostExposed
    } else {
        let mut aliases = BumpMap::new_in(env.arena);

        for (symbol, variable) in host_exposed_variables {
            let layout = layout_cache
                .raw_from_var(env.arena, *variable, env.subs)
                .unwrap();

            let name = env.unique_symbol();

            match layout {
                RawFunctionLayout::Function(argument_layouts, lambda_set, return_layout) => {
                    let assigned = env.unique_symbol();

                    let mut argument_symbols =
                        Vec::with_capacity_in(argument_layouts.len(), env.arena);
                    let mut proc_arguments =
                        Vec::with_capacity_in(argument_layouts.len() + 1, env.arena);
                    let mut top_level_arguments =
                        Vec::with_capacity_in(argument_layouts.len() + 1, env.arena);

                    for layout in argument_layouts {
                        let symbol = env.unique_symbol();

                        proc_arguments.push((*layout, symbol));

                        argument_symbols.push(symbol);
                        top_level_arguments.push(*layout);
                    }

                    // the proc needs to take an extra closure argument
                    let lambda_set_layout = Layout::LambdaSet(lambda_set);
                    proc_arguments.push((lambda_set_layout, Symbol::ARG_CLOSURE));

                    // this should also be reflected in the TopLevel signature
                    top_level_arguments.push(lambda_set_layout);

                    let hole = env.arena.alloc(Stmt::Ret(assigned));

                    let body = match_on_lambda_set(
                        env,
                        lambda_set,
                        Symbol::ARG_CLOSURE,
                        argument_symbols.into_bump_slice(),
                        argument_layouts,
                        return_layout,
                        assigned,
                        hole,
                    );

                    let proc = Proc {
                        name,
                        args: proc_arguments.into_bump_slice(),
                        body,
                        closure_data_layout: None,
                        ret_layout: *return_layout,
                        is_self_recursive: SelfRecursive::NotSelfRecursive,
                        must_own_arguments: false,
                        host_exposed_layouts: HostExposedLayouts::NotHostExposed,
                    };

                    let top_level = ProcLayout::new(
                        env.arena,
                        top_level_arguments.into_bump_slice(),
                        *return_layout,
                    );

                    procs.specialized.insert_specialized(name, top_level, proc);

                    aliases.insert(*symbol, (name, top_level, layout));
                }
                RawFunctionLayout::ZeroArgumentThunk(_) => {
                    unreachable!("so far");
                }
            }
        }

        HostExposedLayouts::HostExposed {
            rigids: BumpMap::new_in(env.arena),
            aliases,
        }
    };

    let recursivity = if partial_proc.is_self_recursive {
        SelfRecursive::SelfRecursive(JoinPointId(env.unique_symbol()))
    } else {
        SelfRecursive::NotSelfRecursive
    };

    let body = partial_proc.body.clone();
    let mut specialized_body = from_can(env, fn_var, body, procs, layout_cache);

    match specialized {
        SpecializedLayout::FunctionPointerBody {
            ret_layout,
            closure: opt_closure_layout,
        } => {
            // this is a function body like
            //
            //      foo = Num.add
            //
            // we need to expand this to
            //
            //      foo = \x,y -> Num.add x y

            // reset subs, so we don't get type errors when specializing for a different signature
            layout_cache.rollback_to(cache_snapshot);
            env.subs.rollback_to(snapshot);

            let closure_data_layout = match opt_closure_layout {
                Some(lambda_set) => Layout::LambdaSet(lambda_set),
                None => Layout::UNIT,
            };

            // I'm not sure how to handle the closure case, does it ever occur?
            debug_assert!(matches!(captured_symbols, CapturedSymbols::None));

            let proc = Proc {
                name: proc_name,
                args: &[],
                body: specialized_body,
                closure_data_layout: Some(closure_data_layout),
                ret_layout,
                is_self_recursive: recursivity,
                must_own_arguments: false,
                host_exposed_layouts,
            };

            Ok(proc)
        }
        SpecializedLayout::FunctionBody {
            arguments: proc_args,
            closure: opt_closure_layout,
            ret_layout,
        } => {
            // unpack the closure symbols, if any
            match (opt_closure_layout, captured_symbols) {
                (Some(closure_layout), CapturedSymbols::Captured(captured)) => {
                    // debug_assert!(!captured.is_empty());

                    match closure_layout.layout_for_member(proc_name) {
                        ClosureRepresentation::Union {
                            alphabetic_order_fields: field_layouts,
                            union_layout,
                            tag_id,
                            ..
                        } => {
                            debug_assert!(matches!(union_layout, UnionLayout::NonRecursive(_)));
                            debug_assert_eq!(field_layouts.len(), captured.len());

                            // captured variables are in symbol-alphabetic order, but now we want
                            // them ordered by their alignment requirements
                            let mut combined = Vec::from_iter_in(
                                captured.iter().map(|(x, _)| x).zip(field_layouts.iter()),
                                env.arena,
                            );

                            let ptr_bytes = env.target_info;

                            combined.sort_by(|(_, layout1), (_, layout2)| {
                                let size1 = layout1.alignment_bytes(ptr_bytes);
                                let size2 = layout2.alignment_bytes(ptr_bytes);

                                size2.cmp(&size1)
                            });

                            for (index, (symbol, layout)) in combined.iter().enumerate() {
                                let expr = Expr::UnionAtIndex {
                                    tag_id,
                                    structure: Symbol::ARG_CLOSURE,
                                    index: index as u64,
                                    union_layout,
                                };

                                specialized_body = Stmt::Let(
                                    **symbol,
                                    expr,
                                    **layout,
                                    env.arena.alloc(specialized_body),
                                );
                            }
                        }
                        ClosureRepresentation::AlphabeticOrderStruct(field_layouts) => {
                            // captured variables are in symbol-alphabetic order, but now we want
                            // them ordered by their alignment requirements
                            let mut combined = Vec::from_iter_in(
                                captured.iter().map(|(x, _)| x).zip(field_layouts.iter()),
                                env.arena,
                            );

                            let ptr_bytes = env.target_info;

                            combined.sort_by(|(_, layout1), (_, layout2)| {
                                let size1 = layout1.alignment_bytes(ptr_bytes);
                                let size2 = layout2.alignment_bytes(ptr_bytes);

                                size2.cmp(&size1)
                            });

                            debug_assert_eq!(
                                captured.len(),
                                field_layouts.len(),
                                "{:?} captures {:?} but has layout {:?}",
                                proc_name,
                                &captured,
                                &field_layouts
                            );

                            for (index, (symbol, layout)) in combined.iter().enumerate() {
                                let expr = Expr::StructAtIndex {
                                    index: index as _,
                                    field_layouts,
                                    structure: Symbol::ARG_CLOSURE,
                                };

                                specialized_body = Stmt::Let(
                                    **symbol,
                                    expr,
                                    **layout,
                                    env.arena.alloc(specialized_body),
                                );
                            }
                            //                                    let symbol = captured[0].0;
                            //
                            //                                    substitute_in_exprs(
                            //                                        env.arena,
                            //                                        &mut specialized_body,
                            //                                        symbol,
                            //                                        Symbol::ARG_CLOSURE,
                            //                                    );
                        }

                        ClosureRepresentation::Other(layout) => match layout {
                            Layout::Builtin(Builtin::Bool) => {
                                // just ignore this value
                                // IDEA don't pass this value in the future
                            }
                            Layout::Builtin(Builtin::Int(IntWidth::U8)) => {
                                // just ignore this value
                                // IDEA don't pass this value in the future
                            }
                            other => {
                                // NOTE other values always should be wrapped in a 1-element record
                                unreachable!(
                                    "{:?} is not a valid closure data representation",
                                    other
                                )
                            }
                        },
                    }
                }
                (None, CapturedSymbols::None) | (None, CapturedSymbols::Captured([])) => {}
                _ => unreachable!("to closure or not to closure?"),
            }

            // reset subs, so we don't get type errors when specializing for a different signature
            layout_cache.rollback_to(cache_snapshot);
            env.subs.rollback_to(snapshot);

            let closure_data_layout = match opt_closure_layout {
                Some(lambda_set) => Some(Layout::LambdaSet(lambda_set)),
                None => None,
            };

            let proc = Proc {
                name: proc_name,
                args: proc_args,
                body: specialized_body,
                closure_data_layout,
                ret_layout,
                is_self_recursive: recursivity,
                must_own_arguments: false,
                host_exposed_layouts,
            };

            Ok(proc)
        }
    }
}

enum SpecializedLayout<'a> {
    /// A body like `foo = \a,b,c -> ...`
    FunctionBody {
        arguments: &'a [(Layout<'a>, Symbol)],
        closure: Option<LambdaSet<'a>>,
        ret_layout: Layout<'a>,
    },
    /// A body like `foo = Num.add`
    FunctionPointerBody {
        closure: Option<LambdaSet<'a>>,
        ret_layout: Layout<'a>,
    },
}

#[allow(clippy::type_complexity)]
fn build_specialized_proc_from_var<'a>(
    env: &mut Env<'a, '_>,
    layout_cache: &mut LayoutCache<'a>,
    proc_name: Symbol,
    pattern_symbols: &[Symbol],
    fn_var: Variable,
) -> Result<SpecializedLayout<'a>, LayoutProblem> {
    match layout_cache.raw_from_var(env.arena, fn_var, env.subs)? {
        RawFunctionLayout::Function(pattern_layouts, closure_layout, ret_layout) => {
            let mut pattern_layouts_vec = Vec::with_capacity_in(pattern_layouts.len(), env.arena);
            pattern_layouts_vec.extend_from_slice(pattern_layouts);

            build_specialized_proc(
                env.arena,
                proc_name,
                pattern_symbols,
                pattern_layouts_vec,
                Some(closure_layout),
                *ret_layout,
            )
        }
        RawFunctionLayout::ZeroArgumentThunk(ret_layout) => {
            // a top-level constant 0-argument thunk
            build_specialized_proc(
                env.arena,
                proc_name,
                pattern_symbols,
                Vec::new_in(env.arena),
                None,
                ret_layout,
            )
        }
    }
}

#[allow(clippy::type_complexity)]
fn build_specialized_proc<'a>(
    arena: &'a Bump,
    proc_name: Symbol,
    pattern_symbols: &[Symbol],
    pattern_layouts: Vec<'a, Layout<'a>>,
    lambda_set: Option<LambdaSet<'a>>,
    ret_layout: Layout<'a>,
) -> Result<SpecializedLayout<'a>, LayoutProblem> {
    use SpecializedLayout::*;

    let mut proc_args = Vec::with_capacity_in(pattern_layouts.len(), arena);

    let pattern_layouts_len = pattern_layouts.len();

    for (arg_layout, arg_name) in pattern_layouts.into_iter().zip(pattern_symbols.iter()) {
        proc_args.push((arg_layout, *arg_name));
    }

    // Given
    //
    //     foo =
    //         x = 42
    //
    //         f = \{} -> x
    //
    // We desugar that into
    //
    //     f = \{}, x -> x
    //
    //     foo =
    //         x = 42
    //
    //         f_closure = { ptr: f, closure: x }
    //
    // then

    match lambda_set {
        Some(lambda_set) if pattern_symbols.last() == Some(&Symbol::ARG_CLOSURE) => {
            // here we define the lifted (now top-level) f function. Its final argument is `Symbol::ARG_CLOSURE`,
            // it stores the closure structure (just an integer in this case)
            proc_args.push((Layout::LambdaSet(lambda_set), Symbol::ARG_CLOSURE));

            debug_assert_eq!(
                pattern_layouts_len + 1,
                pattern_symbols.len(),
                "Tried to zip two vecs with different lengths in {:?}!",
                proc_name,
            );

            let proc_args = proc_args.into_bump_slice();

            Ok(FunctionBody {
                arguments: proc_args,
                closure: Some(lambda_set),
                ret_layout,
            })
        }
        Some(lambda_set) => {
            // a function that returns a function, but is not itself a closure
            // e.g.  f = Num.add

            // make sure there is not arg_closure argument without a closure layout
            debug_assert!(pattern_symbols.last() != Some(&Symbol::ARG_CLOSURE));

            use std::cmp::Ordering;
            match pattern_layouts_len.cmp(&pattern_symbols.len()) {
                Ordering::Equal => {
                    let proc_args = proc_args.into_bump_slice();

                    Ok(FunctionBody {
                        arguments: proc_args,
                        closure: None,
                        ret_layout,
                    })
                }
                Ordering::Greater => {
                    if pattern_symbols.is_empty() {
                        let ret_layout = Layout::LambdaSet(lambda_set);
                        Ok(FunctionPointerBody {
                            closure: None,
                            ret_layout,
                        })
                    } else {
                        // so far, the problem when hitting this branch was always somewhere else
                        // I think this branch should not be reachable in a bugfree compiler
                        panic!(
                            "more arguments (according to the layout) than argument symbols for {:?}",
                            proc_name
                        )
                    }
                }
                Ordering::Less => panic!(
                    "more argument symbols than arguments (according to the layout) for {:?}",
                    proc_name
                ),
            }
        }
        None => {
            // else we're making a normal function, no closure problems to worry about
            // we'll just assert some things

            // make sure there is not arg_closure argument without a closure layout
            debug_assert!(pattern_symbols.last() != Some(&Symbol::ARG_CLOSURE));

            use std::cmp::Ordering;
            match pattern_layouts_len.cmp(&pattern_symbols.len()) {
                Ordering::Equal => {
                    let proc_args = proc_args.into_bump_slice();

                    Ok(FunctionBody {
                        arguments: proc_args,
                        closure: None,
                        ret_layout,
                    })
                }
                Ordering::Greater => {
                    if pattern_symbols.is_empty() {
                        Ok(FunctionPointerBody {
                            closure: None,
                            ret_layout,
                        })
                    } else {
                        // so far, the problem when hitting this branch was always somewhere else
                        // I think this branch should not be reachable in a bugfree compiler
                        panic!(
                            "more arguments (according to the layout) than argument symbols for {:?}",
                            proc_name
                        )
                    }
                }
                Ordering::Less => panic!(
                    "more argument symbols than arguments (according to the layout) for {:?}",
                    proc_name
                ),
            }
        }
    }
}

#[derive(Debug)]
struct SpecializeFailure<'a> {
    /// The layout we attempted to create
    attempted_layout: RawFunctionLayout<'a>,
}

type SpecializeSuccess<'a> = (Proc<'a>, RawFunctionLayout<'a>);

fn specialize_variable<'a>(
    env: &mut Env<'a, '_>,
    procs: &mut Procs<'a>,
    proc_name: Symbol,
    layout_cache: &mut LayoutCache<'a>,
    fn_var: Variable,
    host_exposed_aliases: &[(Symbol, Variable)],
    partial_proc_id: PartialProcId,
) -> Result<SpecializeSuccess<'a>, SpecializeFailure<'a>> {
    specialize_variable_help(
        env,
        procs,
        proc_name,
        layout_cache,
        |_| fn_var,
        host_exposed_aliases,
        partial_proc_id,
    )
}

fn specialize_variable_help<'a, F>(
    env: &mut Env<'a, '_>,
    procs: &mut Procs<'a>,
    proc_name: Symbol,
    layout_cache: &mut LayoutCache<'a>,
    fn_var_thunk: F,
    host_exposed_variables: &[(Symbol, Variable)],
    partial_proc_id: PartialProcId,
) -> Result<SpecializeSuccess<'a>, SpecializeFailure<'a>>
where
    F: FnOnce(&mut Env<'a, '_>) -> Variable,
{
    // add the specializations that other modules require of us
    use roc_solve::solve::instantiate_rigids;

    let snapshot = env.subs.snapshot();
    let cache_snapshot = layout_cache.snapshot();

    // important: evaluate after the snapshot has been created!
    let fn_var = fn_var_thunk(env);

    // for debugging only
    let raw = layout_cache
        .raw_from_var(env.arena, fn_var, env.subs)
        .unwrap_or_else(|err| panic!("TODO handle invalid function {:?}", err));

    let raw = if procs.is_module_thunk(proc_name) {
        match raw {
            RawFunctionLayout::Function(_, lambda_set, _) => {
                RawFunctionLayout::ZeroArgumentThunk(Layout::LambdaSet(lambda_set))
            }
            _ => raw,
        }
    } else {
        raw
    };

    // make sure rigid variables in the annotation are converted to flex variables
    let annotation_var = procs.partial_procs.get_id(partial_proc_id).annotation;
    instantiate_rigids(env.subs, annotation_var);

    let specialized = specialize_external(
        env,
        procs,
        proc_name,
        layout_cache,
        fn_var,
        host_exposed_variables,
        partial_proc_id,
    );

    match specialized {
        Ok(proc) => {
            // when successful, the layout after unification should be the layout before unification
            //            debug_assert_eq!(
            //                attempted_layout,
            //                layout_cache
            //                    .from_var(env.arena, fn_var, env.subs)
            //                    .unwrap_or_else(|err| panic!("TODO handle invalid function {:?}", err))
            //            );

            env.subs.rollback_to(snapshot);
            layout_cache.rollback_to(cache_snapshot);

            Ok((proc, raw))
        }
        Err(error) => {
            env.subs.rollback_to(snapshot);
            layout_cache.rollback_to(cache_snapshot);

            // earlier we made this information available where we handle the failure
            // but we didn't do anything useful with it. So it's here if we ever need it again
            let _ = error;

            Err(SpecializeFailure {
                attempted_layout: raw,
            })
        }
    }
}

#[derive(Debug, Copy, Clone, PartialEq, Eq, Hash)]
pub struct ProcLayout<'a> {
    pub arguments: &'a [Layout<'a>],
    pub result: Layout<'a>,
}

impl<'a> ProcLayout<'a> {
    pub fn new(arena: &'a Bump, old_arguments: &'a [Layout<'a>], result: Layout<'a>) -> Self {
        let mut arguments = Vec::with_capacity_in(old_arguments.len(), arena);

        for old in old_arguments {
            let other = old;
            arguments.push(*other);
        }

        let other = result;
        let new_result = other;

        ProcLayout {
            arguments: arguments.into_bump_slice(),
            result: new_result,
        }
    }

    pub fn from_raw(arena: &'a Bump, raw: RawFunctionLayout<'a>) -> Self {
        match raw {
            RawFunctionLayout::Function(arguments, lambda_set, result) => {
                let arguments = lambda_set.extend_argument_list(arena, arguments);
                ProcLayout::new(arena, arguments, *result)
            }
            RawFunctionLayout::ZeroArgumentThunk(result) => ProcLayout::new(arena, &[], result),
        }
    }
}

fn specialize_naked_symbol<'a>(
    env: &mut Env<'a, '_>,
    variable: Variable,
    procs: &mut Procs<'a>,
    layout_cache: &mut LayoutCache<'a>,
    assigned: Symbol,
    hole: &'a Stmt<'a>,
    symbol: Symbol,
) -> Stmt<'a> {
    if procs.is_module_thunk(symbol) {
        let fn_var = variable;

        // This is a top-level declaration, which will code gen to a 0-arity thunk.
        let result = call_by_name(
            env,
            procs,
            fn_var,
            symbol,
            std::vec::Vec::new(),
            layout_cache,
            assigned,
            env.arena.alloc(Stmt::Ret(assigned)),
        );

        return result;
    } else if env.is_imported_symbol(symbol) {
        match layout_cache.from_var(env.arena, variable, env.subs) {
            Err(e) => panic!("invalid layout {:?}", e),
            Ok(_) => {
                // this is a 0-arity thunk
                let result = call_by_name(
                    env,
                    procs,
                    variable,
                    symbol,
                    std::vec::Vec::new(),
                    layout_cache,
                    assigned,
                    env.arena.alloc(match hole {
                        Stmt::Jump(id, _) => Stmt::Jump(*id, env.arena.alloc([assigned])),
                        Stmt::Ret(_) => Stmt::Ret(assigned),
                        _ => unreachable!(),
                    }),
                );

                return result;
            }
        }
    }

    let result = match hole {
        Stmt::Jump(id, _) => Stmt::Jump(*id, env.arena.alloc([symbol])),
        _ => Stmt::Ret(symbol),
    };

    // if the symbol is a function symbol, ensure it is properly specialized!
    let original = symbol;

    let opt_fn_var = Some(variable);

    // if this is a function symbol, ensure that it's properly specialized!
    reuse_function_symbol(
        env,
        procs,
        layout_cache,
        opt_fn_var,
        symbol,
        result,
        original,
    )
}

fn try_make_literal<'a>(
    env: &mut Env<'a, '_>,
    can_expr: &roc_can::expr::Expr,
) -> Option<Literal<'a>> {
    use roc_can::expr::Expr::*;

    match can_expr {
        Int(_, precision, _, int, _bound) => {
            match num_argument_to_int_or_float(env.subs, env.target_info, *precision, false) {
                IntOrFloat::Int(_) => Some(match *int {
                    IntValue::I128(n) => Literal::Int(n),
                    IntValue::U128(n) => Literal::U128(n),
                }),
                _ => unreachable!("unexpected float precision for integer"),
            }
        }

        Float(_, precision, float_str, float, _bound) => {
            match num_argument_to_int_or_float(env.subs, env.target_info, *precision, true) {
                IntOrFloat::Float(_) => Some(Literal::Float(*float)),
                IntOrFloat::DecimalFloatType => {
                    let dec = match RocDec::from_str(float_str) {
                        Some(d) => d,
                        None => panic!(
                            r"Invalid decimal for float literal = {}. TODO: Make this a nice, user-friendly error message",
                            float_str
                        ),
                    };

                    Some(Literal::Decimal(dec))
                }
                _ => unreachable!("unexpected float precision for integer"),
            }
        }

        // TODO investigate lifetime trouble
        // Str(string) => Some(Literal::Str(env.arena.alloc(string))),
        Num(var, num_str, num, _bound) => {
            // first figure out what kind of number this is
            match num_argument_to_int_or_float(env.subs, env.target_info, *var, false) {
                IntOrFloat::Int(_) => Some(match *num {
                    IntValue::I128(n) => Literal::Int(n),
                    IntValue::U128(n) => Literal::U128(n),
                }),
                IntOrFloat::Float(_) => Some(match *num {
                    IntValue::I128(n) => Literal::Float(n as f64),
                    IntValue::U128(n) => Literal::Float(n as f64),
                }),
                IntOrFloat::DecimalFloatType => {
                    let dec = match RocDec::from_str(num_str) {
                        Some(d) => d,
                        None => panic!(
                            r"Invalid decimal for float literal = {}. TODO: Make this a nice, user-friendly error message",
                            num_str
                        ),
                    };

                    Some(Literal::Decimal(dec))
                }
            }
        }
        _ => None,
    }
}

pub fn with_hole<'a>(
    env: &mut Env<'a, '_>,
    can_expr: roc_can::expr::Expr,
    variable: Variable,
    procs: &mut Procs<'a>,
    layout_cache: &mut LayoutCache<'a>,
    assigned: Symbol,
    hole: &'a Stmt<'a>,
) -> Stmt<'a> {
    use roc_can::expr::Expr::*;

    let arena = env.arena;

    match can_expr {
        Int(_, precision, _, int, _bound) => {
            match num_argument_to_int_or_float(env.subs, env.target_info, precision, false) {
                IntOrFloat::Int(precision) => Stmt::Let(
                    assigned,
                    Expr::Literal(match int {
                        IntValue::I128(n) => Literal::Int(n),
                        IntValue::U128(n) => Literal::U128(n),
                    }),
                    Layout::Builtin(Builtin::Int(precision)),
                    hole,
                ),
                _ => unreachable!("unexpected float precision for integer"),
            }
        }

        Float(_, precision, float_str, float, _bound) => {
            match num_argument_to_int_or_float(env.subs, env.target_info, precision, true) {
                IntOrFloat::Float(precision) => Stmt::Let(
                    assigned,
                    Expr::Literal(Literal::Float(float)),
                    Layout::Builtin(Builtin::Float(precision)),
                    hole,
                ),
                IntOrFloat::DecimalFloatType => {
                    let dec = match RocDec::from_str(&float_str) {
                            Some(d) => d,
                            None => panic!("Invalid decimal for float literal = {}. TODO: Make this a nice, user-friendly error message", float_str),
                        };
                    Stmt::Let(
                        assigned,
                        Expr::Literal(Literal::Decimal(dec)),
                        Layout::Builtin(Builtin::Decimal),
                        hole,
                    )
                }
                _ => unreachable!("unexpected float precision for integer"),
            }
        }

        Str(string) => Stmt::Let(
            assigned,
            Expr::Literal(Literal::Str(arena.alloc(string))),
            Layout::Builtin(Builtin::Str),
            hole,
        ),

        Num(var, num_str, num, _bound) => {
            // first figure out what kind of number this is
            match num_argument_to_int_or_float(env.subs, env.target_info, var, false) {
                IntOrFloat::Int(precision) => Stmt::Let(
                    assigned,
                    Expr::Literal(match num {
                        IntValue::I128(n) => Literal::Int(n),
                        IntValue::U128(n) => Literal::U128(n),
                    }),
                    Layout::int_width(precision),
                    hole,
                ),
                IntOrFloat::Float(precision) => Stmt::Let(
                    assigned,
                    Expr::Literal(match num {
                        IntValue::I128(n) => Literal::Float(n as f64),
                        IntValue::U128(n) => Literal::Float(n as f64),
                    }),
                    Layout::float_width(precision),
                    hole,
                ),
                IntOrFloat::DecimalFloatType => {
                    let dec = match RocDec::from_str(&num_str) {
                            Some(d) => d,
                            None => panic!("Invalid decimal for float literal = {}. TODO: Make this a nice, user-friendly error message", num_str),
                        };
                    Stmt::Let(
                        assigned,
                        Expr::Literal(Literal::Decimal(dec)),
                        Layout::Builtin(Builtin::Decimal),
                        hole,
                    )
                }
            }
        }
        LetNonRec(def, cont, _) => {
            if let roc_can::pattern::Pattern::Identifier(symbol) = def.loc_pattern.value {
                if let Closure(closure_data) = def.loc_expr.value {
                    register_noncapturing_closure(env, procs, layout_cache, symbol, closure_data);

                    return with_hole(
                        env,
                        cont.value,
                        variable,
                        procs,
                        layout_cache,
                        assigned,
                        hole,
                    );
                }
                // special-case the form `let x = E in x`
                // not doing so will drop the `hole`
                match &cont.value {
                    roc_can::expr::Expr::Var(original) if *original == symbol => {
                        return with_hole(
                            env,
                            def.loc_expr.value,
                            def.expr_var,
                            procs,
                            layout_cache,
                            assigned,
                            hole,
                        );
                    }
                    _ => {}
                }

                let build_rest =
                    |env: &mut Env<'a, '_>,
                     procs: &mut Procs<'a>,
                     layout_cache: &mut LayoutCache<'a>| {
                        with_hole(
                            env,
                            cont.value,
                            variable,
                            procs,
                            layout_cache,
                            assigned,
                            hole,
                        )
                    };

                // a variable is aliased
                if let roc_can::expr::Expr::Var(original) = def.loc_expr.value {
                    // a variable is aliased, e.g.
                    //
                    //  foo = bar
                    //
                    // or
                    //
                    //  foo = RBTRee.empty

                    handle_variable_aliasing(
                        env,
                        procs,
                        layout_cache,
                        def.expr_var,
                        symbol,
                        original,
                        build_rest,
                    )
                } else {
                    let rest = build_rest(env, procs, layout_cache);
                    with_hole(
                        env,
                        def.loc_expr.value,
                        def.expr_var,
                        procs,
                        layout_cache,
                        symbol,
                        env.arena.alloc(rest),
                    )
                }
            } else {
                // this may be a destructure pattern
                let (mono_pattern, assignments) =
                    match from_can_pattern(env, layout_cache, &def.loc_pattern.value) {
                        Ok(v) => v,
                        Err(_runtime_error) => {
                            // todo
                            panic!();
                        }
                    };

                let context = crate::exhaustive::Context::BadDestruct;
                match crate::exhaustive::check(
                    def.loc_pattern.region,
                    &[(
                        Loc::at(def.loc_pattern.region, mono_pattern.clone()),
                        crate::exhaustive::Guard::NoGuard,
                    )],
                    context,
                ) {
                    Ok(_) => {}
                    Err(errors) => {
                        for error in errors {
                            env.problems.push(MonoProblem::PatternProblem(error))
                        }
                    } // TODO make all variables bound in the pattern evaluate to a runtime error
                      // return Stmt::RuntimeError("TODO non-exhaustive pattern");
                }

                let mut hole = hole;

                for (symbol, variable, expr) in assignments {
                    let stmt = with_hole(env, expr, variable, procs, layout_cache, symbol, hole);

                    hole = env.arena.alloc(stmt);
                }

                // convert the continuation
                let mut stmt = with_hole(
                    env,
                    cont.value,
                    variable,
                    procs,
                    layout_cache,
                    assigned,
                    hole,
                );

                let outer_symbol = env.unique_symbol();
                stmt = store_pattern(env, procs, layout_cache, &mono_pattern, outer_symbol, stmt);

                // convert the def body, store in outer_symbol
                with_hole(
                    env,
                    def.loc_expr.value,
                    def.expr_var,
                    procs,
                    layout_cache,
                    outer_symbol,
                    env.arena.alloc(stmt),
                )
            }
        }
        LetRec(defs, cont, _) => {
            // because Roc is strict, only functions can be recursive!
            for def in defs.into_iter() {
                if let roc_can::pattern::Pattern::Identifier(symbol) = &def.loc_pattern.value {
                    if let Closure(closure_data) = def.loc_expr.value {
                        register_noncapturing_closure(
                            env,
                            procs,
                            layout_cache,
                            *symbol,
                            closure_data,
                        );

                        continue;
                    }
                }
                unreachable!("recursive value does not have Identifier pattern")
            }

            with_hole(
                env,
                cont.value,
                variable,
                procs,
                layout_cache,
                assigned,
                hole,
            )
        }
        Var(symbol) => {
            specialize_naked_symbol(env, variable, procs, layout_cache, assigned, hole, symbol)
        }
        Tag {
            variant_var,
            name: tag_name,
            arguments: args,
            ..
        } => {
            let arena = env.arena;

            debug_assert!(!matches!(
                env.subs.get_content_without_compacting(variant_var),
                Content::Structure(FlatType::Func(_, _, _))
            ));
            convert_tag_union(
                env,
                variant_var,
                assigned,
                hole,
                tag_name,
                procs,
                layout_cache,
                args,
                arena,
            )
        }

        ZeroArgumentTag {
            variant_var,
            name: tag_name,
            arguments: args,
            ext_var,
            closure_name,
        } => {
            let arena = env.arena;

            let content = env.subs.get_content_without_compacting(variant_var);

            if let Content::Structure(FlatType::Func(arg_vars, _, ret_var)) = content {
                let ret_var = *ret_var;
                let arg_vars = *arg_vars;

                tag_union_to_function(
                    env,
                    arg_vars,
                    ret_var,
                    tag_name,
                    closure_name,
                    ext_var,
                    procs,
                    variant_var,
                    layout_cache,
                    assigned,
                    hole,
                )
            } else {
                convert_tag_union(
                    env,
                    variant_var,
                    assigned,
                    hole,
                    tag_name,
                    procs,
                    layout_cache,
                    args,
                    arena,
                )
            }
        }

        OpaqueRef { .. } => todo_opaques!(),

        Record {
            record_var,
            mut fields,
            ..
        } => {
            let sorted_fields = match crate::layout::sort_record_fields(
                env.arena,
                record_var,
                env.subs,
                env.target_info,
            ) {
                Ok(fields) => fields,
                Err(_) => return Stmt::RuntimeError("Can't create record with improper layout"),
            };

            let mut field_symbols = Vec::with_capacity_in(fields.len(), env.arena);
            let mut can_fields = Vec::with_capacity_in(fields.len(), env.arena);

            #[allow(clippy::enum_variant_names)]
            enum Field {
                // TODO: rename this since it can handle unspecialized expressions now too
                Function(Symbol, Variable),
                ValueSymbol,
                Field(roc_can::expr::Field),
            }

            for (label, variable, _) in sorted_fields.into_iter() {
                // TODO how should function pointers be handled here?
                use ReuseSymbol::*;
                match fields.remove(&label) {
                    Some(field) => match can_reuse_symbol(env, procs, &field.loc_expr.value) {
                        Imported(symbol) | LocalFunction(symbol) | UnspecializedExpr(symbol) => {
                            field_symbols.push(symbol);
                            can_fields.push(Field::Function(symbol, variable));
                        }
                        Value(reusable) => {
                            field_symbols.push(reusable);
                            can_fields.push(Field::ValueSymbol);
                        }
                        NotASymbol => {
                            field_symbols.push(env.unique_symbol());
                            can_fields.push(Field::Field(field));
                        }
                    },
                    None => {
                        // this field was optional, but not given
                        continue;
                    }
                }
            }

            // creating a record from the var will unpack it if it's just a single field.
            let layout = layout_cache
                .from_var(env.arena, record_var, env.subs)
                .unwrap_or_else(|err| panic!("TODO turn fn_var into a RuntimeError {:?}", err));

            let field_symbols = field_symbols.into_bump_slice();

            let mut stmt = if let [only_field] = field_symbols {
                let mut hole = hole.clone();
                substitute_in_exprs(env.arena, &mut hole, assigned, *only_field);
                hole
            } else {
                Stmt::Let(assigned, Expr::Struct(field_symbols), layout, hole)
            };

            for (opt_field, symbol) in can_fields.into_iter().rev().zip(field_symbols.iter().rev())
            {
                match opt_field {
                    Field::ValueSymbol => {
                        // this symbol is already defined; nothing to do
                    }
                    Field::Function(symbol, variable) => {
                        stmt = reuse_function_symbol(
                            env,
                            procs,
                            layout_cache,
                            Some(variable),
                            symbol,
                            stmt,
                            symbol,
                        );
                    }
                    Field::Field(field) => {
                        stmt = with_hole(
                            env,
                            field.loc_expr.value,
                            field.var,
                            procs,
                            layout_cache,
                            *symbol,
                            env.arena.alloc(stmt),
                        );
                    }
                }
            }

            stmt
        }

        EmptyRecord => let_empty_struct(assigned, hole),

        Expect(_, _) => unreachable!("I think this is unreachable"),

        If {
            cond_var,
            branch_var,
            branches,
            final_else,
        } => {
            match (
                layout_cache.from_var(env.arena, branch_var, env.subs),
                layout_cache.from_var(env.arena, cond_var, env.subs),
            ) {
                (Ok(ret_layout), Ok(cond_layout)) => {
                    // if the hole is a return, then we don't need to merge the two
                    // branches together again, we can just immediately return
                    let is_terminated = matches!(hole, Stmt::Ret(_));

                    if is_terminated {
                        let terminator = hole;

                        let mut stmt = with_hole(
                            env,
                            final_else.value,
                            branch_var,
                            procs,
                            layout_cache,
                            assigned,
                            terminator,
                        );

                        for (loc_cond, loc_then) in branches.into_iter().rev() {
                            let branching_symbol = env.unique_symbol();

                            let then = with_hole(
                                env,
                                loc_then.value,
                                branch_var,
                                procs,
                                layout_cache,
                                assigned,
                                terminator,
                            );

                            stmt = cond(env, branching_symbol, cond_layout, then, stmt, ret_layout);

                            // add condition
                            stmt = with_hole(
                                env,
                                loc_cond.value,
                                cond_var,
                                procs,
                                layout_cache,
                                branching_symbol,
                                env.arena.alloc(stmt),
                            );
                        }
                        stmt
                    } else {
                        let assigned_in_jump = env.unique_symbol();
                        let id = JoinPointId(env.unique_symbol());

                        let terminator = env
                            .arena
                            .alloc(Stmt::Jump(id, env.arena.alloc([assigned_in_jump])));

                        let mut stmt = with_hole(
                            env,
                            final_else.value,
                            branch_var,
                            procs,
                            layout_cache,
                            assigned_in_jump,
                            terminator,
                        );

                        for (loc_cond, loc_then) in branches.into_iter().rev() {
                            let branching_symbol =
                                possible_reuse_symbol(env, procs, &loc_cond.value);

                            let then = with_hole(
                                env,
                                loc_then.value,
                                branch_var,
                                procs,
                                layout_cache,
                                assigned_in_jump,
                                terminator,
                            );

                            stmt = cond(env, branching_symbol, cond_layout, then, stmt, ret_layout);

                            // add condition
                            stmt = assign_to_symbol(
                                env,
                                procs,
                                layout_cache,
                                cond_var,
                                loc_cond,
                                branching_symbol,
                                stmt,
                            );
                        }

                        let layout = layout_cache
                            .from_var(env.arena, branch_var, env.subs)
                            .unwrap_or_else(|err| {
                                panic!("TODO turn fn_var into a RuntimeError {:?}", err)
                            });

                        let param = Param {
                            symbol: assigned,
                            layout,
                            borrow: false,
                        };

                        Stmt::Join {
                            id,
                            parameters: env.arena.alloc([param]),
                            remainder: env.arena.alloc(stmt),
                            body: hole,
                        }
                    }
                }
                (Err(_), _) => Stmt::RuntimeError("invalid ret_layout"),
                (_, Err(_)) => Stmt::RuntimeError("invalid cond_layout"),
            }
        }

        When {
            cond_var,
            expr_var,
            region,
            loc_cond,
            branches,
        } => {
            let cond_symbol = possible_reuse_symbol(env, procs, &loc_cond.value);

            let id = JoinPointId(env.unique_symbol());

            let mut stmt = from_can_when(
                env,
                cond_var,
                expr_var,
                region,
                cond_symbol,
                branches,
                layout_cache,
                procs,
                Some(id),
            );

            // define the `when` condition
            stmt = assign_to_symbol(
                env,
                procs,
                layout_cache,
                cond_var,
                *loc_cond,
                cond_symbol,
                stmt,
            );

            let layout = layout_cache
                .from_var(env.arena, expr_var, env.subs)
                .unwrap_or_else(|err| panic!("TODO turn fn_var into a RuntimeError {:?}", err));

            let param = Param {
                symbol: assigned,
                layout,
                borrow: false,
            };

            Stmt::Join {
                id,
                parameters: env.arena.alloc([param]),
                remainder: env.arena.alloc(stmt),
                body: env.arena.alloc(hole),
            }
        }

        List {
            loc_elems,
            elem_var,
            ..
        } if loc_elems.is_empty() => {
            // because an empty list has an unknown element type, it is handled differently
            let opt_elem_layout = layout_cache.from_var(env.arena, elem_var, env.subs);

            match opt_elem_layout {
                Ok(elem_layout) => {
                    let expr = Expr::EmptyArray;
                    Stmt::Let(
                        assigned,
                        expr,
                        Layout::Builtin(Builtin::List(env.arena.alloc(elem_layout))),
                        hole,
                    )
                }
                Err(LayoutProblem::UnresolvedTypeVar(_)) => {
                    let expr = Expr::EmptyArray;
                    Stmt::Let(
                        assigned,
                        expr,
                        Layout::Builtin(Builtin::List(&Layout::VOID)),
                        hole,
                    )
                }
                Err(LayoutProblem::Erroneous) => panic!("list element is error type"),
            }
        }

        List {
            elem_var,
            loc_elems,
        } => {
            let mut arg_symbols = Vec::with_capacity_in(loc_elems.len(), env.arena);
            let mut elements = Vec::with_capacity_in(loc_elems.len(), env.arena);

            let mut symbol_exprs = Vec::with_capacity_in(loc_elems.len(), env.arena);

            for arg_expr in loc_elems.into_iter() {
                if let Some(literal) = try_make_literal(env, &arg_expr.value) {
                    elements.push(ListLiteralElement::Literal(literal));
                } else {
                    let symbol = possible_reuse_symbol(env, procs, &arg_expr.value);

                    elements.push(ListLiteralElement::Symbol(symbol));
                    arg_symbols.push(symbol);
                    symbol_exprs.push(arg_expr);
                }
            }
            let arg_symbols = arg_symbols.into_bump_slice();

            let elem_layout = layout_cache
                .from_var(env.arena, elem_var, env.subs)
                .unwrap_or_else(|err| panic!("TODO turn fn_var into a RuntimeError {:?}", err));

            let expr = Expr::Array {
                elem_layout,
                elems: elements.into_bump_slice(),
            };

            let stmt = Stmt::Let(
                assigned,
                expr,
                Layout::Builtin(Builtin::List(env.arena.alloc(elem_layout))),
                hole,
            );

            let iter = symbol_exprs
                .into_iter()
                .rev()
                .map(|e| (elem_var, e))
                .zip(arg_symbols.iter().rev());

            assign_to_symbols(env, procs, layout_cache, iter, stmt)
        }

        Access {
            record_var,
            field_var,
            field,
            loc_expr,
            ..
        } => {
            let sorted_fields = match crate::layout::sort_record_fields(
                env.arena,
                record_var,
                env.subs,
                env.target_info,
            ) {
                Ok(fields) => fields,
                Err(_) => return Stmt::RuntimeError("Can't access record with improper layout"),
            };

            let mut index = None;
            let mut field_layouts = Vec::with_capacity_in(sorted_fields.len(), env.arena);

            let mut current = 0;
            for (label, _, opt_field_layout) in sorted_fields.into_iter() {
                match opt_field_layout {
                    Err(_) => {
                        // this was an optional field, and now does not exist!
                        // do not increment `current`!
                    }
                    Ok(field_layout) => {
                        field_layouts.push(field_layout);

                        if label == field {
                            index = Some(current);
                        }

                        current += 1;
                    }
                }
            }

            let record_symbol = possible_reuse_symbol(env, procs, &loc_expr.value);

            let mut stmt = match field_layouts.as_slice() {
                [_] => {
                    let mut hole = hole.clone();
                    substitute_in_exprs(env.arena, &mut hole, assigned, record_symbol);

                    hole
                }
                _ => {
                    let expr = Expr::StructAtIndex {
                        index: index.expect("field not in its own type") as u64,
                        field_layouts: field_layouts.into_bump_slice(),
                        structure: record_symbol,
                    };

                    let layout = layout_cache
                        .from_var(env.arena, field_var, env.subs)
                        .unwrap_or_else(|err| {
                            panic!("TODO turn fn_var into a RuntimeError {:?}", err)
                        });

                    Stmt::Let(assigned, expr, layout, hole)
                }
            };

            stmt = assign_to_symbol(
                env,
                procs,
                layout_cache,
                record_var,
                *loc_expr,
                record_symbol,
                stmt,
            );

            stmt
        }

        Accessor {
            name,
            function_var,
            record_var,
            closure_ext_var: _,
            ext_var,
            field_var,
            field,
        } => {
            // IDEA: convert accessor fromt
            //
            // .foo
            //
            // into
            //
            // (\r -> r.foo)
            let record_symbol = env.unique_symbol();
            let body = roc_can::expr::Expr::Access {
                record_var,
                ext_var,
                field_var,
                loc_expr: Box::new(Loc::at_zero(roc_can::expr::Expr::Var(record_symbol))),
                field,
            };

            let loc_body = Loc::at_zero(body);

            let arguments = vec![(
                record_var,
                Loc::at_zero(roc_can::pattern::Pattern::Identifier(record_symbol)),
            )];

            match procs.insert_anonymous(
                env,
                name,
                function_var,
                arguments,
                loc_body,
                CapturedSymbols::None,
                field_var,
                layout_cache,
            ) {
                Ok(_) => {
                    let raw_layout = return_on_layout_error!(
                        env,
                        layout_cache.raw_from_var(env.arena, function_var, env.subs)
                    );

                    match raw_layout {
                        RawFunctionLayout::Function(_, lambda_set, _) => construct_closure_data(
                            env,
                            procs,
                            layout_cache,
                            lambda_set,
                            name,
                            &[],
                            assigned,
                            hole,
                        ),
                        RawFunctionLayout::ZeroArgumentThunk(_) => unreachable!(),
                    }
                }

                Err(_error) => Stmt::RuntimeError(
                    "TODO convert anonymous function error to a RuntimeError string",
                ),
            }
        }

        Update {
            record_var,
            symbol: structure,
            updates,
            ..
        } => {
            use FieldType::*;

            enum FieldType<'a> {
                CopyExisting(u64),
                UpdateExisting(&'a roc_can::expr::Field),
            }

            // Strategy: turn a record update into the creation of a new record.
            // This has the benefit that we don't need to do anything special for reference
            // counting

            let sorted_fields = match crate::layout::sort_record_fields(
                env.arena,
                record_var,
                env.subs,
                env.target_info,
            ) {
                Ok(fields) => fields,
                Err(_) => return Stmt::RuntimeError("Can't update record with improper layout"),
            };

            let mut field_layouts = Vec::with_capacity_in(sorted_fields.len(), env.arena);

            let mut symbols = Vec::with_capacity_in(sorted_fields.len(), env.arena);
            let mut fields = Vec::with_capacity_in(sorted_fields.len(), env.arena);

            let mut current = 0;
            for (label, _, opt_field_layout) in sorted_fields.into_iter() {
                match opt_field_layout {
                    Err(_) => {
                        debug_assert!(!updates.contains_key(&label));
                        // this was an optional field, and now does not exist!
                        // do not increment `current`!
                    }
                    Ok(field_layout) => {
                        field_layouts.push(field_layout);

                        if let Some(field) = updates.get(&label) {
                            // TODO
                            let field_symbol =
                                possible_reuse_symbol(env, procs, &field.loc_expr.value);

                            fields.push(UpdateExisting(field));
                            symbols.push(field_symbol);
                        } else {
                            fields.push(CopyExisting(current));
                            symbols.push(env.unique_symbol());
                        }

                        current += 1;
                    }
                }
            }
            let symbols = symbols.into_bump_slice();

            let record_layout = layout_cache
                .from_var(env.arena, record_var, env.subs)
                .unwrap_or_else(|err| panic!("TODO turn fn_var into a RuntimeError {:?}", err));

            let field_layouts = match &record_layout {
                Layout::Struct { field_layouts, .. } => *field_layouts,
                other => arena.alloc([*other]),
            };

            debug_assert_eq!(field_layouts.len(), symbols.len());
            debug_assert_eq!(fields.len(), symbols.len());

            if symbols.len() == 1 {
                // TODO we can probably special-case this more, skippiing the generation of
                // UpdateExisting
                let mut stmt = hole.clone();

                let what_to_do = &fields[0];

                match what_to_do {
                    UpdateExisting(field) => {
                        substitute_in_exprs(env.arena, &mut stmt, assigned, symbols[0]);

                        stmt = assign_to_symbol(
                            env,
                            procs,
                            layout_cache,
                            field.var,
                            *field.loc_expr.clone(),
                            symbols[0],
                            stmt,
                        );
                    }
                    CopyExisting(_) => {
                        unreachable!(
                            r"when a record has just one field and is updated, it must update that one field"
                        );
                    }
                }

                stmt
            } else {
                let expr = Expr::Struct(symbols);
                let mut stmt = Stmt::Let(assigned, expr, record_layout, hole);

                let it = field_layouts.iter().zip(symbols.iter()).zip(fields);

                for ((field_layout, symbol), what_to_do) in it {
                    match what_to_do {
                        UpdateExisting(field) => {
                            stmt = assign_to_symbol(
                                env,
                                procs,
                                layout_cache,
                                field.var,
                                *field.loc_expr.clone(),
                                *symbol,
                                stmt,
                            );
                        }
                        CopyExisting(index) => {
                            let record_needs_specialization =
                                procs.partial_exprs.contains(structure);
                            let specialized_structure_sym = if record_needs_specialization {
                                // We need to specialize the record now; create a new one for it.
                                // TODO: reuse this symbol for all updates
                                env.unique_symbol()
                            } else {
                                // The record is already good.
                                structure
                            };

                            let access_expr = Expr::StructAtIndex {
                                structure: specialized_structure_sym,
                                index,
                                field_layouts,
                            };
                            stmt =
                                Stmt::Let(*symbol, access_expr, *field_layout, arena.alloc(stmt));

                            if record_needs_specialization {
                                stmt = reuse_function_symbol(
                                    env,
                                    procs,
                                    layout_cache,
                                    Some(record_var),
                                    specialized_structure_sym,
                                    stmt,
                                    structure,
                                );
                            }
                        }
                    }
                }
                stmt
            }
        }

        Closure(ClosureData {
            function_type,
            return_type,
            name,
            arguments,
            captured_symbols,
            loc_body: boxed_body,
            ..
        }) => {
            let loc_body = *boxed_body;

            let raw = layout_cache.raw_from_var(env.arena, function_type, env.subs);

            match return_on_layout_error!(env, raw) {
                RawFunctionLayout::ZeroArgumentThunk(_) => {
                    unreachable!("a closure syntactically always must have at least one argument")
                }
                RawFunctionLayout::Function(_argument_layouts, lambda_set, _ret_layout) => {
                    let mut captured_symbols = Vec::from_iter_in(captured_symbols, env.arena);
                    captured_symbols.sort();
                    let captured_symbols = captured_symbols.into_bump_slice();

                    let inserted = procs.insert_anonymous(
                        env,
                        name,
                        function_type,
                        arguments,
                        loc_body,
                        CapturedSymbols::Captured(captured_symbols),
                        return_type,
                        layout_cache,
                    );

                    if let Err(runtime_error) = inserted {
                        return Stmt::RuntimeError(env.arena.alloc(format!(
                            "RuntimeError {} line {} {:?}",
                            file!(),
                            line!(),
                            runtime_error,
                        )));
                    } else {
                        drop(inserted);
                    }

                    // define the closure data

                    let symbols =
                        Vec::from_iter_in(captured_symbols.iter(), env.arena).into_bump_slice();

                    construct_closure_data(
                        env,
                        procs,
                        layout_cache,
                        lambda_set,
                        name,
                        symbols,
                        assigned,
                        hole,
                    )
                }
            }
        }

        Call(boxed, loc_args, _) => {
            let (fn_var, loc_expr, _lambda_set_var, _ret_var) = *boxed;

            // even if a call looks like it's by name, it may in fact be by-pointer.
            // E.g. in `(\f, x -> f x)` the call is in fact by pointer.
            // So we check the function name against the list of partial procedures,
            // the procedures that we have lifted to the top-level and can call by name
            // if it's in there, it's a call by name, otherwise it's a call by pointer
            let is_known = |key| {
                // a proc in this module, or an imported symbol
                procs.partial_procs.contains_key(key)
                    || (env.is_imported_symbol(key) && !procs.is_imported_module_thunk(key))
            };

            match loc_expr.value {
                roc_can::expr::Expr::Var(proc_name) if is_known(proc_name) => {
                    // a call by a known name
                    call_by_name(
                        env,
                        procs,
                        fn_var,
                        proc_name,
                        loc_args,
                        layout_cache,
                        assigned,
                        hole,
                    )
                }
                _ => {
                    // Call by pointer - the closure was anonymous, e.g.
                    //
                    // ((\a -> a) 5)
                    //
                    // It might even be the anonymous result of a conditional:
                    //
                    // ((if x > 0 then \a -> a else \_ -> 0) 5)
                    //
                    // It could be named too:
                    //
                    // ((if x > 0 then foo else bar) 5)
                    //
                    // also this occurs for functions passed in as arguments, e.g.
                    //
                    // (\f, x -> f x)

                    let arg_symbols = Vec::from_iter_in(
                        loc_args.iter().map(|(_, arg_expr)| {
                            possible_reuse_symbol(env, procs, &arg_expr.value)
                        }),
                        arena,
                    )
                    .into_bump_slice();

                    let full_layout = return_on_layout_error!(
                        env,
                        layout_cache.raw_from_var(env.arena, fn_var, env.subs)
                    );

                    // if the function expression (loc_expr) is already a symbol,
                    // re-use that symbol, and don't define its value again
                    let mut result;
                    use ReuseSymbol::*;
                    match can_reuse_symbol(env, procs, &loc_expr.value) {
                        LocalFunction(_) => {
                            unreachable!("if this was known to be a function, we would not be here")
                        }
                        Imported(thunk_name) => {
                            debug_assert!(procs.is_imported_module_thunk(thunk_name));

                            add_needed_external(procs, env, fn_var, thunk_name);

                            let function_symbol = env.unique_symbol();

                            match full_layout {
                                RawFunctionLayout::Function(
                                    arg_layouts,
                                    lambda_set,
                                    ret_layout,
                                ) => {
                                    let closure_data_symbol = function_symbol;

                                    result = match_on_lambda_set(
                                        env,
                                        lambda_set,
                                        closure_data_symbol,
                                        arg_symbols,
                                        arg_layouts,
                                        ret_layout,
                                        assigned,
                                        hole,
                                    );

                                    result = force_thunk(
                                        env,
                                        thunk_name,
                                        Layout::LambdaSet(lambda_set),
                                        function_symbol,
                                        env.arena.alloc(result),
                                    );
                                }
                                RawFunctionLayout::ZeroArgumentThunk(_) => {
                                    unreachable!("calling a non-closure layout")
                                }
                            }
                        }
                        Value(function_symbol) => match full_layout {
                            RawFunctionLayout::Function(arg_layouts, lambda_set, ret_layout) => {
                                let closure_data_symbol = function_symbol;

                                result = match_on_lambda_set(
                                    env,
                                    lambda_set,
                                    closure_data_symbol,
                                    arg_symbols,
                                    arg_layouts,
                                    ret_layout,
                                    assigned,
                                    hole,
                                );
                            }
                            RawFunctionLayout::ZeroArgumentThunk(_) => {
                                unreachable!("calling a non-closure layout")
                            }
                        },
                        UnspecializedExpr(symbol) => match full_layout {
                            RawFunctionLayout::Function(arg_layouts, lambda_set, ret_layout) => {
                                let closure_data_symbol = env.unique_symbol();

                                result = match_on_lambda_set(
                                    env,
                                    lambda_set,
                                    closure_data_symbol,
                                    arg_symbols,
                                    arg_layouts,
                                    ret_layout,
                                    assigned,
                                    hole,
                                );

                                let (lambda_expr, lambda_expr_var) =
                                    procs.partial_exprs.get(symbol).unwrap();

                                let snapshot = env.subs.snapshot();
                                let cache_snapshot = layout_cache.snapshot();
                                let _unified = roc_unify::unify::unify(
                                    env.subs,
                                    fn_var,
                                    lambda_expr_var,
                                    roc_unify::unify::Mode::EQ,
                                );

                                result = with_hole(
                                    env,
                                    lambda_expr.clone(),
                                    fn_var,
                                    procs,
                                    layout_cache,
                                    closure_data_symbol,
                                    env.arena.alloc(result),
                                );
                                env.subs.rollback_to(snapshot);
                                layout_cache.rollback_to(cache_snapshot);
                            }
                            RawFunctionLayout::ZeroArgumentThunk(_) => {
                                unreachable!("calling a non-closure layout")
                            }
                        },
                        NotASymbol => {
                            // the expression is not a symbol. That means it's an expression
                            // evaluating to a function value.

                            match full_layout {
                                RawFunctionLayout::Function(
                                    arg_layouts,
                                    lambda_set,
                                    ret_layout,
                                ) => {
                                    let closure_data_symbol = env.unique_symbol();

                                    result = match_on_lambda_set(
                                        env,
                                        lambda_set,
                                        closure_data_symbol,
                                        arg_symbols,
                                        arg_layouts,
                                        ret_layout,
                                        assigned,
                                        hole,
                                    );

                                    result = with_hole(
                                        env,
                                        loc_expr.value,
                                        fn_var,
                                        procs,
                                        layout_cache,
                                        closure_data_symbol,
                                        env.arena.alloc(result),
                                    );
                                }
                                RawFunctionLayout::ZeroArgumentThunk(_) => {
                                    unreachable!(
                                        "{:?} cannot be called in the source language",
                                        full_layout
                                    )
                                }
                            }
                        }
                    }
                    let iter = loc_args.into_iter().rev().zip(arg_symbols.iter().rev());
                    assign_to_symbols(env, procs, layout_cache, iter, result)
                }
            }
        }

        ForeignCall {
            foreign_symbol,
            args,
            ret_var,
        } => {
            let mut arg_symbols = Vec::with_capacity_in(args.len(), env.arena);

            for (_, arg_expr) in args.iter() {
                arg_symbols.push(possible_reuse_symbol(env, procs, arg_expr));
            }
            let arg_symbols = arg_symbols.into_bump_slice();

            // layout of the return type
            let layout =
                return_on_layout_error!(env, layout_cache.from_var(env.arena, ret_var, env.subs));

            let call = self::Call {
                call_type: CallType::Foreign {
                    foreign_symbol,
                    ret_layout: env.arena.alloc(layout),
                },
                arguments: arg_symbols,
            };

            let result = build_call(env, call, assigned, layout, hole);

            let iter = args
                .into_iter()
                .rev()
                .map(|(a, b)| (a, Loc::at_zero(b)))
                .zip(arg_symbols.iter().rev());
            assign_to_symbols(env, procs, layout_cache, iter, result)
        }

        RunLowLevel { op, args, ret_var } => {
            let mut arg_symbols = Vec::with_capacity_in(args.len(), env.arena);

            for (_, arg_expr) in args.iter() {
                arg_symbols.push(possible_reuse_symbol(env, procs, arg_expr));
            }
            let arg_symbols = arg_symbols.into_bump_slice();

            // layout of the return type
            let layout =
                return_on_layout_error!(env, layout_cache.from_var(env.arena, ret_var, env.subs));

            macro_rules! match_on_closure_argument {
                ( $ho:ident, [$($x:ident),* $(,)?]) => {{
                    let closure_index = op.function_argument_position();
                    let closure_data_symbol = arg_symbols[closure_index];
                    let closure_data_var = args[closure_index].0;

                    let closure_data_layout = return_on_layout_error!(
                        env,
                        layout_cache.raw_from_var(env.arena, closure_data_var, env.subs)
                    );

                    let top_level = ProcLayout::from_raw(env.arena, closure_data_layout);

                    let arena = env.arena;

                    let arg_layouts = top_level.arguments;
                    let ret_layout = top_level.result;

                    match closure_data_layout {
                        RawFunctionLayout::Function(_, lambda_set, _) =>  {
                            lowlevel_match_on_lambda_set(
                                env,
                                lambda_set,
                                op,
                                closure_data_symbol,
                                |(top_level_function, closure_data, closure_env_layout,  specialization_id, update_mode)| {
                                    let passed_function = PassedFunction {
                                        name: top_level_function,
                                        captured_environment: closure_data_symbol,
                                        owns_captured_environment: false,
                                        specialization_id,
                                        argument_layouts: arg_layouts,
                                        return_layout: ret_layout,
                                    };


                                    let higher_order = HigherOrderLowLevel {
                                        op: crate::low_level::HigherOrder::$ho { $($x,)* },
                                        closure_env_layout,
                                        update_mode,
                                        passed_function,
                                    };

                                    self::Call {
                                        call_type: CallType::HigherOrder(arena.alloc(higher_order)),
                                        arguments: arena.alloc([$($x,)* top_level_function, closure_data]),
                                    }
                                },
                                layout,
                                assigned,
                                hole,
                            )
                        }
                        RawFunctionLayout::ZeroArgumentThunk(_) => unreachable!("match_on_closure_argument received a zero-argument thunk"),
                    }
                }};
            }

            macro_rules! walk {
                ($oh:ident) => {{
                    debug_assert_eq!(arg_symbols.len(), 3);

                    const LIST_INDEX: usize = 0;
                    const DEFAULT_INDEX: usize = 1;
                    const CLOSURE_INDEX: usize = 2;

                    let xs = arg_symbols[LIST_INDEX];
                    let state = arg_symbols[DEFAULT_INDEX];

                    let stmt = match_on_closure_argument!($oh, [xs, state]);

                    // because of a hack to implement List.product and List.sum, we need to also
                    // assign to symbols here. Normally the arguments to a lowlevel function are
                    // all symbols anyway, but because of this hack the closure symbol can be an
                    // actual closure, and the default is either the number 1 or 0
                    // this can be removed when we define builtin modules as proper modules

                    let stmt = assign_to_symbol(
                        env,
                        procs,
                        layout_cache,
                        args[LIST_INDEX].0,
                        Loc::at_zero(args[LIST_INDEX].1.clone()),
                        arg_symbols[LIST_INDEX],
                        stmt,
                    );

                    let stmt = assign_to_symbol(
                        env,
                        procs,
                        layout_cache,
                        args[DEFAULT_INDEX].0,
                        Loc::at_zero(args[DEFAULT_INDEX].1.clone()),
                        arg_symbols[DEFAULT_INDEX],
                        stmt,
                    );

                    assign_to_symbol(
                        env,
                        procs,
                        layout_cache,
                        args[CLOSURE_INDEX].0,
                        Loc::at_zero(args[CLOSURE_INDEX].1.clone()),
                        arg_symbols[CLOSURE_INDEX],
                        stmt,
                    )
                }};
            }

            use LowLevel::*;
            match op {
                ListMap => {
                    debug_assert_eq!(arg_symbols.len(), 2);
                    let xs = arg_symbols[0];
                    match_on_closure_argument!(ListMap, [xs])
                }

                ListMapWithIndex => {
                    debug_assert_eq!(arg_symbols.len(), 2);
                    let xs = arg_symbols[0];
                    match_on_closure_argument!(ListMapWithIndex, [xs])
                }
                ListKeepIf => {
                    debug_assert_eq!(arg_symbols.len(), 2);
                    let xs = arg_symbols[0];
                    let stmt = match_on_closure_argument!(ListKeepIf, [xs]);

                    // See the comment in `walk!`. We use List.keepIf to implement
                    // other builtins, where the closure can be an actual closure rather
                    // than a symbol.
                    assign_to_symbol(
                        env,
                        procs,
                        layout_cache,
                        args[1].0, // the closure
                        Loc::at_zero(args[1].1.clone()),
                        arg_symbols[1],
                        stmt,
                    )
                }
                ListAny => {
                    debug_assert_eq!(arg_symbols.len(), 2);
                    let xs = arg_symbols[0];
                    match_on_closure_argument!(ListAny, [xs])
                }
                ListAll => {
                    debug_assert_eq!(arg_symbols.len(), 2);
                    let xs = arg_symbols[0];
                    match_on_closure_argument!(ListAll, [xs])
                }

                ListKeepOks => {
                    debug_assert_eq!(arg_symbols.len(), 2);
                    let xs = arg_symbols[0];
                    match_on_closure_argument!(ListKeepOks, [xs])
                }
                ListKeepErrs => {
                    debug_assert_eq!(arg_symbols.len(), 2);
                    let xs = arg_symbols[0];
                    match_on_closure_argument!(ListKeepErrs, [xs])
                }
                ListSortWith => {
                    debug_assert_eq!(arg_symbols.len(), 2);
                    let xs = arg_symbols[0];
                    match_on_closure_argument!(ListSortWith, [xs])
                }
                ListWalk => walk!(ListWalk),
                ListWalkUntil => walk!(ListWalkUntil),
                ListWalkBackwards => walk!(ListWalkBackwards),
                DictWalk => walk!(DictWalk),
                ListMap2 => {
                    debug_assert_eq!(arg_symbols.len(), 3);

                    let xs = arg_symbols[0];
                    let ys = arg_symbols[1];

                    match_on_closure_argument!(ListMap2, [xs, ys])
                }
                ListMap3 => {
                    debug_assert_eq!(arg_symbols.len(), 4);

                    let xs = arg_symbols[0];
                    let ys = arg_symbols[1];
                    let zs = arg_symbols[2];

                    match_on_closure_argument!(ListMap3, [xs, ys, zs])
                }
                ListMap4 => {
                    debug_assert_eq!(arg_symbols.len(), 5);

                    let xs = arg_symbols[0];
                    let ys = arg_symbols[1];
                    let zs = arg_symbols[2];
                    let ws = arg_symbols[3];

                    match_on_closure_argument!(ListMap4, [xs, ys, zs, ws])
                }
                ListFindUnsafe => {
                    debug_assert_eq!(arg_symbols.len(), 2);
                    let xs = arg_symbols[0];
                    match_on_closure_argument!(ListFindUnsafe, [xs])
                }
                _ => {
                    let call = self::Call {
                        call_type: CallType::LowLevel {
                            op,
                            update_mode: env.next_update_mode_id(),
                        },
                        arguments: arg_symbols,
                    };

                    let result = build_call(env, call, assigned, layout, hole);

                    let iter = args
                        .into_iter()
                        .rev()
                        .map(|(a, b)| (a, Loc::at_zero(b)))
                        .zip(arg_symbols.iter().rev());
                    assign_to_symbols(env, procs, layout_cache, iter, result)
                }
            }
        }
        RuntimeError(e) => Stmt::RuntimeError(env.arena.alloc(format!("{:?}", e))),
    }
}

#[allow(clippy::too_many_arguments)]
fn construct_closure_data<'a>(
    env: &mut Env<'a, '_>,
    procs: &mut Procs<'a>,
    layout_cache: &mut LayoutCache<'a>,
    lambda_set: LambdaSet<'a>,
    name: Symbol,
    symbols: &'a [&(Symbol, Variable)],
    assigned: Symbol,
    hole: &'a Stmt<'a>,
) -> Stmt<'a> {
    let lambda_set_layout = Layout::LambdaSet(lambda_set);

    let mut result = match lambda_set.layout_for_member(name) {
        ClosureRepresentation::Union {
            tag_id,
            alphabetic_order_fields: field_layouts,
            tag_name,
            union_layout,
        } => {
            // captured variables are in symbol-alphabetic order, but now we want
            // them ordered by their alignment requirements
            let mut combined = Vec::from_iter_in(
                symbols.iter().map(|&&(s, _)| s).zip(field_layouts.iter()),
                env.arena,
            );

            let ptr_bytes = env.target_info;

            combined.sort_by(|(_, layout1), (_, layout2)| {
                let size1 = layout1.alignment_bytes(ptr_bytes);
                let size2 = layout2.alignment_bytes(ptr_bytes);

                size2.cmp(&size1)
            });

            let symbols =
                Vec::from_iter_in(combined.iter().map(|(a, _)| *a), env.arena).into_bump_slice();

            let expr = Expr::Tag {
                tag_id,
                tag_layout: union_layout,
                tag_name,
                arguments: symbols,
            };

            Stmt::Let(assigned, expr, lambda_set_layout, env.arena.alloc(hole))
        }
        ClosureRepresentation::AlphabeticOrderStruct(field_layouts) => {
            debug_assert_eq!(field_layouts.len(), symbols.len());

            // captured variables are in symbol-alphabetic order, but now we want
            // them ordered by their alignment requirements
            let mut combined = Vec::from_iter_in(
                symbols.iter().map(|&(s, _)| s).zip(field_layouts.iter()),
                env.arena,
            );

            let ptr_bytes = env.target_info;

            combined.sort_by(|(_, layout1), (_, layout2)| {
                let size1 = layout1.alignment_bytes(ptr_bytes);
                let size2 = layout2.alignment_bytes(ptr_bytes);

                size2.cmp(&size1)
            });

            let symbols =
                Vec::from_iter_in(combined.iter().map(|(a, _)| **a), env.arena).into_bump_slice();
            let field_layouts =
                Vec::from_iter_in(combined.iter().map(|(_, b)| **b), env.arena).into_bump_slice();

            debug_assert_eq!(
                Layout::struct_no_name_order(field_layouts),
                lambda_set.runtime_representation()
            );

            let expr = Expr::Struct(symbols);

            Stmt::Let(assigned, expr, lambda_set_layout, hole)
        }
        ClosureRepresentation::Other(Layout::Builtin(Builtin::Bool)) => {
            debug_assert_eq!(symbols.len(), 0);

            debug_assert_eq!(lambda_set.set.len(), 2);
            let tag_id = name != lambda_set.set[0].0;
            let expr = Expr::Literal(Literal::Bool(tag_id));

            Stmt::Let(assigned, expr, lambda_set_layout, hole)
        }
        ClosureRepresentation::Other(Layout::Builtin(Builtin::Int(IntWidth::U8))) => {
            debug_assert_eq!(symbols.len(), 0);

            debug_assert!(lambda_set.set.len() > 2);
            let tag_id = lambda_set.set.iter().position(|(s, _)| *s == name).unwrap() as u8;
            let expr = Expr::Literal(Literal::Byte(tag_id));

            Stmt::Let(assigned, expr, lambda_set_layout, hole)
        }
        _ => unreachable!(),
    };

    // Some of the captured symbols may be references to polymorphic expressions,
    // which have not been specialized yet. We need to perform those
    // specializations now so that there are real symbols to capture.
    //
    // TODO: this is not quite right. What we should actually be doing is removing references to
    // polymorphic expressions from the captured symbols, and allowing the specializations of those
    // symbols to be inlined when specializing the closure body elsewhere.
    for &&(symbol, var) in symbols {
        if procs.partial_exprs.contains(symbol) {
            result =
                reuse_function_symbol(env, procs, layout_cache, Some(var), symbol, result, symbol);
        }
    }

    result
}

#[allow(clippy::too_many_arguments)]
fn convert_tag_union<'a>(
    env: &mut Env<'a, '_>,
    variant_var: Variable,
    assigned: Symbol,
    hole: &'a Stmt<'a>,
    tag_name: TagName,
    procs: &mut Procs<'a>,
    layout_cache: &mut LayoutCache<'a>,
    args: std::vec::Vec<(Variable, Loc<roc_can::expr::Expr>)>,
    arena: &'a Bump,
) -> Stmt<'a> {
    use crate::layout::UnionVariant::*;
    let res_variant =
        crate::layout::union_sorted_tags(env.arena, variant_var, env.subs, env.target_info);
    let variant = match res_variant {
        Ok(cached) => cached,
        Err(LayoutProblem::UnresolvedTypeVar(_)) => {
            return Stmt::RuntimeError(env.arena.alloc(format!(
                "UnresolvedTypeVar {} line {}",
                file!(),
                line!()
            )))
        }
        Err(LayoutProblem::Erroneous) => {
            return Stmt::RuntimeError(env.arena.alloc(format!(
                "Erroneous {} line {}",
                file!(),
                line!()
            )));
        }
    };

    match variant {
        Never => unreachable!(
            "The `[]` type has no constructors, source var {:?}",
            variant_var
        ),
        Unit | UnitWithArguments => Stmt::Let(assigned, Expr::Struct(&[]), Layout::UNIT, hole),
        BoolUnion { ttrue, .. } => Stmt::Let(
            assigned,
            Expr::Literal(Literal::Bool(tag_name == ttrue)),
            Layout::Builtin(Builtin::Bool),
            hole,
        ),
        ByteUnion(tag_names) => {
            let opt_tag_id = tag_names.iter().position(|key| key == &tag_name);

            match opt_tag_id {
                Some(tag_id) => Stmt::Let(
                    assigned,
                    Expr::Literal(Literal::Byte(tag_id as u8)),
                    Layout::Builtin(Builtin::Int(IntWidth::U8)),
                    hole,
                ),
                None => Stmt::RuntimeError("tag must be in its own type"),
            }
        }

        Newtype {
            arguments: field_layouts,
            ..
        } => {
            let field_symbols_temp = sorted_field_symbols(env, procs, layout_cache, args);

            let mut field_symbols = Vec::with_capacity_in(field_layouts.len(), env.arena);
            field_symbols.extend(field_symbols_temp.iter().map(|r| r.1));
            let field_symbols = field_symbols.into_bump_slice();

            // Layout will unpack this unwrapped tack if it only has one (non-zero-sized) field
            let layout = layout_cache
                .from_var(env.arena, variant_var, env.subs)
                .unwrap_or_else(|err| panic!("TODO turn fn_var into a RuntimeError {:?}", err));

            // even though this was originally a Tag, we treat it as a Struct from now on
            let stmt = if let [only_field] = field_symbols {
                let mut hole = hole.clone();
                substitute_in_exprs(env.arena, &mut hole, assigned, *only_field);
                hole
            } else {
                Stmt::Let(assigned, Expr::Struct(field_symbols), layout, hole)
            };

            let iter = field_symbols_temp.into_iter().map(|(_, _, data)| data);
            assign_to_symbols(env, procs, layout_cache, iter, stmt)
        }
        Wrapped(variant) => {
            let (tag_id, _) = variant.tag_name_to_id(&tag_name);

            let field_symbols_temp = sorted_field_symbols(env, procs, layout_cache, args);

            let field_symbols;

            // we must derive the union layout from the whole_var, building it up
            // from `layouts` would unroll recursive tag unions, and that leads to
            // problems down the line because we hash layouts and an unrolled
            // version is not the same as the minimal version.
            let union_layout = match return_on_layout_error!(
                env,
                layout_cache.from_var(env.arena, variant_var, env.subs)
            ) {
                Layout::Union(ul) => ul,
                _ => unreachable!(),
            };

            use WrappedVariant::*;
            let (tag, union_layout) = match variant {
                Recursive { sorted_tag_layouts } => {
                    debug_assert!(sorted_tag_layouts.len() > 1);

                    field_symbols = {
                        let mut temp = Vec::with_capacity_in(field_symbols_temp.len() + 1, arena);

                        temp.extend(field_symbols_temp.iter().map(|r| r.1));

                        temp.into_bump_slice()
                    };

                    let mut layouts: Vec<&'a [Layout<'a>]> =
                        Vec::with_capacity_in(sorted_tag_layouts.len(), env.arena);

                    for (_, arg_layouts) in sorted_tag_layouts.into_iter() {
                        layouts.push(arg_layouts);
                    }

                    let tag = Expr::Tag {
                        tag_layout: union_layout,
                        tag_name,
                        tag_id: tag_id as _,
                        arguments: field_symbols,
                    };

                    (tag, union_layout)
                }
                NonNullableUnwrapped {
                    tag_name: wrapped_tag_name,
                    ..
                } => {
                    debug_assert_eq!(tag_name, wrapped_tag_name);

                    field_symbols = {
                        let mut temp = Vec::with_capacity_in(field_symbols_temp.len(), arena);

                        temp.extend(field_symbols_temp.iter().map(|r| r.1));

                        temp.into_bump_slice()
                    };

                    let tag = Expr::Tag {
                        tag_layout: union_layout,
                        tag_name,
                        tag_id: tag_id as _,
                        arguments: field_symbols,
                    };

                    (tag, union_layout)
                }
                NonRecursive { sorted_tag_layouts } => {
                    field_symbols = {
                        let mut temp = Vec::with_capacity_in(field_symbols_temp.len(), arena);

                        temp.extend(field_symbols_temp.iter().map(|r| r.1));

                        temp.into_bump_slice()
                    };

                    let mut layouts: Vec<&'a [Layout<'a>]> =
                        Vec::with_capacity_in(sorted_tag_layouts.len(), env.arena);

                    for (_, arg_layouts) in sorted_tag_layouts.into_iter() {
                        layouts.push(arg_layouts);
                    }

                    let tag = Expr::Tag {
                        tag_layout: union_layout,
                        tag_name,
                        tag_id: tag_id as _,
                        arguments: field_symbols,
                    };

                    (tag, union_layout)
                }
                NullableWrapped {
                    sorted_tag_layouts, ..
                } => {
                    field_symbols = {
                        let mut temp = Vec::with_capacity_in(field_symbols_temp.len() + 1, arena);

                        temp.extend(field_symbols_temp.iter().map(|r| r.1));

                        temp.into_bump_slice()
                    };

                    let mut layouts: Vec<&'a [Layout<'a>]> =
                        Vec::with_capacity_in(sorted_tag_layouts.len(), env.arena);

                    for (_, arg_layouts) in sorted_tag_layouts.into_iter() {
                        layouts.push(arg_layouts);
                    }

                    let tag = Expr::Tag {
                        tag_layout: union_layout,
                        tag_name,
                        tag_id: tag_id as _,
                        arguments: field_symbols,
                    };

                    (tag, union_layout)
                }
                NullableUnwrapped { .. } => {
                    field_symbols = {
                        let mut temp = Vec::with_capacity_in(field_symbols_temp.len() + 1, arena);

                        temp.extend(field_symbols_temp.iter().map(|r| r.1));

                        temp.into_bump_slice()
                    };

                    let tag = Expr::Tag {
                        tag_layout: union_layout,
                        tag_name,
                        tag_id: tag_id as _,
                        arguments: field_symbols,
                    };

                    (tag, union_layout)
                }
            };

            let stmt = Stmt::Let(assigned, tag, Layout::Union(union_layout), hole);
            let iter = field_symbols_temp
                .into_iter()
                .map(|x| x.2 .0)
                .rev()
                .zip(field_symbols.iter().rev());

            assign_to_symbols(env, procs, layout_cache, iter, stmt)
        }
    }
}

#[allow(clippy::too_many_arguments)]
fn tag_union_to_function<'a>(
    env: &mut Env<'a, '_>,
    argument_variables: VariableSubsSlice,
    return_variable: Variable,
    tag_name: TagName,
    proc_symbol: Symbol,
    ext_var: Variable,
    procs: &mut Procs<'a>,
    whole_var: Variable,
    layout_cache: &mut LayoutCache<'a>,
    assigned: Symbol,
    hole: &'a Stmt<'a>,
) -> Stmt<'a> {
    let mut loc_pattern_args = vec![];
    let mut loc_expr_args = vec![];

    for index in argument_variables {
        let arg_var = env.subs[index];

        let arg_symbol = env.unique_symbol();

        let loc_pattern = Loc::at_zero(roc_can::pattern::Pattern::Identifier(arg_symbol));

        let loc_expr = Loc::at_zero(roc_can::expr::Expr::Var(arg_symbol));

        loc_pattern_args.push((arg_var, loc_pattern));
        loc_expr_args.push((arg_var, loc_expr));
    }

    let loc_body = Loc::at_zero(roc_can::expr::Expr::Tag {
        variant_var: return_variable,
        name: tag_name,
        arguments: loc_expr_args,
        ext_var,
    });

    let inserted = procs.insert_anonymous(
        env,
        proc_symbol,
        whole_var,
        loc_pattern_args,
        loc_body,
        CapturedSymbols::None,
        return_variable,
        layout_cache,
    );

    match inserted {
        Ok(_layout) => {
            // only need to construct closure data
            let raw_layout = return_on_layout_error!(
                env,
                layout_cache.raw_from_var(env.arena, whole_var, env.subs)
            );

            match raw_layout {
                RawFunctionLayout::Function(_, lambda_set, _) => construct_closure_data(
                    env,
                    procs,
                    layout_cache,
                    lambda_set,
                    proc_symbol,
                    &[],
                    assigned,
                    hole,
                ),
                RawFunctionLayout::ZeroArgumentThunk(_) => unreachable!(),
            }
        }

        Err(runtime_error) => Stmt::RuntimeError(env.arena.alloc(format!(
            "RuntimeError {} line {} {:?}",
            file!(),
            line!(),
            runtime_error,
        ))),
    }
}

#[allow(clippy::type_complexity)]
fn sorted_field_symbols<'a>(
    env: &mut Env<'a, '_>,
    procs: &mut Procs<'a>,
    layout_cache: &mut LayoutCache<'a>,
    mut args: std::vec::Vec<(Variable, Loc<roc_can::expr::Expr>)>,
) -> Vec<
    'a,
    (
        u32,
        Symbol,
        ((Variable, Loc<roc_can::expr::Expr>), &'a Symbol),
    ),
> {
    let mut field_symbols_temp = Vec::with_capacity_in(args.len(), env.arena);

    for (var, mut arg) in args.drain(..) {
        // Layout will unpack this unwrapped tag if it only has one (non-zero-sized) field
        let layout = match layout_cache.from_var(env.arena, var, env.subs) {
            Ok(cached) => cached,
            Err(LayoutProblem::UnresolvedTypeVar(_)) => {
                // this argument has type `forall a. a`, which is isomorphic to
                // the empty type (Void, Never, the empty tag union `[]`)
                // Note it does not catch the use of `[]` currently.
                use roc_can::expr::Expr;
                arg.value = Expr::RuntimeError(RuntimeError::VoidValue);
                Layout::UNIT
            }
            Err(LayoutProblem::Erroneous) => {
                // something went very wrong
                panic!("TODO turn fn_var into a RuntimeError")
            }
        };

        let alignment = layout.alignment_bytes(env.target_info);

        let symbol = possible_reuse_symbol(env, procs, &arg.value);
        field_symbols_temp.push((alignment, symbol, ((var, arg), &*env.arena.alloc(symbol))));
    }
    field_symbols_temp.sort_by(|a, b| b.0.cmp(&a.0));

    field_symbols_temp
}

/// Insert a closure that does capture symbols (because it is top-level) to the list of partial procs
fn register_noncapturing_closure<'a>(
    env: &mut Env<'a, '_>,
    procs: &mut Procs<'a>,
    layout_cache: &mut LayoutCache<'a>,
    closure_name: Symbol,
    closure_data: ClosureData,
) {
    let ClosureData {
        function_type,
        return_type,
        recursive,
        arguments,
        loc_body: boxed_body,
        captured_symbols,
        ..
    } = closure_data;

    // Extract Procs, but discard the resulting Expr::Load.
    // That Load looks up the pointer, which we won't use here!

    let loc_body = *boxed_body;

    let is_self_recursive = !matches!(recursive, roc_can::expr::Recursive::NotRecursive);

    // this should be a top-level declaration, and hence have no captured symbols
    // if we ever do hit this (and it's not a bug), we should make sure to put the
    // captured symbols into a CapturedSymbols and give it to PartialProc::from_named_function
    debug_assert!(captured_symbols.is_empty());

    let partial_proc = PartialProc::from_named_function(
        env,
        layout_cache,
        function_type,
        arguments,
        loc_body,
        CapturedSymbols::None,
        is_self_recursive,
        return_type,
    );

    procs.partial_procs.insert(closure_name, partial_proc);
}

/// Insert a closure that may capture symbols to the list of partial procs
fn register_capturing_closure<'a>(
    env: &mut Env<'a, '_>,
    procs: &mut Procs<'a>,
    layout_cache: &mut LayoutCache<'a>,
    closure_name: Symbol,
    closure_data: ClosureData,
) {
    // the function surrounding the closure definition may be specialized multiple times,
    // hence in theory this partial proc may be added multiple times. That would be wasteful
    // so we check whether this partial proc is already there.
    //
    // (the `gen_primitives::task_always_twice` test has this behavior)
    if !procs.partial_procs.contains_key(closure_name) {
        let ClosureData {
            function_type,
            return_type,
            closure_type,
            closure_ext_var,
            recursive,
            arguments,
            loc_body: boxed_body,
            captured_symbols,
            ..
        } = closure_data;
        let loc_body = *boxed_body;

        let is_self_recursive = !matches!(recursive, roc_can::expr::Recursive::NotRecursive);

        let captured_symbols = match *env.subs.get_content_without_compacting(function_type) {
            Content::Structure(FlatType::Func(_, closure_var, _)) => {
                match LambdaSet::from_var(env.arena, env.subs, closure_var, env.target_info) {
                    Ok(lambda_set) => {
                        if let Layout::Struct {
                            field_layouts: &[], ..
                        } = lambda_set.runtime_representation()
                        {
                            CapturedSymbols::None
                        } else {
                            let mut temp = Vec::from_iter_in(captured_symbols, env.arena);
                            temp.sort();
                            CapturedSymbols::Captured(temp.into_bump_slice())
                        }
                    }
                    Err(_) => {
                        // just allow this. see https://github.com/rtfeldman/roc/issues/1585
                        if captured_symbols.is_empty() {
                            CapturedSymbols::None
                        } else {
                            let mut temp = Vec::from_iter_in(captured_symbols, env.arena);
                            temp.sort();
                            CapturedSymbols::Captured(temp.into_bump_slice())
                        }
                    }
                }
            }
            _ => {
                // This is a value (zero-argument thunk); it cannot capture any variables.
                debug_assert!(
                    captured_symbols.is_empty(),
                    "{:?} with layout {:?} {:?} {:?}",
                    &captured_symbols,
                    layout_cache.raw_from_var(env.arena, function_type, env.subs),
                    env.subs,
                    (function_type, closure_type, closure_ext_var),
                );
                CapturedSymbols::None
            }
        };

        let partial_proc = PartialProc::from_named_function(
            env,
            layout_cache,
            function_type,
            arguments,
            loc_body,
            captured_symbols,
            is_self_recursive,
            return_type,
        );

        procs.partial_procs.insert(closure_name, partial_proc);
    }
}

fn is_literal_like(expr: &roc_can::expr::Expr) -> bool {
    use roc_can::expr::Expr::*;
    matches!(
        expr,
        Num(..)
            | Int(..)
            | Float(..)
            | List { .. }
            | Str(_)
            | ZeroArgumentTag { .. }
            | Tag { .. }
            | Record { .. }
            | Call(..)
    )
}

fn expr_is_polymorphic<'a>(
    env: &mut Env<'a, '_>,
    expr: &roc_can::expr::Expr,
    expr_var: Variable,
) -> bool {
    // TODO: I don't think we need the `is_literal_like` check, but taking it slow for now...
    let is_flex_or_rigid = |c: &Content| matches!(c, Content::FlexVar(_) | Content::RigidVar(_));
    is_literal_like(expr) && env.subs.var_contains_content(expr_var, is_flex_or_rigid)
}

pub fn from_can<'a>(
    env: &mut Env<'a, '_>,
    variable: Variable,
    can_expr: roc_can::expr::Expr,
    procs: &mut Procs<'a>,
    layout_cache: &mut LayoutCache<'a>,
) -> Stmt<'a> {
    use roc_can::expr::Expr::*;

    match can_expr {
        When {
            cond_var,
            expr_var,
            region,
            loc_cond,
            branches,
        } => {
            let cond_symbol = possible_reuse_symbol(env, procs, &loc_cond.value);

            let stmt = from_can_when(
                env,
                cond_var,
                expr_var,
                region,
                cond_symbol,
                branches,
                layout_cache,
                procs,
                None,
            );

            // define the `when` condition
            assign_to_symbol(
                env,
                procs,
                layout_cache,
                cond_var,
                *loc_cond,
                cond_symbol,
                stmt,
            )
        }
        If {
            cond_var,
            branch_var,
            branches,
            final_else,
        } => {
            let ret_layout = layout_cache
                .from_var(env.arena, branch_var, env.subs)
                .expect("invalid ret_layout");
            let cond_layout = layout_cache
                .from_var(env.arena, cond_var, env.subs)
                .expect("invalid cond_layout");

            let mut stmt = from_can(env, branch_var, final_else.value, procs, layout_cache);

            for (loc_cond, loc_then) in branches.into_iter().rev() {
                let branching_symbol = possible_reuse_symbol(env, procs, &loc_cond.value);
                let then = from_can(env, branch_var, loc_then.value, procs, layout_cache);

                stmt = cond(env, branching_symbol, cond_layout, then, stmt, ret_layout);

                stmt = assign_to_symbol(
                    env,
                    procs,
                    layout_cache,
                    cond_var,
                    loc_cond,
                    branching_symbol,
                    stmt,
                );
            }

            stmt
        }

        Expect(condition, rest) => {
            let rest = from_can(env, variable, rest.value, procs, layout_cache);

            let bool_layout = Layout::Builtin(Builtin::Bool);
            let cond_symbol = env.unique_symbol();

            let op = LowLevel::ExpectTrue;
            let call_type = CallType::LowLevel {
                op,
                update_mode: env.next_update_mode_id(),
            };
            let arguments = env.arena.alloc([cond_symbol]);
            let call = self::Call {
                call_type,
                arguments,
            };

            let rest = Stmt::Let(
                env.unique_symbol(),
                Expr::Call(call),
                bool_layout,
                env.arena.alloc(rest),
            );

            with_hole(
                env,
                condition.value,
                variable,
                procs,
                layout_cache,
                cond_symbol,
                env.arena.alloc(rest),
            )
        }

        LetRec(defs, cont, _) => {
            // because Roc is strict, only functions can be recursive!
            for def in defs.into_iter() {
                if let roc_can::pattern::Pattern::Identifier(symbol) = &def.loc_pattern.value {
                    // Now that we know for sure it's a closure, get an owned
                    // version of these variant args so we can use them properly.
                    match def.loc_expr.value {
                        Closure(closure_data) => {
                            register_capturing_closure(
                                env,
                                procs,
                                layout_cache,
                                *symbol,
                                closure_data,
                            );

                            continue;
                        }
                        _ => unreachable!("recursive value is not a function"),
                    }
                }
                unreachable!("recursive value does not have Identifier pattern")
            }

            from_can(env, variable, cont.value, procs, layout_cache)
        }
        LetNonRec(def, cont, outer_annotation) => {
            if let roc_can::pattern::Pattern::Identifier(symbol) = &def.loc_pattern.value {
                match def.loc_expr.value {
                    roc_can::expr::Expr::Closure(closure_data) => {
                        register_capturing_closure(env, procs, layout_cache, *symbol, closure_data);

                        return from_can(env, variable, cont.value, procs, layout_cache);
                    }
                    roc_can::expr::Expr::Var(original) => {
                        // a variable is aliased, e.g.
                        //
                        //  foo = bar
                        //
                        // or
                        //
                        //  foo = RBTRee.empty

                        // TODO: right now we need help out rustc with the closure types;
                        // it isn't able to infer the right lifetime bounds. See if we
                        // can remove the annotations in the future.
                        let build_rest =
                            |env: &mut Env<'a, '_>,
                             procs: &mut Procs<'a>,
                             layout_cache: &mut LayoutCache<'a>| {
                                from_can(env, def.expr_var, cont.value, procs, layout_cache)
                            };

                        return handle_variable_aliasing(
                            env,
                            procs,
                            layout_cache,
                            def.expr_var,
                            *symbol,
                            original,
                            build_rest,
                        );
                    }
                    roc_can::expr::Expr::LetNonRec(nested_def, nested_cont, nested_annotation) => {
                        use roc_can::expr::Expr::*;
                        // We must transform
                        //
                        //      let answer = 1337
                        //      in
                        //          let unused =
                        //                  let nested = 17
                        //                  in
                        //                      nested
                        //          in
                        //              answer
                        //
                        // into
                        //
                        //      let answer = 1337
                        //      in
                        //          let nested = 17
                        //          in
                        //              let unused = nested
                        //              in
                        //                  answer

                        let new_def = roc_can::def::Def {
                            loc_pattern: def.loc_pattern,
                            loc_expr: *nested_cont,
                            pattern_vars: def.pattern_vars,
                            annotation: def.annotation,
                            expr_var: def.expr_var,
                        };

                        let new_inner = LetNonRec(Box::new(new_def), cont, outer_annotation);

                        let new_outer = LetNonRec(
                            nested_def,
                            Box::new(Loc::at_zero(new_inner)),
                            nested_annotation,
                        );

                        return from_can(env, variable, new_outer, procs, layout_cache);
                    }
                    roc_can::expr::Expr::LetRec(nested_defs, nested_cont, nested_annotation) => {
                        use roc_can::expr::Expr::*;
                        // We must transform
                        //
                        //      let answer = 1337
                        //      in
                        //          let unused =
                        //                  let nested = \{} -> nested {}
                        //                  in
                        //                      nested
                        //          in
                        //              answer
                        //
                        // into
                        //
                        //      let answer = 1337
                        //      in
                        //          let nested = \{} -> nested {}
                        //          in
                        //              let unused = nested
                        //              in
                        //                  answer

                        let new_def = roc_can::def::Def {
                            loc_pattern: def.loc_pattern,
                            loc_expr: *nested_cont,
                            pattern_vars: def.pattern_vars,
                            annotation: def.annotation,
                            expr_var: def.expr_var,
                        };

                        let new_inner = LetNonRec(Box::new(new_def), cont, outer_annotation);

                        let new_outer = LetRec(
                            nested_defs,
                            Box::new(Loc::at_zero(new_inner)),
                            nested_annotation,
                        );

                        return from_can(env, variable, new_outer, procs, layout_cache);
                    }
                    ref body if expr_is_polymorphic(env, body, def.expr_var) => {
                        // This is a pattern like
                        //
                        //   n = 1
                        //   asU8 n
                        //
                        // At the definition site `n = 1` we only know `1` to have the type `[Int *]`,
                        // which won't be refined until the call `asU8 n`. Add it as a partial expression
                        // that will be specialized at each concrete usage site.
                        procs
                            .partial_exprs
                            .insert(*symbol, def.loc_expr.value, def.expr_var);

                        let result = from_can(env, variable, cont.value, procs, layout_cache);

                        // We won't see this symbol again.
                        procs.partial_exprs.remove(*symbol);

                        return result;
                    }
                    _ => {
                        let rest = from_can(env, variable, cont.value, procs, layout_cache);
                        return with_hole(
                            env,
                            def.loc_expr.value,
                            def.expr_var,
                            procs,
                            layout_cache,
                            *symbol,
                            env.arena.alloc(rest),
                        );
                    }
                }
            }

            // this may be a destructure pattern
            let (mono_pattern, assignments) =
                match from_can_pattern(env, layout_cache, &def.loc_pattern.value) {
                    Ok(v) => v,
                    Err(_) => todo!(),
                };

            if let Pattern::Identifier(symbol) = mono_pattern {
                let mut hole =
                    env.arena
                        .alloc(from_can(env, variable, cont.value, procs, layout_cache));

                for (symbol, variable, expr) in assignments {
                    let stmt = with_hole(env, expr, variable, procs, layout_cache, symbol, hole);

                    hole = env.arena.alloc(stmt);
                }

                with_hole(
                    env,
                    def.loc_expr.value,
                    def.expr_var,
                    procs,
                    layout_cache,
                    symbol,
                    hole,
                )
            } else {
                let context = crate::exhaustive::Context::BadDestruct;
                match crate::exhaustive::check(
                    def.loc_pattern.region,
                    &[(
                        Loc::at(def.loc_pattern.region, mono_pattern.clone()),
                        crate::exhaustive::Guard::NoGuard,
                    )],
                    context,
                ) {
                    Ok(_) => {}
                    Err(errors) => {
                        for error in errors {
                            env.problems.push(MonoProblem::PatternProblem(error))
                        }

                        return Stmt::RuntimeError("TODO non-exhaustive pattern");
                    }
                }

                // convert the continuation
                let mut stmt = from_can(env, variable, cont.value, procs, layout_cache);

                // layer on any default record fields
                for (symbol, variable, expr) in assignments {
                    let hole = env.arena.alloc(stmt);
                    stmt = with_hole(env, expr, variable, procs, layout_cache, symbol, hole);
                }

                if let roc_can::expr::Expr::Var(outer_symbol) = def.loc_expr.value {
                    store_pattern(env, procs, layout_cache, &mono_pattern, outer_symbol, stmt)
                } else {
                    let outer_symbol = env.unique_symbol();
                    stmt =
                        store_pattern(env, procs, layout_cache, &mono_pattern, outer_symbol, stmt);

                    // convert the def body, store in outer_symbol
                    with_hole(
                        env,
                        def.loc_expr.value,
                        def.expr_var,
                        procs,
                        layout_cache,
                        outer_symbol,
                        env.arena.alloc(stmt),
                    )
                }
            }
        }

        _ => {
            let symbol = env.unique_symbol();
            let hole = env.arena.alloc(Stmt::Ret(symbol));
            with_hole(env, can_expr, variable, procs, layout_cache, symbol, hole)
        }
    }
}

fn to_opt_branches<'a>(
    env: &mut Env<'a, '_>,
    region: Region,
    branches: std::vec::Vec<roc_can::expr::WhenBranch>,
    layout_cache: &mut LayoutCache<'a>,
) -> std::vec::Vec<(
    Pattern<'a>,
    Option<Loc<roc_can::expr::Expr>>,
    roc_can::expr::Expr,
)> {
    debug_assert!(!branches.is_empty());

    let mut loc_branches = std::vec::Vec::new();
    let mut opt_branches = std::vec::Vec::new();

    for when_branch in branches {
        let exhaustive_guard = if when_branch.guard.is_some() {
            Guard::HasGuard
        } else {
            Guard::NoGuard
        };

        for loc_pattern in when_branch.patterns {
            match from_can_pattern(env, layout_cache, &loc_pattern.value) {
                Ok((mono_pattern, assignments)) => {
                    loc_branches.push((
                        Loc::at(loc_pattern.region, mono_pattern.clone()),
                        exhaustive_guard.clone(),
                    ));

                    let mut loc_expr = when_branch.value.clone();
                    let region = loc_pattern.region;
                    for (symbol, variable, expr) in assignments.into_iter().rev() {
                        let def = roc_can::def::Def {
                            annotation: None,
                            expr_var: variable,
                            loc_expr: Loc::at(region, expr),
                            loc_pattern: Loc::at(
                                region,
                                roc_can::pattern::Pattern::Identifier(symbol),
                            ),
                            pattern_vars: std::iter::once((symbol, variable)).collect(),
                        };
                        let new_expr = roc_can::expr::Expr::LetNonRec(
                            Box::new(def),
                            Box::new(loc_expr),
                            variable,
                        );
                        loc_expr = Loc::at(region, new_expr);
                    }

                    // TODO remove clone?
                    opt_branches.push((mono_pattern, when_branch.guard.clone(), loc_expr.value));
                }
                Err(runtime_error) => {
                    loc_branches.push((
                        Loc::at(loc_pattern.region, Pattern::Underscore),
                        exhaustive_guard.clone(),
                    ));

                    // TODO remove clone?
                    opt_branches.push((
                        Pattern::Underscore,
                        when_branch.guard.clone(),
                        roc_can::expr::Expr::RuntimeError(runtime_error),
                    ));
                }
            }
        }
    }

    // NOTE exhaustiveness is checked after the construction of all the branches
    // In contrast to elm (currently), we still do codegen even if a pattern is non-exhaustive.
    // So we not only report exhaustiveness errors, but also correct them
    let context = crate::exhaustive::Context::BadCase;
    match crate::exhaustive::check(region, &loc_branches, context) {
        Ok(_) => {}
        Err(errors) => {
            use crate::exhaustive::Error::*;
            let mut is_not_exhaustive = false;
            let mut overlapping_branches = std::vec::Vec::new();

            for error in errors {
                match &error {
                    Incomplete(_, _, _) => {
                        is_not_exhaustive = true;
                    }
                    Redundant { index, .. } => {
                        overlapping_branches.push(index.to_zero_based());
                    }
                }
                env.problems.push(MonoProblem::PatternProblem(error))
            }

            overlapping_branches.sort_unstable();

            for i in overlapping_branches.into_iter().rev() {
                opt_branches.remove(i);
            }

            if is_not_exhaustive {
                opt_branches.push((
                    Pattern::Underscore,
                    None,
                    roc_can::expr::Expr::RuntimeError(
                        roc_problem::can::RuntimeError::NonExhaustivePattern,
                    ),
                ));
            }
        }
    }

    opt_branches
}

#[allow(clippy::too_many_arguments)]
fn from_can_when<'a>(
    env: &mut Env<'a, '_>,
    cond_var: Variable,
    expr_var: Variable,
    region: Region,
    cond_symbol: Symbol,
    branches: std::vec::Vec<roc_can::expr::WhenBranch>,
    layout_cache: &mut LayoutCache<'a>,
    procs: &mut Procs<'a>,
    join_point: Option<JoinPointId>,
) -> Stmt<'a> {
    if branches.is_empty() {
        // A when-expression with no branches is a runtime error.
        // We can't know what to return!
        return Stmt::RuntimeError("Hit a 0-branch when expression");
    }
    let opt_branches = to_opt_branches(env, region, branches, layout_cache);

    let cond_layout =
        return_on_layout_error!(env, layout_cache.from_var(env.arena, cond_var, env.subs));

    let ret_layout =
        return_on_layout_error!(env, layout_cache.from_var(env.arena, expr_var, env.subs));

    let arena = env.arena;
    let it = opt_branches
        .into_iter()
        .map(|(pattern, opt_guard, can_expr)| {
            let branch_stmt = match join_point {
                None => from_can(env, expr_var, can_expr, procs, layout_cache),
                Some(id) => {
                    let symbol = env.unique_symbol();
                    let arguments = bumpalo::vec![in env.arena; symbol].into_bump_slice();
                    let jump = env.arena.alloc(Stmt::Jump(id, arguments));

                    with_hole(env, can_expr, expr_var, procs, layout_cache, symbol, jump)
                }
            };

            use crate::decision_tree::Guard;
            if let Some(loc_expr) = opt_guard {
                let id = JoinPointId(env.unique_symbol());
                let symbol = env.unique_symbol();
                let jump = env.arena.alloc(Stmt::Jump(id, env.arena.alloc([symbol])));

                let guard_stmt = with_hole(
                    env,
                    loc_expr.value,
                    cond_var,
                    procs,
                    layout_cache,
                    symbol,
                    jump,
                );

                (
                    pattern.clone(),
                    Guard::Guard {
                        id,
                        pattern,
                        stmt: guard_stmt,
                    },
                    branch_stmt,
                )
            } else {
                (pattern, Guard::NoGuard, branch_stmt)
            }
        });
    let mono_branches = Vec::from_iter_in(it, arena);

    crate::decision_tree::optimize_when(
        env,
        procs,
        layout_cache,
        cond_symbol,
        cond_layout,
        ret_layout,
        mono_branches,
    )
}

fn substitute(substitutions: &BumpMap<Symbol, Symbol>, s: Symbol) -> Option<Symbol> {
    match substitutions.get(&s) {
        Some(new) => {
            debug_assert!(!substitutions.contains_key(new));
            Some(*new)
        }
        None => None,
    }
}

fn substitute_in_exprs<'a>(arena: &'a Bump, stmt: &mut Stmt<'a>, from: Symbol, to: Symbol) {
    let mut subs = BumpMap::with_capacity_in(1, arena);
    subs.insert(from, to);

    // TODO clean this up
    let ref_stmt = arena.alloc(stmt.clone());
    if let Some(new) = substitute_in_stmt_help(arena, ref_stmt, &subs) {
        *stmt = new.clone();
    }
}

fn substitute_in_stmt_help<'a>(
    arena: &'a Bump,
    stmt: &'a Stmt<'a>,
    subs: &BumpMap<Symbol, Symbol>,
) -> Option<&'a Stmt<'a>> {
    use Stmt::*;

    match stmt {
        Let(symbol, expr, layout, cont) => {
            let opt_cont = substitute_in_stmt_help(arena, cont, subs);
            let opt_expr = substitute_in_expr(arena, expr, subs);

            if opt_expr.is_some() || opt_cont.is_some() {
                let cont = opt_cont.unwrap_or(cont);
                let expr = opt_expr.unwrap_or_else(|| expr.clone());

                Some(arena.alloc(Let(*symbol, expr, *layout, cont)))
            } else {
                None
            }
        }
        Join {
            id,
            parameters,
            remainder,
            body: continuation,
        } => {
            let opt_remainder = substitute_in_stmt_help(arena, remainder, subs);
            let opt_continuation = substitute_in_stmt_help(arena, continuation, subs);

            if opt_remainder.is_some() || opt_continuation.is_some() {
                let remainder = opt_remainder.unwrap_or(remainder);
                let continuation = opt_continuation.unwrap_or_else(|| *continuation);

                Some(arena.alloc(Join {
                    id: *id,
                    parameters,
                    remainder,
                    body: continuation,
                }))
            } else {
                None
            }
        }
        Switch {
            cond_symbol,
            cond_layout,
            branches,
            default_branch,
            ret_layout,
        } => {
            let opt_default = substitute_in_stmt_help(arena, default_branch.1, subs);

            let mut did_change = false;

            let opt_branches = Vec::from_iter_in(
                branches.iter().map(|(label, info, branch)| {
                    match substitute_in_stmt_help(arena, branch, subs) {
                        None => None,
                        Some(branch) => {
                            did_change = true;
                            Some((*label, info.clone(), branch.clone()))
                        }
                    }
                }),
                arena,
            );

            if opt_default.is_some() || did_change {
                let default_branch = (
                    default_branch.0.clone(),
                    opt_default.unwrap_or(default_branch.1),
                );

                let branches = if did_change {
                    let new = Vec::from_iter_in(
                        opt_branches.into_iter().zip(branches.iter()).map(
                            |(opt_branch, branch)| match opt_branch {
                                None => branch.clone(),
                                Some(new_branch) => new_branch,
                            },
                        ),
                        arena,
                    );

                    new.into_bump_slice()
                } else {
                    branches
                };

                Some(arena.alloc(Switch {
                    cond_symbol: *cond_symbol,
                    cond_layout: *cond_layout,
                    default_branch,
                    branches,
                    ret_layout: *ret_layout,
                }))
            } else {
                None
            }
        }
        Ret(s) => match substitute(subs, *s) {
            Some(s) => Some(arena.alloc(Ret(s))),
            None => None,
        },
        Refcounting(modify, cont) => {
            // TODO should we substitute in the ModifyRc?
            match substitute_in_stmt_help(arena, cont, subs) {
                Some(cont) => Some(arena.alloc(Refcounting(*modify, cont))),
                None => None,
            }
        }

        Jump(id, args) => {
            let mut did_change = false;
            let new_args = Vec::from_iter_in(
                args.iter().map(|s| match substitute(subs, *s) {
                    None => *s,
                    Some(s) => {
                        did_change = true;
                        s
                    }
                }),
                arena,
            );

            if did_change {
                let args = new_args.into_bump_slice();

                Some(arena.alloc(Jump(*id, args)))
            } else {
                None
            }
        }

        RuntimeError(_) => None,
    }
}

fn substitute_in_call<'a>(
    arena: &'a Bump,
    call: &'a Call<'a>,
    subs: &BumpMap<Symbol, Symbol>,
) -> Option<Call<'a>> {
    let Call {
        call_type,
        arguments,
    } = call;

    let opt_call_type = match call_type {
        CallType::ByName {
            name,
            arg_layouts,
            ret_layout,
            specialization_id,
        } => substitute(subs, *name).map(|new| CallType::ByName {
            name: new,
            arg_layouts,
            ret_layout: *ret_layout,
            specialization_id: *specialization_id,
        }),
        CallType::Foreign { .. } => None,
        CallType::LowLevel { .. } => None,
        CallType::HigherOrder { .. } => None,
    };

    let mut did_change = false;
    let new_args = Vec::from_iter_in(
        arguments.iter().map(|s| match substitute(subs, *s) {
            None => *s,
            Some(s) => {
                did_change = true;
                s
            }
        }),
        arena,
    );

    if did_change || opt_call_type.is_some() {
        let call_type = opt_call_type.unwrap_or_else(|| call_type.clone());

        let arguments = new_args.into_bump_slice();

        Some(self::Call {
            call_type,
            arguments,
        })
    } else {
        None
    }
}

fn substitute_in_expr<'a>(
    arena: &'a Bump,
    expr: &'a Expr<'a>,
    subs: &BumpMap<Symbol, Symbol>,
) -> Option<Expr<'a>> {
    use Expr::*;

    match expr {
        Literal(_) | EmptyArray | RuntimeErrorFunction(_) => None,

        Call(call) => substitute_in_call(arena, call, subs).map(Expr::Call),

        Tag {
            tag_layout,
            tag_name,
            tag_id,
            arguments: args,
        } => {
            let mut did_change = false;
            let new_args = Vec::from_iter_in(
                args.iter().map(|s| match substitute(subs, *s) {
                    None => *s,
                    Some(s) => {
                        did_change = true;
                        s
                    }
                }),
                arena,
            );

            if did_change {
                let arguments = new_args.into_bump_slice();

                Some(Tag {
                    tag_layout: *tag_layout,
                    tag_name: tag_name.clone(),
                    tag_id: *tag_id,
                    arguments,
                })
            } else {
                None
            }
        }

        Reuse { .. } | Reset { .. } => unreachable!("reset/reuse have not been introduced yet"),

        Struct(args) => {
            let mut did_change = false;
            let new_args = Vec::from_iter_in(
                args.iter().map(|s| match substitute(subs, *s) {
                    None => *s,
                    Some(s) => {
                        did_change = true;
                        s
                    }
                }),
                arena,
            );

            if did_change {
                let args = new_args.into_bump_slice();

                Some(Struct(args))
            } else {
                None
            }
        }

        Array {
            elems: args,
            elem_layout,
        } => {
            let mut did_change = false;
            let new_args = Vec::from_iter_in(
                args.iter().map(|e| {
                    if let ListLiteralElement::Symbol(s) = e {
                        match substitute(subs, *s) {
                            None => ListLiteralElement::Symbol(*s),
                            Some(s) => {
                                did_change = true;
                                ListLiteralElement::Symbol(s)
                            }
                        }
                    } else {
                        *e
                    }
                }),
                arena,
            );

            if did_change {
                let args = new_args.into_bump_slice();

                Some(Array {
                    elem_layout: *elem_layout,
                    elems: args,
                })
            } else {
                None
            }
        }

        StructAtIndex {
            index,
            structure,
            field_layouts,
        } => match substitute(subs, *structure) {
            Some(structure) => Some(StructAtIndex {
                index: *index,
                field_layouts: *field_layouts,
                structure,
            }),
            None => None,
        },

        GetTagId {
            structure,
            union_layout,
        } => match substitute(subs, *structure) {
            Some(structure) => Some(GetTagId {
                structure,
                union_layout: *union_layout,
            }),
            None => None,
        },

        UnionAtIndex {
            structure,
            tag_id,
            index,
            union_layout,
        } => match substitute(subs, *structure) {
            Some(structure) => Some(UnionAtIndex {
                structure,
                tag_id: *tag_id,
                index: *index,
                union_layout: *union_layout,
            }),
            None => None,
        },
    }
}

#[allow(clippy::too_many_arguments)]
pub fn store_pattern<'a>(
    env: &mut Env<'a, '_>,
    procs: &mut Procs<'a>,
    layout_cache: &mut LayoutCache<'a>,
    can_pat: &Pattern<'a>,
    outer_symbol: Symbol,
    stmt: Stmt<'a>,
) -> Stmt<'a> {
    match store_pattern_help(env, procs, layout_cache, can_pat, outer_symbol, stmt) {
        StorePattern::Productive(new) => new,
        StorePattern::NotProductive(new) => new,
    }
}

enum StorePattern<'a> {
    /// we bound new symbols
    Productive(Stmt<'a>),
    /// no new symbols were bound in this pattern
    NotProductive(Stmt<'a>),
}

/// It is crucial for correct RC insertion that we don't create dead variables!
#[allow(clippy::too_many_arguments)]
fn store_pattern_help<'a>(
    env: &mut Env<'a, '_>,
    procs: &mut Procs<'a>,
    layout_cache: &mut LayoutCache<'a>,
    can_pat: &Pattern<'a>,
    outer_symbol: Symbol,
    mut stmt: Stmt<'a>,
) -> StorePattern<'a> {
    use Pattern::*;

    match can_pat {
        Identifier(symbol) => {
            substitute_in_exprs(env.arena, &mut stmt, *symbol, outer_symbol);
        }
        Underscore => {
            // do nothing
            return StorePattern::NotProductive(stmt);
        }
        IntLiteral(_, _)
        | U128Literal(_)
        | FloatLiteral(_, _)
        | DecimalLiteral(_)
        | EnumLiteral { .. }
        | BitLiteral { .. }
        | StrLiteral(_) => {
            return StorePattern::NotProductive(stmt);
        }
        NewtypeDestructure { arguments, .. } => match arguments.as_slice() {
            [single] => {
                return store_pattern_help(env, procs, layout_cache, &single.0, outer_symbol, stmt);
            }
            _ => {
                let mut fields = Vec::with_capacity_in(arguments.len(), env.arena);
                fields.extend(arguments.iter().map(|x| x.1));

                let layout = Layout::struct_no_name_order(fields.into_bump_slice());

                return store_newtype_pattern(
                    env,
                    procs,
                    layout_cache,
                    outer_symbol,
                    &layout,
                    arguments,
                    stmt,
                );
            }
        },
        AppliedTag {
            arguments,
            layout,
            tag_id,
            ..
        } => {
            return store_tag_pattern(
                env,
                procs,
                layout_cache,
                outer_symbol,
                *layout,
                arguments,
                *tag_id,
                stmt,
            );
        }
        RecordDestructure(destructs, [_single_field]) => {
            for destruct in destructs {
                match &destruct.typ {
                    DestructType::Required(symbol) => {
                        substitute_in_exprs(env.arena, &mut stmt, *symbol, outer_symbol);
                    }
                    DestructType::Guard(guard_pattern) => {
                        return store_pattern_help(
                            env,
                            procs,
                            layout_cache,
                            guard_pattern,
                            outer_symbol,
                            stmt,
                        );
                    }
                }
            }
        }
        RecordDestructure(destructs, sorted_fields) => {
            let mut is_productive = false;
            for (index, destruct) in destructs.iter().enumerate().rev() {
                match store_record_destruct(
                    env,
                    procs,
                    layout_cache,
                    destruct,
                    index as u64,
                    outer_symbol,
                    sorted_fields,
                    stmt,
                ) {
                    StorePattern::Productive(new) => {
                        is_productive = true;
                        stmt = new;
                    }
                    StorePattern::NotProductive(new) => {
                        stmt = new;
                    }
                }
            }

            if !is_productive {
                return StorePattern::NotProductive(stmt);
            }
        }
    }

    StorePattern::Productive(stmt)
}

#[allow(clippy::too_many_arguments)]
fn store_tag_pattern<'a>(
    env: &mut Env<'a, '_>,
    procs: &mut Procs<'a>,
    layout_cache: &mut LayoutCache<'a>,
    structure: Symbol,
    union_layout: UnionLayout<'a>,
    arguments: &[(Pattern<'a>, Layout<'a>)],
    tag_id: TagIdIntType,
    mut stmt: Stmt<'a>,
) -> StorePattern<'a> {
    use Pattern::*;

    let mut is_productive = false;

    for (index, (argument, arg_layout)) in arguments.iter().enumerate().rev() {
        let mut arg_layout = *arg_layout;

        if let Layout::RecursivePointer = arg_layout {
            arg_layout = Layout::Union(union_layout);
        }

        let load = Expr::UnionAtIndex {
            index: index as u64,
            structure,
            tag_id,
            union_layout,
        };

        match argument {
            Identifier(symbol) => {
                // store immediately in the given symbol
                stmt = Stmt::Let(*symbol, load, arg_layout, env.arena.alloc(stmt));
                is_productive = true;
            }
            Underscore => {
                // ignore
            }
            IntLiteral(_, _)
            | FloatLiteral(_, _)
            | DecimalLiteral(_)
            | EnumLiteral { .. }
            | BitLiteral { .. }
            | StrLiteral(_) => {}
            _ => {
                // store the field in a symbol, and continue matching on it
                let symbol = env.unique_symbol();

                // first recurse, continuing to unpack symbol
                match store_pattern_help(env, procs, layout_cache, argument, symbol, stmt) {
                    StorePattern::Productive(new) => {
                        is_productive = true;
                        stmt = new;
                        // only if we bind one of its (sub)fields to a used name should we
                        // extract the field
                        stmt = Stmt::Let(symbol, load, arg_layout, env.arena.alloc(stmt));
                    }
                    StorePattern::NotProductive(new) => {
                        // do nothing
                        stmt = new;
                    }
                }
            }
        }
    }

    if is_productive {
        StorePattern::Productive(stmt)
    } else {
        StorePattern::NotProductive(stmt)
    }
}

#[allow(clippy::too_many_arguments)]
fn store_newtype_pattern<'a>(
    env: &mut Env<'a, '_>,
    procs: &mut Procs<'a>,
    layout_cache: &mut LayoutCache<'a>,
    structure: Symbol,
    layout: &Layout<'a>,
    arguments: &[(Pattern<'a>, Layout<'a>)],
    mut stmt: Stmt<'a>,
) -> StorePattern<'a> {
    use Pattern::*;

    let mut arg_layouts = Vec::with_capacity_in(arguments.len(), env.arena);
    let mut is_productive = false;

    for (_, layout) in arguments {
        arg_layouts.push(*layout);
    }

    for (index, (argument, arg_layout)) in arguments.iter().enumerate().rev() {
        let mut arg_layout = *arg_layout;

        if let Layout::RecursivePointer = arg_layout {
            arg_layout = *layout;
        }

        let load = Expr::StructAtIndex {
            index: index as u64,
            field_layouts: arg_layouts.clone().into_bump_slice(),
            structure,
        };

        match argument {
            Identifier(symbol) => {
                // store immediately in the given symbol
                stmt = Stmt::Let(*symbol, load, arg_layout, env.arena.alloc(stmt));
                is_productive = true;
            }
            Underscore => {
                // ignore
            }
            IntLiteral(_, _)
            | FloatLiteral(_, _)
            | DecimalLiteral(_)
            | EnumLiteral { .. }
            | BitLiteral { .. }
            | StrLiteral(_) => {}
            _ => {
                // store the field in a symbol, and continue matching on it
                let symbol = env.unique_symbol();

                // first recurse, continuing to unpack symbol
                match store_pattern_help(env, procs, layout_cache, argument, symbol, stmt) {
                    StorePattern::Productive(new) => {
                        is_productive = true;
                        stmt = new;
                        // only if we bind one of its (sub)fields to a used name should we
                        // extract the field
                        stmt = Stmt::Let(symbol, load, arg_layout, env.arena.alloc(stmt));
                    }
                    StorePattern::NotProductive(new) => {
                        // do nothing
                        stmt = new;
                    }
                }
            }
        }
    }

    if is_productive {
        StorePattern::Productive(stmt)
    } else {
        StorePattern::NotProductive(stmt)
    }
}

#[allow(clippy::too_many_arguments)]
fn store_record_destruct<'a>(
    env: &mut Env<'a, '_>,
    procs: &mut Procs<'a>,
    layout_cache: &mut LayoutCache<'a>,
    destruct: &RecordDestruct<'a>,
    index: u64,
    outer_symbol: Symbol,
    sorted_fields: &'a [Layout<'a>],
    mut stmt: Stmt<'a>,
) -> StorePattern<'a> {
    use Pattern::*;

    let load = Expr::StructAtIndex {
        index,
        field_layouts: sorted_fields,
        structure: outer_symbol,
    };

    match &destruct.typ {
        DestructType::Required(symbol) => {
            stmt = Stmt::Let(*symbol, load, destruct.layout, env.arena.alloc(stmt));
        }
        DestructType::Guard(guard_pattern) => match &guard_pattern {
            Identifier(symbol) => {
                stmt = Stmt::Let(*symbol, load, destruct.layout, env.arena.alloc(stmt));
            }
            Underscore => {
                // important that this is special-cased to do nothing: mono record patterns will extract all the
                // fields, but those not bound in the source code are guarded with the underscore
                // pattern. So given some record `{ x : a, y : b }`, a match
                //
                // { x } -> ...
                //
                // is actually
                //
                // { x, y: _ } -> ...
                //
                // internally. But `y` is never used, so we must make sure it't not stored/loaded.
                return StorePattern::NotProductive(stmt);
            }
            IntLiteral(_, _)
            | FloatLiteral(_, _)
            | DecimalLiteral(_)
            | EnumLiteral { .. }
            | BitLiteral { .. }
            | StrLiteral(_) => {
                return StorePattern::NotProductive(stmt);
            }

            _ => {
                let symbol = env.unique_symbol();

                match store_pattern_help(env, procs, layout_cache, guard_pattern, symbol, stmt) {
                    StorePattern::Productive(new) => {
                        stmt = new;
                        stmt = Stmt::Let(symbol, load, destruct.layout, env.arena.alloc(stmt));
                    }
                    StorePattern::NotProductive(stmt) => return StorePattern::NotProductive(stmt),
                }
            }
        },
    }

    StorePattern::Productive(stmt)
}

/// We want to re-use symbols that are not function symbols
/// for any other expression, we create a new symbol, and will
/// later make sure it gets assigned the correct value.

#[derive(Debug)]
enum ReuseSymbol {
    Imported(Symbol),
    LocalFunction(Symbol),
    Value(Symbol),
    UnspecializedExpr(Symbol),
    NotASymbol,
}

fn can_reuse_symbol<'a>(
    env: &mut Env<'a, '_>,
    procs: &Procs<'a>,
    expr: &roc_can::expr::Expr,
) -> ReuseSymbol {
    use ReuseSymbol::*;

    if let roc_can::expr::Expr::Var(symbol) = expr {
        let symbol = *symbol;

        if env.is_imported_symbol(symbol) {
            Imported(symbol)
        } else if procs.partial_procs.contains_key(symbol) {
            LocalFunction(symbol)
        } else if procs.partial_exprs.contains(symbol) {
            UnspecializedExpr(symbol)
        } else {
            Value(symbol)
        }
    } else {
        NotASymbol
    }
}

fn possible_reuse_symbol<'a>(
    env: &mut Env<'a, '_>,
    procs: &Procs<'a>,
    expr: &roc_can::expr::Expr,
) -> Symbol {
    match can_reuse_symbol(env, procs, expr) {
        ReuseSymbol::Value(s) => s,
        _ => env.unique_symbol(),
    }
}

fn handle_variable_aliasing<'a, BuildRest>(
    env: &mut Env<'a, '_>,
    procs: &mut Procs<'a>,
    layout_cache: &mut LayoutCache<'a>,
    variable: Variable,
    left: Symbol,
    right: Symbol,
    build_rest: BuildRest,
) -> Stmt<'a>
where
    BuildRest: FnOnce(&mut Env<'a, '_>, &mut Procs<'a>, &mut LayoutCache<'a>) -> Stmt<'a>,
{
    if procs.partial_exprs.contains(right) {
        // If `right` links to a partial expression, make sure we link `left` to it as well, so
        // that usages of it will be specialized when building the rest of the program.
        procs.partial_exprs.insert_alias(left, right);
        return build_rest(env, procs, layout_cache);
    }

    // Otherwise we're dealing with an alias to something that doesn't need to be specialized, or
    // whose usages will already be specialized in the rest of the program. Let's just build the
    // rest of the program now to get our hole.
    let mut result = build_rest(env, procs, layout_cache);
    if procs.is_imported_module_thunk(right) {
        // if this is an imported symbol, then we must make sure it is
        // specialized, and wrap the original in a function pointer.
        add_needed_external(procs, env, variable, right);

        let res_layout = layout_cache.from_var(env.arena, variable, env.subs);
        let layout = return_on_layout_error!(env, res_layout);

        force_thunk(env, right, layout, left, env.arena.alloc(result))
    } else if env.is_imported_symbol(right) {
        // if this is an imported symbol, then we must make sure it is
        // specialized, and wrap the original in a function pointer.
        add_needed_external(procs, env, variable, right);

        // then we must construct its closure; since imported symbols have no closure, we use the empty struct
        let_empty_struct(left, env.arena.alloc(result))
    } else {
        substitute_in_exprs(env.arena, &mut result, left, right);

        // if the substituted variable is a function, make sure we specialize it
        reuse_function_symbol(
            env,
            procs,
            layout_cache,
            Some(variable),
            right,
            result,
            right,
        )
    }
}

fn force_thunk<'a>(
    env: &mut Env<'a, '_>,
    thunk_name: Symbol,
    layout: Layout<'a>,
    assigned: Symbol,
    hole: &'a Stmt<'a>,
) -> Stmt<'a> {
    let call = self::Call {
        call_type: CallType::ByName {
            name: thunk_name,
            ret_layout: env.arena.alloc(layout),
            arg_layouts: &[],
            specialization_id: env.next_call_specialization_id(),
        },
        arguments: &[],
    };

    build_call(env, call, assigned, layout, env.arena.alloc(hole))
}

fn let_empty_struct<'a>(assigned: Symbol, hole: &'a Stmt<'a>) -> Stmt<'a> {
    Stmt::Let(assigned, Expr::Struct(&[]), Layout::UNIT, hole)
}

/// If the symbol is a function, make sure it is properly specialized
// TODO: rename this now that we handle polymorphic non-function expressions too
fn reuse_function_symbol<'a>(
    env: &mut Env<'a, '_>,
    procs: &mut Procs<'a>,
    layout_cache: &mut LayoutCache<'a>,
    arg_var: Option<Variable>,
    symbol: Symbol,
    result: Stmt<'a>,
    original: Symbol,
) -> Stmt<'a> {
    if let Some((expr, expr_var)) = procs.partial_exprs.get(original) {
        // Specialize the expression type now, based off the `arg_var` we've been given.
        // TODO: cache the specialized result
        let snapshot = env.subs.snapshot();
        let cache_snapshot = layout_cache.snapshot();
        let _unified = roc_unify::unify::unify(
            env.subs,
            arg_var.unwrap(),
            expr_var,
            roc_unify::unify::Mode::EQ,
        );

        let result = with_hole(
            env,
            expr.clone(),
            expr_var,
            procs,
            layout_cache,
            symbol,
            env.arena.alloc(result),
        );

        // Restore the prior state so as not to interfere with future specializations.
        env.subs.rollback_to(snapshot);
        layout_cache.rollback_to(cache_snapshot);

        return result;
    }

    match procs.get_partial_proc(original) {
        None => {
            match arg_var {
                Some(arg_var) if env.is_imported_symbol(original) => {
                    let raw = layout_cache
                        .raw_from_var(env.arena, arg_var, env.subs)
                        .expect("creating layout does not fail");

                    if procs.is_imported_module_thunk(original) {
                        let layout = match raw {
                            RawFunctionLayout::ZeroArgumentThunk(layout) => layout,
                            RawFunctionLayout::Function(_, lambda_set, _) => {
                                Layout::LambdaSet(lambda_set)
                            }
                        };

                        let raw = RawFunctionLayout::ZeroArgumentThunk(layout);
                        let top_level = ProcLayout::from_raw(env.arena, raw);

                        procs.insert_passed_by_name(
                            env,
                            arg_var,
                            original,
                            top_level,
                            layout_cache,
                        );

                        force_thunk(env, original, layout, symbol, env.arena.alloc(result))
                    } else {
                        let top_level = ProcLayout::from_raw(env.arena, raw);
                        procs.insert_passed_by_name(
                            env,
                            arg_var,
                            original,
                            top_level,
                            layout_cache,
                        );

                        let_empty_struct(symbol, env.arena.alloc(result))
                    }
                }

                _ => {
                    // danger: a foreign symbol may not be specialized!
                    debug_assert!(
                        !env.is_imported_symbol(original),
                        "symbol {:?} while processing module {:?}",
                        original,
                        (env.home, &arg_var),
                    );
                    result
                }
            }
        }

        Some(partial_proc) => {
            let arg_var = arg_var.unwrap_or(partial_proc.annotation);
            // this symbol is a function, that is used by-name (e.g. as an argument to another
            // function). Register it with the current variable, then create a function pointer
            // to it in the IR.
            let res_layout = return_on_layout_error!(
                env,
                layout_cache.raw_from_var(env.arena, arg_var, env.subs)
            );

            // we have three kinds of functions really. Plain functions, closures by capture,
            // and closures by unification. Here we record whether this function captures
            // anything.
            let captures = partial_proc.captured_symbols.captures();
            let captured = partial_proc.captured_symbols;

            match res_layout {
                RawFunctionLayout::Function(_, lambda_set, _) => {
                    // define the function pointer
                    let function_ptr_layout = ProcLayout::from_raw(env.arena, res_layout);

                    if captures {
                        // this is a closure by capture, meaning it itself captures local variables.
                        procs.insert_passed_by_name(
                            env,
                            arg_var,
                            original,
                            function_ptr_layout,
                            layout_cache,
                        );

                        let closure_data = symbol;

                        let symbols = match captured {
                            CapturedSymbols::Captured(captured_symbols) => {
                                Vec::from_iter_in(captured_symbols.iter(), env.arena)
                                    .into_bump_slice()
                            }
                            CapturedSymbols::None => unreachable!(),
                        };

                        construct_closure_data(
                            env,
                            procs,
                            layout_cache,
                            lambda_set,
                            original,
                            symbols,
                            closure_data,
                            env.arena.alloc(result),
                        )
                    } else if procs.is_module_thunk(original) {
                        // this is a 0-argument thunk

                        // TODO suspicious
                        // let layout = Layout::Closure(argument_layouts, lambda_set, ret_layout);
                        // panic!("suspicious");
                        let layout = Layout::LambdaSet(lambda_set);
                        let top_level = ProcLayout::new(env.arena, &[], layout);
                        procs.insert_passed_by_name(
                            env,
                            arg_var,
                            original,
                            top_level,
                            layout_cache,
                        );

                        force_thunk(env, original, layout, symbol, env.arena.alloc(result))
                    } else {
                        procs.insert_passed_by_name(
                            env,
                            arg_var,
                            original,
                            function_ptr_layout,
                            layout_cache,
                        );

                        // even though this function may not itself capture,
                        // unification may still cause it to have an extra argument
                        construct_closure_data(
                            env,
                            procs,
                            layout_cache,
                            lambda_set,
                            original,
                            &[],
                            symbol,
                            env.arena.alloc(result),
                        )
                    }
                }
                RawFunctionLayout::ZeroArgumentThunk(ret_layout) => {
                    // this is a 0-argument thunk
                    let top_level = ProcLayout::new(env.arena, &[], ret_layout);
                    procs.insert_passed_by_name(env, arg_var, original, top_level, layout_cache);

                    force_thunk(env, original, ret_layout, symbol, env.arena.alloc(result))
                }
            }
        }
    }
}

fn assign_to_symbol<'a>(
    env: &mut Env<'a, '_>,
    procs: &mut Procs<'a>,
    layout_cache: &mut LayoutCache<'a>,
    arg_var: Variable,
    loc_arg: Loc<roc_can::expr::Expr>,
    symbol: Symbol,
    result: Stmt<'a>,
) -> Stmt<'a> {
    use ReuseSymbol::*;
    match can_reuse_symbol(env, procs, &loc_arg.value) {
        Imported(original) | LocalFunction(original) | UnspecializedExpr(original) => {
            // for functions we must make sure they are specialized correctly
            reuse_function_symbol(
                env,
                procs,
                layout_cache,
                Some(arg_var),
                symbol,
                result,
                original,
            )
        }
        Value(_) => {
            // symbol is already defined; nothing else to do here
            result
        }
        NotASymbol => with_hole(
            env,
            loc_arg.value,
            arg_var,
            procs,
            layout_cache,
            symbol,
            env.arena.alloc(result),
        ),
    }
}

fn assign_to_symbols<'a, I>(
    env: &mut Env<'a, '_>,
    procs: &mut Procs<'a>,
    layout_cache: &mut LayoutCache<'a>,
    iter: I,
    mut result: Stmt<'a>,
) -> Stmt<'a>
where
    I: Iterator<Item = ((Variable, Loc<roc_can::expr::Expr>), &'a Symbol)>,
{
    for ((arg_var, loc_arg), symbol) in iter {
        result = assign_to_symbol(env, procs, layout_cache, arg_var, loc_arg, *symbol, result);
    }

    result
}

fn add_needed_external<'a>(
    procs: &mut Procs<'a>,
    env: &mut Env<'a, '_>,
    fn_var: Variable,
    name: Symbol,
) {
    // call of a function that is not in this module
    use hashbrown::hash_map::Entry::{Occupied, Vacant};

    let existing = match procs.externals_we_need.entry(name.module_id()) {
        Vacant(entry) => entry.insert(ExternalSpecializations::new()),
        Occupied(entry) => entry.into_mut(),
    };

    existing.insert_external(name, env.subs, fn_var);
}

fn build_call<'a>(
    _env: &mut Env<'a, '_>,
    call: Call<'a>,
    assigned: Symbol,
    return_layout: Layout<'a>,
    hole: &'a Stmt<'a>,
) -> Stmt<'a> {
    Stmt::Let(assigned, Expr::Call(call), return_layout, hole)
}

/// See https://github.com/rtfeldman/roc/issues/1549
///
/// What happened is that a function has a type error, but the arguments are not processed.
/// That means specializations were missing. Normally that is not a problem, but because
/// of our closure strategy, internal functions can "leak". That's what happened here.
///
/// The solution is to evaluate the arguments as normal, and only when calling the function give an error
fn evaluate_arguments_then_runtime_error<'a>(
    env: &mut Env<'a, '_>,
    procs: &mut Procs<'a>,
    layout_cache: &mut LayoutCache<'a>,
    msg: String,
    loc_args: std::vec::Vec<(Variable, Loc<roc_can::expr::Expr>)>,
) -> Stmt<'a> {
    let arena = env.arena;

    // eventually we will throw this runtime error
    let result = Stmt::RuntimeError(env.arena.alloc(msg));

    // but, we also still evaluate and specialize the arguments to give better error messages
    let arg_symbols = Vec::from_iter_in(
        loc_args
            .iter()
            .map(|(_, arg_expr)| possible_reuse_symbol(env, procs, &arg_expr.value)),
        arena,
    )
    .into_bump_slice();

    let iter = loc_args.into_iter().rev().zip(arg_symbols.iter().rev());
    assign_to_symbols(env, procs, layout_cache, iter, result)
}

#[allow(clippy::too_many_arguments)]
fn call_by_name<'a>(
    env: &mut Env<'a, '_>,
    procs: &mut Procs<'a>,
    fn_var: Variable,
    proc_name: Symbol,
    loc_args: std::vec::Vec<(Variable, Loc<roc_can::expr::Expr>)>,
    layout_cache: &mut LayoutCache<'a>,
    assigned: Symbol,
    hole: &'a Stmt<'a>,
) -> Stmt<'a> {
    // Register a pending_specialization for this function
    match layout_cache.raw_from_var(env.arena, fn_var, env.subs) {
        Err(LayoutProblem::UnresolvedTypeVar(var)) => {
            let msg = format!(
                "Hit an unresolved type variable {:?} when creating a layout for {:?} (var {:?})",
                var, proc_name, fn_var
            );

            evaluate_arguments_then_runtime_error(env, procs, layout_cache, msg, loc_args)
        }
        Err(LayoutProblem::Erroneous) => {
            let msg = format!(
                "Hit an erroneous type when creating a layout for {:?}",
                proc_name
            );

            evaluate_arguments_then_runtime_error(env, procs, layout_cache, msg, loc_args)
        }
        Ok(RawFunctionLayout::Function(arg_layouts, lambda_set, ret_layout)) => {
            if procs.is_module_thunk(proc_name) {
                if loc_args.is_empty() {
                    call_by_name_module_thunk(
                        env,
                        procs,
                        fn_var,
                        proc_name,
                        env.arena.alloc(Layout::LambdaSet(lambda_set)),
                        layout_cache,
                        assigned,
                        hole,
                    )
                } else {
                    // here we turn a call to a module thunk into forcing of that thunk
                    // the thunk represents the closure environment for the body, so we then match
                    // on the closure environment to perform the call that the body represents.
                    //
                    // Example:
                    //
                    // > main = parseA  "foo" "bar"
                    // > parseA = Str.concat

                    let closure_data_symbol = env.unique_symbol();

                    let arena = env.arena;
                    let arg_symbols = Vec::from_iter_in(
                        loc_args.iter().map(|(_, arg_expr)| {
                            possible_reuse_symbol(env, procs, &arg_expr.value)
                        }),
                        arena,
                    )
                    .into_bump_slice();

                    debug_assert_eq!(arg_symbols.len(), arg_layouts.len());

                    let result = match_on_lambda_set(
                        env,
                        lambda_set,
                        closure_data_symbol,
                        arg_symbols,
                        arg_layouts,
                        ret_layout,
                        assigned,
                        hole,
                    );

                    let result = call_by_name_module_thunk(
                        env,
                        procs,
                        fn_var,
                        proc_name,
                        env.arena.alloc(Layout::LambdaSet(lambda_set)),
                        layout_cache,
                        closure_data_symbol,
                        env.arena.alloc(result),
                    );

                    let iter = loc_args.into_iter().rev().zip(arg_symbols.iter().rev());
                    assign_to_symbols(env, procs, layout_cache, iter, result)
                }
            } else {
                call_by_name_help(
                    env,
                    procs,
                    fn_var,
                    proc_name,
                    loc_args,
                    lambda_set,
                    arg_layouts,
                    ret_layout,
                    layout_cache,
                    assigned,
                    hole,
                )
            }
        }
        Ok(RawFunctionLayout::ZeroArgumentThunk(ret_layout)) => {
            if procs.is_module_thunk(proc_name) {
                // here we turn a call to a module thunk into  forcing of that thunk
                call_by_name_module_thunk(
                    env,
                    procs,
                    fn_var,
                    proc_name,
                    env.arena.alloc(ret_layout),
                    layout_cache,
                    assigned,
                    hole,
                )
            } else if env.is_imported_symbol(proc_name) {
                add_needed_external(procs, env, fn_var, proc_name);
                force_thunk(env, proc_name, ret_layout, assigned, hole)
            } else {
                panic!("most likely we're trying to call something that is not a function");
            }
        }
    }
}

#[allow(clippy::too_many_arguments)]
fn call_by_name_help<'a>(
    env: &mut Env<'a, '_>,
    procs: &mut Procs<'a>,
    fn_var: Variable,
    proc_name: Symbol,
    loc_args: std::vec::Vec<(Variable, Loc<roc_can::expr::Expr>)>,
    lambda_set: LambdaSet<'a>,
    argument_layouts: &'a [Layout<'a>],
    ret_layout: &'a Layout<'a>,
    layout_cache: &mut LayoutCache<'a>,
    assigned: Symbol,
    hole: &'a Stmt<'a>,
) -> Stmt<'a> {
    let original_fn_var = fn_var;
    let arena = env.arena;

    // the arguments given to the function, stored in symbols
    let mut field_symbols = Vec::with_capacity_in(loc_args.len(), arena);
    field_symbols.extend(
        loc_args
            .iter()
            .map(|(_, arg_expr)| possible_reuse_symbol(env, procs, &arg_expr.value)),
    );

    // If required, add an extra argument to the layout that is the captured environment
    // afterwards, we MUST make sure the number of arguments in the layout matches the
    // number of arguments actually passed.
    let top_level_layout = {
        let argument_layouts = lambda_set.extend_argument_list(env.arena, argument_layouts);
        ProcLayout::new(env.arena, argument_layouts, *ret_layout)
    };

    // the variables of the given arguments
    let mut pattern_vars = Vec::with_capacity_in(loc_args.len(), arena);
    for (var, _) in &loc_args {
        match layout_cache.from_var(env.arena, *var, env.subs) {
            Ok(_) => {
                pattern_vars.push(*var);
            }
            Err(_) => {
                // One of this function's arguments code gens to a runtime error,
                // so attempting to call it will immediately crash.
                return Stmt::RuntimeError("TODO runtime error for invalid layout");
            }
        }
    }

    // If we've already specialized this one, no further work is needed.
    if procs
        .specialized
        .is_specialized(proc_name, &top_level_layout)
    {
        debug_assert_eq!(
            argument_layouts.len(),
            field_symbols.len(),
            "see call_by_name for background (scroll down a bit), function is {:?}",
            proc_name,
        );

        let field_symbols = field_symbols.into_bump_slice();

        let call = self::Call {
            call_type: CallType::ByName {
                name: proc_name,
                ret_layout,
                arg_layouts: argument_layouts,
                specialization_id: env.next_call_specialization_id(),
            },
            arguments: field_symbols,
        };

        let result = build_call(env, call, assigned, *ret_layout, hole);

        let iter = loc_args.into_iter().rev().zip(field_symbols.iter().rev());
        assign_to_symbols(env, procs, layout_cache, iter, result)
    } else if env.is_imported_symbol(proc_name) {
        add_needed_external(procs, env, original_fn_var, proc_name);

        debug_assert_ne!(proc_name.module_id(), ModuleId::ATTR);
        if procs.is_imported_module_thunk(proc_name) {
            force_thunk(
                env,
                proc_name,
                Layout::LambdaSet(lambda_set),
                assigned,
                hole,
            )
        } else {
            debug_assert!(
                !field_symbols.is_empty(),
                "should be in the list of imported_module_thunks"
            );

            debug_assert_eq!(
                argument_layouts.len(),
                field_symbols.len(),
                "see call_by_name for background (scroll down a bit), function is {:?}",
                proc_name,
            );

            let field_symbols = field_symbols.into_bump_slice();

            let call = self::Call {
                call_type: CallType::ByName {
                    name: proc_name,
                    ret_layout,
                    arg_layouts: argument_layouts,
                    specialization_id: env.next_call_specialization_id(),
                },
                arguments: field_symbols,
            };

            let result = build_call(env, call, assigned, *ret_layout, hole);

            let iter = loc_args.into_iter().rev().zip(field_symbols.iter().rev());
            assign_to_symbols(env, procs, layout_cache, iter, result)
        }
    } else {
        // When requested (that is, when procs.pending_specializations is `Some`),
        // store a pending specialization rather than specializing immediately.
        //
        // We do this so that we can do specialization in two passes: first,
        // build the mono_expr with all the specialized calls in place (but
        // no specializations performed yet), and then second, *after*
        // de-duplicating requested specializations (since multiple modules
        // which could be getting monomorphized in parallel might request
        // the same specialization independently), we work through the
        // queue of pending specializations to complete each specialization
        // exactly once.
        if procs.is_module_thunk(proc_name) {
            debug_assert!(top_level_layout.arguments.is_empty());
        }

        match &mut procs.pending_specializations {
            PendingSpecializations::Finding(suspended) => {
                debug_assert!(!env.is_imported_symbol(proc_name));

                // register the pending specialization, so this gets code genned later
                suspended.specialization(env.subs, proc_name, top_level_layout, fn_var);

                debug_assert_eq!(
                    argument_layouts.len(),
                    field_symbols.len(),
                    "see call_by_name for background (scroll down a bit), function is {:?}",
                    proc_name,
                );

                let field_symbols = field_symbols.into_bump_slice();

                let call = self::Call {
                    call_type: CallType::ByName {
                        name: proc_name,
                        ret_layout,
                        arg_layouts: argument_layouts,
                        specialization_id: env.next_call_specialization_id(),
                    },
                    arguments: field_symbols,
                };

                let result = build_call(env, call, assigned, *ret_layout, hole);

                let iter = loc_args.into_iter().rev().zip(field_symbols.iter().rev());
                assign_to_symbols(env, procs, layout_cache, iter, result)
            }
            PendingSpecializations::Making => {
                let opt_partial_proc = procs.partial_procs.symbol_to_id(proc_name);

                let field_symbols = field_symbols.into_bump_slice();

                match opt_partial_proc {
                    Some(partial_proc) => {
                        // Mark this proc as in-progress, so if we're dealing with
                        // mutually recursive functions, we don't loop forever.
                        // (We had a bug around this before this system existed!)
                        procs
                            .specialized
                            .mark_in_progress(proc_name, top_level_layout);

                        match specialize_variable(
                            env,
                            procs,
                            proc_name,
                            layout_cache,
                            fn_var,
                            &[],
                            partial_proc,
                        ) {
                            Ok((proc, layout)) => {
                                // now we just call our freshly-specialized function
                                call_specialized_proc(
                                    env,
                                    procs,
                                    proc_name,
                                    proc,
                                    lambda_set,
                                    layout,
                                    field_symbols,
                                    loc_args,
                                    layout_cache,
                                    assigned,
                                    hole,
                                )
                            }
                            Err(SpecializeFailure { attempted_layout }) => {
                                let proc = generate_runtime_error_function(
                                    env,
                                    proc_name,
                                    attempted_layout,
                                );

                                call_specialized_proc(
                                    env,
                                    procs,
                                    proc_name,
                                    proc,
                                    lambda_set,
                                    attempted_layout,
                                    field_symbols,
                                    loc_args,
                                    layout_cache,
                                    assigned,
                                    hole,
                                )
                            }
                        }
                    }

                    None => {
                        unreachable!("Proc name {:?} is invalid", proc_name)
                    }
                }
            }
        }
    }
}

#[allow(clippy::too_many_arguments)]
fn call_by_name_module_thunk<'a>(
    env: &mut Env<'a, '_>,
    procs: &mut Procs<'a>,
    fn_var: Variable,
    proc_name: Symbol,
    ret_layout: &'a Layout<'a>,
    layout_cache: &mut LayoutCache<'a>,
    assigned: Symbol,
    hole: &'a Stmt<'a>,
) -> Stmt<'a> {
    debug_assert!(!env.is_imported_symbol(proc_name));

    let top_level_layout = ProcLayout::new(env.arena, &[], *ret_layout);

    let inner_layout = *ret_layout;

    // If we've already specialized this one, no further work is needed.
    let already_specialized = procs
        .specialized
        .is_specialized(proc_name, &top_level_layout);

    if already_specialized {
        force_thunk(env, proc_name, inner_layout, assigned, hole)
    } else {
        // When requested (that is, when procs.pending_specializations is `Some`),
        // store a pending specialization rather than specializing immediately.
        //
        // We do this so that we can do specialization in two passes: first,
        // build the mono_expr with all the specialized calls in place (but
        // no specializations performed yet), and then second, *after*
        // de-duplicating requested specializations (since multiple modules
        // which could be getting monomorphized in parallel might request
        // the same specialization independently), we work through the
        // queue of pending specializations to complete each specialization
        // exactly once.
        if procs.is_module_thunk(proc_name) {
            debug_assert!(top_level_layout.arguments.is_empty());
        }

        match &mut procs.pending_specializations {
            PendingSpecializations::Finding(suspended) => {
                debug_assert!(!env.is_imported_symbol(proc_name));

                // register the pending specialization, so this gets code genned later
                suspended.specialization(env.subs, proc_name, top_level_layout, fn_var);

                force_thunk(env, proc_name, inner_layout, assigned, hole)
            }
            PendingSpecializations::Making => {
                let opt_partial_proc = procs.partial_procs.symbol_to_id(proc_name);

                match opt_partial_proc {
                    Some(partial_proc) => {
                        // Mark this proc as in-progress, so if we're dealing with
                        // mutually recursive functions, we don't loop forever.
                        // (We had a bug around this before this system existed!)
                        procs
                            .specialized
                            .mark_in_progress(proc_name, top_level_layout);

                        match specialize_variable(
                            env,
                            procs,
                            proc_name,
                            layout_cache,
                            fn_var,
                            &[],
                            partial_proc,
                        ) {
                            Ok((proc, raw_layout)) => {
                                debug_assert!(
                                    raw_layout.is_zero_argument_thunk(),
                                    "but actually {:?}",
                                    raw_layout
                                );

                                let was_present = procs
                                    .specialized
                                    .remove_specialized(proc_name, &top_level_layout);
                                debug_assert!(was_present);

                                procs.specialized.insert_specialized(
                                    proc_name,
                                    top_level_layout,
                                    proc,
                                );

                                force_thunk(env, proc_name, inner_layout, assigned, hole)
                            }
                            Err(SpecializeFailure { attempted_layout }) => {
                                let proc = generate_runtime_error_function(
                                    env,
                                    proc_name,
                                    attempted_layout,
                                );

                                let was_present = procs
                                    .specialized
                                    .remove_specialized(proc_name, &top_level_layout);
                                debug_assert!(was_present);

                                procs.specialized.insert_specialized(
                                    proc_name,
                                    top_level_layout,
                                    proc,
                                );

                                force_thunk(env, proc_name, inner_layout, assigned, hole)
                            }
                        }
                    }

                    None => {
                        unreachable!("Proc name {:?} is invalid", proc_name)
                    }
                }
            }
        }
    }
}

#[allow(clippy::too_many_arguments)]
fn call_specialized_proc<'a>(
    env: &mut Env<'a, '_>,
    procs: &mut Procs<'a>,
    proc_name: Symbol,
    proc: Proc<'a>,
    lambda_set: LambdaSet<'a>,
    layout: RawFunctionLayout<'a>,
    field_symbols: &'a [Symbol],
    loc_args: std::vec::Vec<(Variable, Loc<roc_can::expr::Expr>)>,
    layout_cache: &mut LayoutCache<'a>,
    assigned: Symbol,
    hole: &'a Stmt<'a>,
) -> Stmt<'a> {
    let function_layout = ProcLayout::from_raw(env.arena, layout);

    procs
        .specialized
        .insert_specialized(proc_name, function_layout, proc);

    if field_symbols.is_empty() {
        debug_assert!(loc_args.is_empty());

        // This happens when we return a function, e.g.
        //
        // foo = Num.add
        //
        // Even though the layout (and type) are functions,
        // there are no arguments. This confuses our IR,
        // and we have to fix it here.
        match layout {
            RawFunctionLayout::Function(_, lambda_set, _) => {
                // when the body is a closure, the function will return the closure environment
                let call = self::Call {
                    call_type: CallType::ByName {
                        name: proc_name,
                        ret_layout: env.arena.alloc(function_layout.result),
                        arg_layouts: function_layout.arguments,
                        specialization_id: env.next_call_specialization_id(),
                    },
                    arguments: field_symbols,
                };

                // the closure argument is already added here (to get the right specialization)
                // but now we need to remove it because the `match_on_lambda_set` will add it again
                build_call(env, call, assigned, Layout::LambdaSet(lambda_set), hole)
            }
            RawFunctionLayout::ZeroArgumentThunk(_) => {
                unreachable!()
            }
        }
    } else {
        let iter = loc_args.into_iter().rev().zip(field_symbols.iter().rev());

        match procs
            .partial_procs
            .get_symbol(proc_name)
            .map(|pp| &pp.captured_symbols)
        {
            Some(&CapturedSymbols::Captured(captured_symbols)) => {
                let symbols =
                    Vec::from_iter_in(captured_symbols.iter(), env.arena).into_bump_slice();

                let closure_data_symbol = env.unique_symbol();

                // the closure argument is already added here (to get the right specialization)
                // but now we need to remove it because the `match_on_lambda_set` will add it again
                let mut argument_layouts =
                    Vec::from_iter_in(function_layout.arguments.iter().copied(), env.arena);
                argument_layouts.pop().unwrap();

                debug_assert_eq!(argument_layouts.len(), field_symbols.len(),);

                let new_hole = match_on_lambda_set(
                    env,
                    lambda_set,
                    closure_data_symbol,
                    field_symbols,
                    argument_layouts.into_bump_slice(),
                    env.arena.alloc(function_layout.result),
                    assigned,
                    hole,
                );

                let result = construct_closure_data(
                    env,
                    procs,
                    layout_cache,
                    lambda_set,
                    proc_name,
                    symbols,
                    closure_data_symbol,
                    env.arena.alloc(new_hole),
                );

                assign_to_symbols(env, procs, layout_cache, iter, result)
            }
            _ => {
                debug_assert_eq!(
                    function_layout.arguments.len(),
                    field_symbols.len(),
                    "function {:?} with layout {:#?} expects {:?} arguments, but is applied to {:?}",
                    proc_name,
                    function_layout,
                    function_layout.arguments.len(),
                    field_symbols.len(),
                );

                let call = self::Call {
                    call_type: CallType::ByName {
                        name: proc_name,
                        ret_layout: env.arena.alloc(function_layout.result),
                        arg_layouts: function_layout.arguments,
                        specialization_id: env.next_call_specialization_id(),
                    },
                    arguments: field_symbols,
                };

                let result = build_call(env, call, assigned, function_layout.result, hole);

                assign_to_symbols(env, procs, layout_cache, iter, result)
            }
        }
    }
}

/// A pattern, including possible problems (e.g. shadowing) so that
/// codegen can generate a runtime error if this pattern is reached.
#[derive(Clone, Debug, PartialEq)]
pub enum Pattern<'a> {
    Identifier(Symbol),
    Underscore,
    U128Literal(u128),
    IntLiteral(i128, IntWidth),
    FloatLiteral(u64, FloatWidth),
    DecimalLiteral(RocDec),
    BitLiteral {
        value: bool,
        tag_name: TagName,
        union: crate::exhaustive::Union,
    },
    EnumLiteral {
        tag_id: u8,
        tag_name: TagName,
        union: crate::exhaustive::Union,
    },
    StrLiteral(Box<str>),

    RecordDestructure(Vec<'a, RecordDestruct<'a>>, &'a [Layout<'a>]),
    NewtypeDestructure {
        tag_name: TagName,
        arguments: Vec<'a, (Pattern<'a>, Layout<'a>)>,
    },
    AppliedTag {
        tag_name: TagName,
        tag_id: TagIdIntType,
        arguments: Vec<'a, (Pattern<'a>, Layout<'a>)>,
        layout: UnionLayout<'a>,
        union: crate::exhaustive::Union,
    },
}

#[derive(Clone, Debug, PartialEq)]
pub struct RecordDestruct<'a> {
    pub label: Lowercase,
    pub variable: Variable,
    pub layout: Layout<'a>,
    pub typ: DestructType<'a>,
}

#[derive(Clone, Debug, PartialEq)]
pub enum DestructType<'a> {
    Required(Symbol),
    Guard(Pattern<'a>),
}

#[derive(Clone, Debug, PartialEq)]
pub struct WhenBranch<'a> {
    pub patterns: Vec<'a, Pattern<'a>>,
    pub value: Expr<'a>,
    pub guard: Option<Stmt<'a>>,
}

#[allow(clippy::type_complexity)]
fn from_can_pattern<'a>(
    env: &mut Env<'a, '_>,
    layout_cache: &mut LayoutCache<'a>,
    can_pattern: &roc_can::pattern::Pattern,
) -> Result<
    (
        Pattern<'a>,
        Vec<'a, (Symbol, Variable, roc_can::expr::Expr)>,
    ),
    RuntimeError,
> {
    let mut assignments = Vec::new_in(env.arena);
    let pattern = from_can_pattern_help(env, layout_cache, can_pattern, &mut assignments)?;

    Ok((pattern, assignments))
}

fn from_can_pattern_help<'a>(
    env: &mut Env<'a, '_>,
    layout_cache: &mut LayoutCache<'a>,
    can_pattern: &roc_can::pattern::Pattern,
    assignments: &mut Vec<'a, (Symbol, Variable, roc_can::expr::Expr)>,
) -> Result<Pattern<'a>, RuntimeError> {
    use roc_can::pattern::Pattern::*;

    match can_pattern {
        Underscore => Ok(Pattern::Underscore),
        Identifier(symbol) => Ok(Pattern::Identifier(*symbol)),
        IntLiteral(_, precision_var, _, int, _bound) => {
            match num_argument_to_int_or_float(env.subs, env.target_info, *precision_var, false) {
                IntOrFloat::Int(precision) => {
                    let int = match *int {
                        IntValue::I128(n) => Pattern::IntLiteral(n, precision),
                        IntValue::U128(n) => Pattern::U128Literal(n),
                    };
                    Ok(int)
                }
                other => {
                    panic!(
                        "Invalid precision for int pattern: {:?} has {:?}",
                        can_pattern, other
                    )
                }
            }
        }
        FloatLiteral(_, precision_var, float_str, float, _bound) => {
            // TODO: Can I reuse num_argument_to_int_or_float here if I pass in true?
            match num_argument_to_int_or_float(env.subs, env.target_info, *precision_var, true) {
                IntOrFloat::Int(_) => {
                    panic!("Invalid precision for float pattern {:?}", precision_var)
                }
                IntOrFloat::Float(precision) => {
                    Ok(Pattern::FloatLiteral(f64::to_bits(*float), precision))
                }
                IntOrFloat::DecimalFloatType => {
                    let dec = match RocDec::from_str(float_str) {
                        Some(d) => d,
                        None => panic!(
                            r"Invalid decimal for float literal = {}. TODO: Make this a nice, user-friendly error message",
                            float_str
                        ),
                    };
                    Ok(Pattern::DecimalLiteral(dec))
                }
            }
        }
        StrLiteral(v) => Ok(Pattern::StrLiteral(v.clone())),
        Shadowed(region, ident, _new_symbol) => Err(RuntimeError::Shadowing {
            original_region: *region,
            shadow: ident.clone(),
        }),
        UnsupportedPattern(region) => Err(RuntimeError::UnsupportedPattern(*region)),
        MalformedPattern(_problem, region) => {
            // TODO preserve malformed problem information here?
            Err(RuntimeError::UnsupportedPattern(*region))
        }
        OpaqueNotInScope(loc_ident) => {
            // TODO(opaques) should be `RuntimeError::OpaqueNotDefined`
            Err(RuntimeError::UnsupportedPattern(loc_ident.region))
        }
        NumLiteral(var, num_str, num, _bound) => {
            match num_argument_to_int_or_float(env.subs, env.target_info, *var, false) {
                IntOrFloat::Int(precision) => Ok(match num {
                    IntValue::I128(num) => Pattern::IntLiteral(*num, precision),
                    IntValue::U128(num) => Pattern::U128Literal(*num),
                }),
                IntOrFloat::Float(precision) => {
                    // TODO: this may be lossy
                    let num = match *num {
                        IntValue::I128(n) => f64::to_bits(n as f64),
                        IntValue::U128(n) => f64::to_bits(n as f64),
                    };
                    Ok(Pattern::FloatLiteral(num, precision))
                }
                IntOrFloat::DecimalFloatType => {
                    let dec = match RocDec::from_str(num_str) {
                            Some(d) => d,
                            None => panic!("Invalid decimal for float literal = {}. TODO: Make this a nice, user-friendly error message", num_str),
                        };
                    Ok(Pattern::DecimalLiteral(dec))
                }
            }
        }

        AppliedTag {
            whole_var,
            tag_name,
            arguments,
            ..
        } => {
            use crate::exhaustive::Union;
            use crate::layout::UnionVariant::*;

            let res_variant =
                crate::layout::union_sorted_tags(env.arena, *whole_var, env.subs, env.target_info)
                    .map_err(Into::into);

            let variant = match res_variant {
                Ok(cached) => cached,
                Err(LayoutProblem::UnresolvedTypeVar(_)) => {
                    return Err(RuntimeError::UnresolvedTypeVar)
                }
                Err(LayoutProblem::Erroneous) => return Err(RuntimeError::ErroneousType),
            };

            let result = match variant {
                Never => unreachable!(
                    "there is no pattern of type `[]`, union var {:?}",
                    *whole_var
                ),
                Unit | UnitWithArguments => Pattern::EnumLiteral {
                    tag_id: 0,
                    tag_name: tag_name.clone(),
                    union: Union {
                        render_as: RenderAs::Tag,
                        alternatives: vec![Ctor {
                            tag_id: TagId(0),
                            name: tag_name.clone(),
                            arity: 0,
                        }],
                    },
                },
                BoolUnion { ttrue, ffalse } => Pattern::BitLiteral {
                    value: tag_name == &ttrue,
                    tag_name: tag_name.clone(),
                    union: Union {
                        render_as: RenderAs::Tag,
                        alternatives: vec![
                            Ctor {
                                tag_id: TagId(0),
                                name: ffalse,
                                arity: 0,
                            },
                            Ctor {
                                tag_id: TagId(1),
                                name: ttrue,
                                arity: 0,
                            },
                        ],
                    },
                },
                ByteUnion(tag_names) => {
                    let tag_id = tag_names
                        .iter()
                        .position(|key| key == tag_name)
                        .expect("tag must be in its own type");

                    let mut ctors = std::vec::Vec::with_capacity(tag_names.len());
                    for (i, tag_name) in tag_names.into_iter().enumerate() {
                        ctors.push(Ctor {
                            tag_id: TagId(i as _),
                            name: tag_name,
                            arity: 0,
                        })
                    }

                    let union = crate::exhaustive::Union {
                        render_as: RenderAs::Tag,
                        alternatives: ctors,
                    };

                    Pattern::EnumLiteral {
                        tag_id: tag_id as u8,
                        tag_name: tag_name.clone(),
                        union,
                    }
                }
                Newtype {
                    arguments: field_layouts,
                    ..
                } => {
                    let mut arguments = arguments.clone();

                    arguments.sort_by(|arg1, arg2| {
                        let size1 = layout_cache
                            .from_var(env.arena, arg1.0, env.subs)
                            .map(|x| x.alignment_bytes(env.target_info))
                            .unwrap_or(0);

                        let size2 = layout_cache
                            .from_var(env.arena, arg2.0, env.subs)
                            .map(|x| x.alignment_bytes(env.target_info))
                            .unwrap_or(0);

                        size2.cmp(&size1)
                    });

                    let mut mono_args = Vec::with_capacity_in(arguments.len(), env.arena);
                    for ((_, loc_pat), layout) in arguments.iter().zip(field_layouts.iter()) {
                        mono_args.push((
                            from_can_pattern_help(env, layout_cache, &loc_pat.value, assignments)?,
                            *layout,
                        ));
                    }

                    Pattern::NewtypeDestructure {
                        tag_name: tag_name.clone(),
                        arguments: mono_args,
                    }
                }
                Wrapped(variant) => {
                    let (tag_id, argument_layouts) = variant.tag_name_to_id(tag_name);
                    let number_of_tags = variant.number_of_tags();
                    let mut ctors = std::vec::Vec::with_capacity(number_of_tags);

                    let arguments = {
                        let mut temp = arguments.clone();

                        temp.sort_by(|arg1, arg2| {
                            let layout1 =
                                layout_cache.from_var(env.arena, arg1.0, env.subs).unwrap();
                            let layout2 =
                                layout_cache.from_var(env.arena, arg2.0, env.subs).unwrap();

                            let size1 = layout1.alignment_bytes(env.target_info);
                            let size2 = layout2.alignment_bytes(env.target_info);

                            size2.cmp(&size1)
                        });

                        temp
                    };

                    // we must derive the union layout from the whole_var, building it up
                    // from `layouts` would unroll recursive tag unions, and that leads to
                    // problems down the line because we hash layouts and an unrolled
                    // version is not the same as the minimal version.
                    let layout = match layout_cache.from_var(env.arena, *whole_var, env.subs) {
                        Ok(Layout::Union(ul)) => ul,
                        _ => unreachable!(),
                    };

                    use WrappedVariant::*;
                    match variant {
                        NonRecursive {
                            sorted_tag_layouts: ref tags,
                        } => {
                            debug_assert!(tags.len() > 1);

                            for (i, (tag_name, args)) in tags.iter().enumerate() {
                                ctors.push(Ctor {
                                    tag_id: TagId(i as _),
                                    name: tag_name.clone(),
                                    arity: args.len(),
                                })
                            }

                            let union = crate::exhaustive::Union {
                                render_as: RenderAs::Tag,
                                alternatives: ctors,
                            };

                            let mut mono_args = Vec::with_capacity_in(arguments.len(), env.arena);

                            debug_assert_eq!(
                                arguments.len(),
                                argument_layouts.len(),
                                "The {:?} tag got {} arguments, but its layout expects {}!",
                                tag_name,
                                arguments.len(),
                                argument_layouts.len(),
                            );
                            let it = argument_layouts.iter();

                            for ((_, loc_pat), layout) in arguments.iter().zip(it) {
                                mono_args.push((
                                    from_can_pattern_help(
                                        env,
                                        layout_cache,
                                        &loc_pat.value,
                                        assignments,
                                    )?,
                                    *layout,
                                ));
                            }

                            Pattern::AppliedTag {
                                tag_name: tag_name.clone(),
                                tag_id: tag_id as _,
                                arguments: mono_args,
                                union,
                                layout,
                            }
                        }

                        Recursive {
                            sorted_tag_layouts: ref tags,
                        } => {
                            debug_assert!(tags.len() > 1);

                            for (i, (tag_name, args)) in tags.iter().enumerate() {
                                ctors.push(Ctor {
                                    tag_id: TagId(i as _),
                                    name: tag_name.clone(),
                                    // don't include tag discriminant in arity
                                    arity: args.len() - 1,
                                })
                            }

                            let union = crate::exhaustive::Union {
                                render_as: RenderAs::Tag,
                                alternatives: ctors,
                            };

                            let mut mono_args = Vec::with_capacity_in(arguments.len(), env.arena);

                            debug_assert_eq!(arguments.len(), argument_layouts.len());
                            let it = argument_layouts.iter();

                            for ((_, loc_pat), layout) in arguments.iter().zip(it) {
                                mono_args.push((
                                    from_can_pattern_help(
                                        env,
                                        layout_cache,
                                        &loc_pat.value,
                                        assignments,
                                    )?,
                                    *layout,
                                ));
                            }

                            Pattern::AppliedTag {
                                tag_name: tag_name.clone(),
                                tag_id: tag_id as _,
                                arguments: mono_args,
                                union,
                                layout,
                            }
                        }

                        NonNullableUnwrapped {
                            tag_name: w_tag_name,
                            fields,
                        } => {
                            debug_assert_eq!(&w_tag_name, tag_name);

                            ctors.push(Ctor {
                                tag_id: TagId(0),
                                name: tag_name.clone(),
                                arity: fields.len(),
                            });

                            let union = crate::exhaustive::Union {
                                render_as: RenderAs::Tag,
                                alternatives: ctors,
                            };

                            let mut mono_args = Vec::with_capacity_in(arguments.len(), env.arena);

                            debug_assert_eq!(arguments.len(), argument_layouts.len());
                            let it = argument_layouts.iter();

                            for ((_, loc_pat), layout) in arguments.iter().zip(it) {
                                mono_args.push((
                                    from_can_pattern_help(
                                        env,
                                        layout_cache,
                                        &loc_pat.value,
                                        assignments,
                                    )?,
                                    *layout,
                                ));
                            }

                            Pattern::AppliedTag {
                                tag_name: tag_name.clone(),
                                tag_id: tag_id as _,
                                arguments: mono_args,
                                union,
                                layout,
                            }
                        }

                        NullableWrapped {
                            sorted_tag_layouts: ref tags,
                            nullable_id,
                            nullable_name,
                        } => {
                            debug_assert!(!tags.is_empty());

                            let mut i = 0;
                            for (tag_name, args) in tags.iter() {
                                if i == nullable_id as usize {
                                    ctors.push(Ctor {
                                        tag_id: TagId(i as _),
                                        name: nullable_name.clone(),
                                        // don't include tag discriminant in arity
                                        arity: 0,
                                    });

                                    i += 1;
                                }

                                ctors.push(Ctor {
                                    tag_id: TagId(i as _),
                                    name: tag_name.clone(),
                                    // don't include tag discriminant in arity
                                    arity: args.len() - 1,
                                });

                                i += 1;
                            }

                            if i == nullable_id as usize {
                                ctors.push(Ctor {
                                    tag_id: TagId(i as _),
                                    name: nullable_name.clone(),
                                    // don't include tag discriminant in arity
                                    arity: 0,
                                });
                            }

                            let union = crate::exhaustive::Union {
                                render_as: RenderAs::Tag,
                                alternatives: ctors,
                            };

                            let mut mono_args = Vec::with_capacity_in(arguments.len(), env.arena);

                            let it = if tag_name == &nullable_name {
                                [].iter()
                            } else {
                                argument_layouts.iter()
                            };

                            for ((_, loc_pat), layout) in arguments.iter().zip(it) {
                                mono_args.push((
                                    from_can_pattern_help(
                                        env,
                                        layout_cache,
                                        &loc_pat.value,
                                        assignments,
                                    )?,
                                    *layout,
                                ));
                            }

                            Pattern::AppliedTag {
                                tag_name: tag_name.clone(),
                                tag_id: tag_id as _,
                                arguments: mono_args,
                                union,
                                layout,
                            }
                        }

                        NullableUnwrapped {
                            other_fields,
                            nullable_id,
                            nullable_name,
                            other_name: _,
                        } => {
                            debug_assert!(!other_fields.is_empty());

                            ctors.push(Ctor {
                                tag_id: TagId(nullable_id as _),
                                name: nullable_name.clone(),
                                arity: 0,
                            });

                            ctors.push(Ctor {
                                tag_id: TagId(!nullable_id as _),
                                name: nullable_name.clone(),
                                // FIXME drop tag
                                arity: other_fields.len() - 1,
                            });

                            let union = crate::exhaustive::Union {
                                render_as: RenderAs::Tag,
                                alternatives: ctors,
                            };

                            let mut mono_args = Vec::with_capacity_in(arguments.len(), env.arena);

                            let it = if tag_name == &nullable_name {
                                [].iter()
                            } else {
                                // FIXME drop tag
                                argument_layouts.iter()
                            };

                            for ((_, loc_pat), layout) in arguments.iter().zip(it) {
                                mono_args.push((
                                    from_can_pattern_help(
                                        env,
                                        layout_cache,
                                        &loc_pat.value,
                                        assignments,
                                    )?,
                                    *layout,
                                ));
                            }

                            Pattern::AppliedTag {
                                tag_name: tag_name.clone(),
                                tag_id: tag_id as _,
                                arguments: mono_args,
                                union,
                                layout,
                            }
                        }
                    }
                }
            };

            Ok(result)
        }

        UnwrappedOpaque { .. } => todo_opaques!(),

        RecordDestructure {
            whole_var,
            destructs,
            ..
        } => {
            // sorted fields based on the type
            let sorted_fields =
                crate::layout::sort_record_fields(env.arena, *whole_var, env.subs, env.target_info)
                    .map_err(RuntimeError::from)?;

            // sorted fields based on the destruct
            let mut mono_destructs = Vec::with_capacity_in(destructs.len(), env.arena);
            let mut destructs_by_label = BumpMap::with_capacity_in(destructs.len(), env.arena);
            destructs_by_label.extend(destructs.iter().map(|x| (&x.value.label, x)));

            let mut field_layouts = Vec::with_capacity_in(sorted_fields.len(), env.arena);

            // next we step through both sequences of fields. The outer loop is the sequence based
            // on the type, since not all fields need to actually be destructured in the source
            // language.
            //
            // However in mono patterns, we do destruct all patterns (but use Underscore) when
            // in the source the field is not matche in the source language.
            //
            // Optional fields somewhat complicate the matter here

            for (label, variable, res_layout) in sorted_fields.into_iter() {
                match res_layout {
                    Ok(field_layout) => {
                        // the field is non-optional according to the type

                        match destructs_by_label.remove(&label) {
                            Some(destruct) => {
                                // this field is destructured by the pattern
                                mono_destructs.push(from_can_record_destruct(
                                    env,
                                    layout_cache,
                                    &destruct.value,
                                    field_layout,
                                    assignments,
                                )?);
                            }
                            None => {
                                // this field is not destructured by the pattern
                                // put in an underscore
                                mono_destructs.push(RecordDestruct {
                                    label: label.clone(),
                                    variable,
                                    layout: field_layout,
                                    typ: DestructType::Guard(Pattern::Underscore),
                                });
                            }
                        }

                        // the layout of this field is part of the layout of the record
                        field_layouts.push(field_layout);
                    }
                    Err(field_layout) => {
                        // the field is optional according to the type
                        match destructs_by_label.remove(&label) {
                            Some(destruct) => {
                                // this field is destructured by the pattern
                                match &destruct.value.typ {
                                    roc_can::pattern::DestructType::Optional(_, loc_expr) => {
                                        // if we reach this stage, the optional field is not present
                                        // so we push the default assignment into the branch
                                        assignments.push((
                                            destruct.value.symbol,
                                            variable,
                                            loc_expr.value.clone(),
                                        ));
                                    }
                                    _ => unreachable!(
                                        "only optional destructs can be optional fields"
                                    ),
                                };
                            }
                            None => {
                                // this field is not destructured by the pattern
                                // put in an underscore
                                mono_destructs.push(RecordDestruct {
                                    label: label.clone(),
                                    variable,
                                    layout: field_layout,
                                    typ: DestructType::Guard(Pattern::Underscore),
                                });
                            }
                        }
                    }
                }
            }

            for (_, destruct) in destructs_by_label.drain() {
                // this destruct is not in the type, but is in the pattern
                // it must be an optional field, and we will use the default
                match &destruct.value.typ {
                    roc_can::pattern::DestructType::Optional(field_var, loc_expr) => {
                        // TODO these don't match up in the uniqueness inference; when we remove
                        // that, reinstate this assert!
                        //
                        // dbg!(&env.subs.get_content_without_compacting(*field_var));
                        // dbg!(&env.subs.get_content_without_compacting(destruct.var).content);
                        // debug_assert_eq!(
                        //     env.subs.get_root_key_without_compacting(*field_var),
                        //     env.subs.get_root_key_without_compacting(destruct.value.var)
                        // );
                        assignments.push((
                            destruct.value.symbol,
                            // destruct.value.var,
                            *field_var,
                            loc_expr.value.clone(),
                        ));
                    }
                    _ => unreachable!("only optional destructs can be optional fields"),
                }
            }

            Ok(Pattern::RecordDestructure(
                mono_destructs,
                field_layouts.into_bump_slice(),
            ))
        }
    }
}

fn from_can_record_destruct<'a>(
    env: &mut Env<'a, '_>,
    layout_cache: &mut LayoutCache<'a>,
    can_rd: &roc_can::pattern::RecordDestruct,
    field_layout: Layout<'a>,
    assignments: &mut Vec<'a, (Symbol, Variable, roc_can::expr::Expr)>,
) -> Result<RecordDestruct<'a>, RuntimeError> {
    Ok(RecordDestruct {
        label: can_rd.label.clone(),
        variable: can_rd.var,
        layout: field_layout,
        typ: match &can_rd.typ {
            roc_can::pattern::DestructType::Required => DestructType::Required(can_rd.symbol),
            roc_can::pattern::DestructType::Optional(_, _) => {
                // if we reach this stage, the optional field is present
                DestructType::Required(can_rd.symbol)
            }
            roc_can::pattern::DestructType::Guard(_, loc_pattern) => DestructType::Guard(
                from_can_pattern_help(env, layout_cache, &loc_pattern.value, assignments)?,
            ),
        },
    })
}

#[derive(Debug)]
pub enum IntOrFloat {
    Int(IntWidth),
    Float(FloatWidth),
    DecimalFloatType,
}

/// Given the `a` in `Num a`, determines whether it's an int or a float
pub fn num_argument_to_int_or_float(
    subs: &Subs,
    target_info: TargetInfo,
    var: Variable,
    known_to_be_float: bool,
) -> IntOrFloat {
    match subs.get_content_without_compacting(var) {
        Content::FlexVar(_) | Content::RigidVar(_) if known_to_be_float => {
            IntOrFloat::Float(FloatWidth::F64)
        }
        Content::FlexVar(_) | Content::RigidVar(_) => IntOrFloat::Int(IntWidth::I64), // We default (Num *) to I64

        Content::Alias(Symbol::NUM_INTEGER, args, _) => {
            debug_assert!(args.len() == 1);

            // Recurse on the second argument
            let var = subs[args.variables().into_iter().next().unwrap()];
            num_argument_to_int_or_float(subs, target_info, var, false)
        }

        other @ Content::Alias(symbol, args, _) => {
            if let Some(int_width) = IntWidth::try_from_symbol(*symbol) {
                return IntOrFloat::Int(int_width);
            }

            if let Some(float_width) = FloatWidth::try_from_symbol(*symbol) {
                return IntOrFloat::Float(float_width);
            }

            match *symbol {
                Symbol::NUM_FLOATINGPOINT => {
                    debug_assert!(args.len() == 1);

                    // Recurse on the second argument
                    let var = subs[args.variables().into_iter().next().unwrap()];
                    num_argument_to_int_or_float(subs, target_info, var, true)
                }

                Symbol::NUM_DECIMAL | Symbol::NUM_AT_DECIMAL => IntOrFloat::DecimalFloatType,

                Symbol::NUM_NAT | Symbol::NUM_NATURAL | Symbol::NUM_AT_NATURAL => {
                    let int_width = match target_info.ptr_width() {
                        roc_target::PtrWidth::Bytes4 => IntWidth::U32,
                        roc_target::PtrWidth::Bytes8 => IntWidth::U64,
                    };

                    IntOrFloat::Int(int_width)
                }

                _ => panic!(
                    "Unrecognized Num type argument for var {:?} with Content: {:?}",
                    var, other
                ),
            }
        }

        other => {
            panic!(
                "Unrecognized Num type argument for var {:?} with Content: {:?}",
                var, other
            );
        }
    }
}

type ToLowLevelCallArguments<'a> = (Symbol, Symbol, Option<Layout<'a>>, CallSpecId, UpdateModeId);

/// Use the lambda set to figure out how to make a lowlevel call
#[allow(clippy::too_many_arguments)]
fn lowlevel_match_on_lambda_set<'a, ToLowLevelCall>(
    env: &mut Env<'a, '_>,
    lambda_set: LambdaSet<'a>,
    op: LowLevel,
    closure_data_symbol: Symbol,
    to_lowlevel_call: ToLowLevelCall,
    return_layout: Layout<'a>,
    assigned: Symbol,
    hole: &'a Stmt<'a>,
) -> Stmt<'a>
where
    ToLowLevelCall: Fn(ToLowLevelCallArguments<'a>) -> Call<'a> + Copy,
{
    match lambda_set.runtime_representation() {
        Layout::Union(union_layout) => {
            let closure_tag_id_symbol = env.unique_symbol();

            let result = lowlevel_union_lambda_set_to_switch(
                env,
                lambda_set.set,
                closure_tag_id_symbol,
                union_layout.tag_id_layout(),
                closure_data_symbol,
                lambda_set.is_represented(),
                to_lowlevel_call,
                return_layout,
                assigned,
                hole,
            );

            // extract & assign the closure_tag_id_symbol
            let expr = Expr::GetTagId {
                structure: closure_data_symbol,
                union_layout,
            };

            Stmt::Let(
                closure_tag_id_symbol,
                expr,
                union_layout.tag_id_layout(),
                env.arena.alloc(result),
            )
        }
        Layout::Struct { .. } => match lambda_set.set.get(0) {
            Some((function_symbol, _)) => {
                let call_spec_id = env.next_call_specialization_id();
                let update_mode = env.next_update_mode_id();
                let call = to_lowlevel_call((
                    *function_symbol,
                    closure_data_symbol,
                    lambda_set.is_represented(),
                    call_spec_id,
                    update_mode,
                ));

                build_call(env, call, assigned, return_layout, env.arena.alloc(hole))
            }
            None => {
                eprintln!(
                    "a function passed to `{:?}` LowLevel call has an empty lambda set!
                     The most likely reason is that some symbol you use is not in scope.
                    ",
                    op
                );

                hole.clone()
            }
        },
        Layout::Builtin(Builtin::Bool) => {
            let closure_tag_id_symbol = closure_data_symbol;

            lowlevel_enum_lambda_set_to_switch(
                env,
                lambda_set.set,
                closure_tag_id_symbol,
                Layout::Builtin(Builtin::Bool),
                closure_data_symbol,
                lambda_set.is_represented(),
                to_lowlevel_call,
                return_layout,
                assigned,
                hole,
            )
        }
        Layout::Builtin(Builtin::Int(IntWidth::U8)) => {
            let closure_tag_id_symbol = closure_data_symbol;

            lowlevel_enum_lambda_set_to_switch(
                env,
                lambda_set.set,
                closure_tag_id_symbol,
                Layout::Builtin(Builtin::Int(IntWidth::U8)),
                closure_data_symbol,
                lambda_set.is_represented(),
                to_lowlevel_call,
                return_layout,
                assigned,
                hole,
            )
        }
        other => todo!("{:?}", other),
    }
}

#[allow(clippy::too_many_arguments)]
fn lowlevel_union_lambda_set_to_switch<'a, ToLowLevelCall>(
    env: &mut Env<'a, '_>,
    lambda_set: &'a [(Symbol, &'a [Layout<'a>])],
    closure_tag_id_symbol: Symbol,
    closure_tag_id_layout: Layout<'a>,
    closure_data_symbol: Symbol,
    closure_env_layout: Option<Layout<'a>>,
    to_lowlevel_call: ToLowLevelCall,
    return_layout: Layout<'a>,
    assigned: Symbol,
    hole: &'a Stmt<'a>,
) -> Stmt<'a>
where
    ToLowLevelCall: Fn(ToLowLevelCallArguments<'a>) -> Call<'a> + Copy,
{
    debug_assert!(!lambda_set.is_empty());

    let join_point_id = JoinPointId(env.unique_symbol());

    let mut branches = Vec::with_capacity_in(lambda_set.len(), env.arena);

    for (i, (function_symbol, _)) in lambda_set.iter().enumerate() {
        let assigned = env.unique_symbol();

        let hole = Stmt::Jump(join_point_id, env.arena.alloc([assigned]));

        let call_spec_id = env.next_call_specialization_id();
        let update_mode = env.next_update_mode_id();
        let call = to_lowlevel_call((
            *function_symbol,
            closure_data_symbol,
            closure_env_layout,
            call_spec_id,
            update_mode,
        ));
        let stmt = build_call(env, call, assigned, return_layout, env.arena.alloc(hole));

        branches.push((i as u64, BranchInfo::None, stmt));
    }

    let default_branch = {
        let (_, info, stmt) = branches.pop().unwrap();

        (info, &*env.arena.alloc(stmt))
    };

    let switch = Stmt::Switch {
        cond_symbol: closure_tag_id_symbol,
        cond_layout: closure_tag_id_layout,
        branches: branches.into_bump_slice(),
        default_branch,
        ret_layout: return_layout,
    };

    let param = Param {
        symbol: assigned,
        layout: return_layout,
        borrow: false,
    };

    Stmt::Join {
        id: join_point_id,
        parameters: &*env.arena.alloc([param]),
        body: hole,
        remainder: env.arena.alloc(switch),
    }
}

/// Use the lambda set to figure out how to make a call-by-name
#[allow(clippy::too_many_arguments)]
fn match_on_lambda_set<'a>(
    env: &mut Env<'a, '_>,
    lambda_set: LambdaSet<'a>,
    closure_data_symbol: Symbol,
    argument_symbols: &'a [Symbol],
    argument_layouts: &'a [Layout<'a>],
    return_layout: &'a Layout<'a>,
    assigned: Symbol,
    hole: &'a Stmt<'a>,
) -> Stmt<'a> {
    match lambda_set.runtime_representation() {
        Layout::Union(union_layout) => {
            let closure_tag_id_symbol = env.unique_symbol();

            let result = union_lambda_set_to_switch(
                env,
                lambda_set,
                Layout::Union(union_layout),
                closure_tag_id_symbol,
                union_layout.tag_id_layout(),
                closure_data_symbol,
                argument_symbols,
                argument_layouts,
                return_layout,
                assigned,
                hole,
            );

            // extract & assign the closure_tag_id_symbol
            let expr = Expr::GetTagId {
                structure: closure_data_symbol,
                union_layout,
            };

            Stmt::Let(
                closure_tag_id_symbol,
                expr,
                union_layout.tag_id_layout(),
                env.arena.alloc(result),
            )
        }
<<<<<<< HEAD
        Layout::Struct([]) => {
            // This is a lambda set with no associated lambdas, often produced as a result
            // of a runtime error at another point in the code.
            Stmt::RuntimeError("Cannot have a lambda set with zero variants")
        }
        Layout::Struct(fields) => {
=======
        Layout::Struct {
            field_layouts,
            field_order_hash,
        } => {
>>>>>>> 23f29764
            let function_symbol = lambda_set.set[0].0;

            union_lambda_set_branch_help(
                env,
                function_symbol,
                lambda_set,
                closure_data_symbol,
                Layout::Struct {
                    field_layouts,
                    field_order_hash,
                },
                argument_symbols,
                argument_layouts,
                return_layout,
                assigned,
                hole,
            )
        }
        Layout::Builtin(Builtin::Bool) => {
            let closure_tag_id_symbol = closure_data_symbol;

            enum_lambda_set_to_switch(
                env,
                lambda_set.set,
                closure_tag_id_symbol,
                Layout::Builtin(Builtin::Bool),
                closure_data_symbol,
                argument_symbols,
                argument_layouts,
                return_layout,
                assigned,
                hole,
            )
        }
        Layout::Builtin(Builtin::Int(IntWidth::U8)) => {
            let closure_tag_id_symbol = closure_data_symbol;

            enum_lambda_set_to_switch(
                env,
                lambda_set.set,
                closure_tag_id_symbol,
                Layout::Builtin(Builtin::Int(IntWidth::U8)),
                closure_data_symbol,
                argument_symbols,
                argument_layouts,
                return_layout,
                assigned,
                hole,
            )
        }
        other => todo!("{:?}", other),
    }
}

#[allow(clippy::too_many_arguments)]
fn union_lambda_set_to_switch<'a>(
    env: &mut Env<'a, '_>,
    lambda_set: LambdaSet<'a>,
    closure_layout: Layout<'a>,
    closure_tag_id_symbol: Symbol,
    closure_tag_id_layout: Layout<'a>,
    closure_data_symbol: Symbol,
    argument_symbols: &'a [Symbol],
    argument_layouts: &'a [Layout<'a>],
    return_layout: &'a Layout<'a>,
    assigned: Symbol,
    hole: &'a Stmt<'a>,
) -> Stmt<'a> {
    if lambda_set.set.is_empty() {
        // NOTE this can happen if there is a type error somewhere. Since the lambda set is empty,
        // there is really nothing we can do here. We generate a runtime error here which allows
        // code gen to proceed. We then assume that we hit another (more descriptive) error before
        // hitting this one

        let msg = "a Lambda Set isempty. Most likely there is a type error in your program.";
        return Stmt::RuntimeError(msg);
    }

    let join_point_id = JoinPointId(env.unique_symbol());

    let mut branches = Vec::with_capacity_in(lambda_set.set.len(), env.arena);

    for (i, (function_symbol, _)) in lambda_set.set.iter().enumerate() {
        let stmt = union_lambda_set_branch(
            env,
            lambda_set,
            join_point_id,
            *function_symbol,
            closure_data_symbol,
            closure_layout,
            argument_symbols,
            argument_layouts,
            return_layout,
        );
        branches.push((i as u64, BranchInfo::None, stmt));
    }

    let default_branch = {
        let (_, info, stmt) = branches.pop().unwrap();

        (info, &*env.arena.alloc(stmt))
    };

    let switch = Stmt::Switch {
        cond_symbol: closure_tag_id_symbol,
        cond_layout: closure_tag_id_layout,
        branches: branches.into_bump_slice(),
        default_branch,
        ret_layout: *return_layout,
    };

    let param = Param {
        symbol: assigned,
        layout: *return_layout,
        borrow: false,
    };

    Stmt::Join {
        id: join_point_id,
        parameters: &*env.arena.alloc([param]),
        body: hole,
        remainder: env.arena.alloc(switch),
    }
}

#[allow(clippy::too_many_arguments)]
fn union_lambda_set_branch<'a>(
    env: &mut Env<'a, '_>,
    lambda_set: LambdaSet<'a>,
    join_point_id: JoinPointId,
    function_symbol: Symbol,
    closure_data_symbol: Symbol,
    closure_data_layout: Layout<'a>,
    argument_symbols_slice: &'a [Symbol],
    argument_layouts_slice: &'a [Layout<'a>],
    return_layout: &'a Layout<'a>,
) -> Stmt<'a> {
    let result_symbol = env.unique_symbol();

    let hole = Stmt::Jump(join_point_id, env.arena.alloc([result_symbol]));

    union_lambda_set_branch_help(
        env,
        function_symbol,
        lambda_set,
        closure_data_symbol,
        closure_data_layout,
        argument_symbols_slice,
        argument_layouts_slice,
        return_layout,
        result_symbol,
        env.arena.alloc(hole),
    )
}

#[allow(clippy::too_many_arguments)]
fn union_lambda_set_branch_help<'a>(
    env: &mut Env<'a, '_>,
    function_symbol: Symbol,
    lambda_set: LambdaSet<'a>,
    closure_data_symbol: Symbol,
    closure_data_layout: Layout<'a>,
    argument_symbols_slice: &'a [Symbol],
    argument_layouts_slice: &'a [Layout<'a>],
    return_layout: &'a Layout<'a>,
    assigned: Symbol,
    hole: &'a Stmt<'a>,
) -> Stmt<'a> {
    let (argument_layouts, argument_symbols) = match closure_data_layout {
        Layout::Struct {
            field_layouts: &[], ..
        }
        | Layout::Builtin(Builtin::Bool)
        | Layout::Builtin(Builtin::Int(IntWidth::U8)) => {
            (argument_layouts_slice, argument_symbols_slice)
        }
        _ if lambda_set.member_does_not_need_closure_argument(function_symbol) => {
            // sometimes unification causes a function that does not itself capture anything
            // to still get a lambda set that does store information. We must not pass a closure
            // argument in this case

            (argument_layouts_slice, argument_symbols_slice)
        }
        _ => {
            // extend layouts with the layout of the closure environment
            let mut argument_layouts =
                Vec::with_capacity_in(argument_layouts_slice.len() + 1, env.arena);
            argument_layouts.extend(argument_layouts_slice);
            argument_layouts.push(Layout::LambdaSet(lambda_set));

            // extend symbols with the symbol of the closure environment
            let mut argument_symbols =
                Vec::with_capacity_in(argument_symbols_slice.len() + 1, env.arena);
            argument_symbols.extend(argument_symbols_slice);
            argument_symbols.push(closure_data_symbol);

            (
                argument_layouts.into_bump_slice(),
                argument_symbols.into_bump_slice(),
            )
        }
    };

    // build the call
    let call = self::Call {
        call_type: CallType::ByName {
            name: function_symbol,
            ret_layout: return_layout,
            arg_layouts: argument_layouts,
            specialization_id: env.next_call_specialization_id(),
        },
        arguments: argument_symbols,
    };

    build_call(env, call, assigned, *return_layout, hole)
}

#[allow(clippy::too_many_arguments)]
fn enum_lambda_set_to_switch<'a>(
    env: &mut Env<'a, '_>,
    lambda_set: &'a [(Symbol, &'a [Layout<'a>])],
    closure_tag_id_symbol: Symbol,
    closure_tag_id_layout: Layout<'a>,
    closure_data_symbol: Symbol,
    argument_symbols: &'a [Symbol],
    argument_layouts: &'a [Layout<'a>],
    return_layout: &'a Layout<'a>,
    assigned: Symbol,
    hole: &'a Stmt<'a>,
) -> Stmt<'a> {
    debug_assert!(!lambda_set.is_empty());

    let join_point_id = JoinPointId(env.unique_symbol());

    let mut branches = Vec::with_capacity_in(lambda_set.len(), env.arena);

    let closure_layout = closure_tag_id_layout;

    for (i, (function_symbol, _)) in lambda_set.iter().enumerate() {
        let stmt = enum_lambda_set_branch(
            env,
            join_point_id,
            *function_symbol,
            closure_data_symbol,
            closure_layout,
            argument_symbols,
            argument_layouts,
            return_layout,
        );
        branches.push((i as u64, BranchInfo::None, stmt));
    }

    let default_branch = {
        let (_, info, stmt) = branches.pop().unwrap();

        (info, &*env.arena.alloc(stmt))
    };

    let switch = Stmt::Switch {
        cond_symbol: closure_tag_id_symbol,
        cond_layout: closure_tag_id_layout,
        branches: branches.into_bump_slice(),
        default_branch,
        ret_layout: *return_layout,
    };

    let param = Param {
        symbol: assigned,
        layout: *return_layout,
        borrow: false,
    };

    Stmt::Join {
        id: join_point_id,
        parameters: &*env.arena.alloc([param]),
        body: hole,
        remainder: env.arena.alloc(switch),
    }
}

#[allow(clippy::too_many_arguments)]
fn enum_lambda_set_branch<'a>(
    env: &mut Env<'a, '_>,
    join_point_id: JoinPointId,
    function_symbol: Symbol,
    closure_data_symbol: Symbol,
    closure_data_layout: Layout<'a>,
    argument_symbols_slice: &'a [Symbol],
    argument_layouts_slice: &'a [Layout<'a>],
    return_layout: &'a Layout<'a>,
) -> Stmt<'a> {
    let result_symbol = env.unique_symbol();

    let hole = Stmt::Jump(join_point_id, env.arena.alloc([result_symbol]));

    let assigned = result_symbol;

    let (argument_layouts, argument_symbols) = match closure_data_layout {
        Layout::Struct {
            field_layouts: &[], ..
        }
        | Layout::Builtin(Builtin::Bool)
        | Layout::Builtin(Builtin::Int(IntWidth::U8)) => {
            (argument_layouts_slice, argument_symbols_slice)
        }
        _ => {
            // extend layouts with the layout of the closure environment
            let mut argument_layouts =
                Vec::with_capacity_in(argument_layouts_slice.len() + 1, env.arena);
            argument_layouts.extend(argument_layouts_slice);
            argument_layouts.push(closure_data_layout);

            // extend symbols with the symbol of the closure environment
            let mut argument_symbols =
                Vec::with_capacity_in(argument_symbols_slice.len() + 1, env.arena);
            argument_symbols.extend(argument_symbols_slice);
            argument_symbols.push(closure_data_symbol);

            (
                argument_layouts.into_bump_slice(),
                argument_symbols.into_bump_slice(),
            )
        }
    };

    let call = self::Call {
        call_type: CallType::ByName {
            name: function_symbol,
            ret_layout: return_layout,
            arg_layouts: argument_layouts,
            specialization_id: env.next_call_specialization_id(),
        },
        arguments: argument_symbols,
    };
    build_call(env, call, assigned, *return_layout, env.arena.alloc(hole))
}

#[allow(clippy::too_many_arguments)]
fn lowlevel_enum_lambda_set_to_switch<'a, ToLowLevelCall>(
    env: &mut Env<'a, '_>,
    lambda_set: &'a [(Symbol, &'a [Layout<'a>])],
    closure_tag_id_symbol: Symbol,
    closure_tag_id_layout: Layout<'a>,
    closure_data_symbol: Symbol,
    closure_env_layout: Option<Layout<'a>>,
    to_lowlevel_call: ToLowLevelCall,
    return_layout: Layout<'a>,
    assigned: Symbol,
    hole: &'a Stmt<'a>,
) -> Stmt<'a>
where
    ToLowLevelCall: Fn(ToLowLevelCallArguments<'a>) -> Call<'a> + Copy,
{
    debug_assert!(!lambda_set.is_empty());

    let join_point_id = JoinPointId(env.unique_symbol());

    let mut branches = Vec::with_capacity_in(lambda_set.len(), env.arena);

    for (i, (function_symbol, _)) in lambda_set.iter().enumerate() {
        let result_symbol = env.unique_symbol();

        let hole = Stmt::Jump(join_point_id, env.arena.alloc([result_symbol]));

        let call_spec_id = env.next_call_specialization_id();
        let update_mode = env.next_update_mode_id();
        let call = to_lowlevel_call((
            *function_symbol,
            closure_data_symbol,
            closure_env_layout,
            call_spec_id,
            update_mode,
        ));
        let stmt = build_call(
            env,
            call,
            result_symbol,
            return_layout,
            env.arena.alloc(hole),
        );

        branches.push((i as u64, BranchInfo::None, stmt));
    }

    let default_branch = {
        let (_, info, stmt) = branches.pop().unwrap();

        (info, &*env.arena.alloc(stmt))
    };

    let switch = Stmt::Switch {
        cond_symbol: closure_tag_id_symbol,
        cond_layout: closure_tag_id_layout,
        branches: branches.into_bump_slice(),
        default_branch,
        ret_layout: return_layout,
    };

    let param = Param {
        symbol: assigned,
        layout: return_layout,
        borrow: false,
    };

    Stmt::Join {
        id: join_point_id,
        parameters: &*env.arena.alloc([param]),
        body: hole,
        remainder: env.arena.alloc(switch),
    }
}<|MERGE_RESOLUTION|>--- conflicted
+++ resolved
@@ -8650,19 +8650,10 @@
                 env.arena.alloc(result),
             )
         }
-<<<<<<< HEAD
-        Layout::Struct([]) => {
-            // This is a lambda set with no associated lambdas, often produced as a result
-            // of a runtime error at another point in the code.
-            Stmt::RuntimeError("Cannot have a lambda set with zero variants")
-        }
-        Layout::Struct(fields) => {
-=======
         Layout::Struct {
             field_layouts,
             field_order_hash,
         } => {
->>>>>>> 23f29764
             let function_symbol = lambda_set.set[0].0;
 
             union_lambda_set_branch_help(
