use crate::ir::{Expr, JoinPointId, Param, Proc, Stmt};
use crate::layout::Layout;
use bumpalo::collections::Vec;
use bumpalo::Bump;
use roc_collections::all::{MutMap, MutSet};
use roc_module::low_level::LowLevel;
use roc_module::symbol::Symbol;

fn should_borrow_layout(layout: &Layout) -> bool {
    match layout {
        Layout::Closure(_, _, _) => false,
        _ => layout.is_refcounted(),
    }
}

pub fn infer_borrow<'a>(
    arena: &'a Bump,
    procs: &MutMap<(Symbol, Layout<'a>), Proc<'a>>,
) -> ParamMap<'a> {
    let mut param_map = ParamMap {
        items: MutMap::default(),
    };

    for (key, proc) in procs {
        param_map.visit_proc(arena, proc, key.clone());
    }

    let mut env = BorrowInfState {
        current_proc: Symbol::ATTR_ATTR,
        param_set: MutSet::default(),
        owned: MutMap::default(),
        modified: false,
        param_map,
        arena,
    };

    // This is a fixed-point analysis
    //
    // all functions initiall own all their paramters
    // through a series of checks and heuristics, some arguments are set to borrowed
    // when that doesn't lead to conflicts the change is kept, otherwise it may be reverted
    //
    // when the signatures no longer change, the analysis stops and returns the signatures
    loop {
        // sort the symbols (roughly) in definition order.
        // TODO in the future I think we need to do this properly, and group
        // mutually recursive functions (or just make all their arguments owned)

        for (key, proc) in procs {
            env.collect_proc(proc, key.1.clone());
        }

        if !env.modified {
            // if there were no modifications, we're done
            break;
        } else {
            // otherwise see if there are changes after another iteration
            env.modified = false;
        }
    }

    env.param_map
}

#[derive(Debug, PartialEq, Eq, Hash, Clone)]
pub enum Key<'a> {
    Declaration(Symbol, Layout<'a>),
    JoinPoint(JoinPointId),
}

#[derive(Debug, Clone, Default)]
pub struct ParamMap<'a> {
    items: MutMap<Key<'a>, &'a [Param<'a>]>,
}

impl<'a> IntoIterator for ParamMap<'a> {
    type Item = (Key<'a>, &'a [Param<'a>]);
    type IntoIter = <std::collections::HashMap<Key<'a>, &'a [Param<'a>]> as IntoIterator>::IntoIter;

    fn into_iter(self) -> Self::IntoIter {
        self.items.into_iter()
    }
}

impl<'a> IntoIterator for &'a ParamMap<'a> {
    type Item = (&'a Key<'a>, &'a &'a [Param<'a>]);
    type IntoIter =
        <&'a std::collections::HashMap<Key<'a>, &'a [Param<'a>]> as IntoIterator>::IntoIter;

    fn into_iter(self) -> Self::IntoIter {
        self.items.iter()
    }
}

impl<'a> ParamMap<'a> {
    pub fn get_symbol(&self, symbol: Symbol, layout: Layout<'a>) -> Option<&'a [Param<'a>]> {
        let key = Key::Declaration(symbol, layout);

        self.items.get(&key).copied()
    }
    pub fn get_join_point(&self, id: JoinPointId) -> &'a [Param<'a>] {
        let key = Key::JoinPoint(id);

        match self.items.get(&key) {
            Some(slice) => slice,
            None => unreachable!("join point not in param map: {:?}", id),
        }
    }
}

impl<'a> ParamMap<'a> {
    fn init_borrow_params(arena: &'a Bump, ps: &'a [Param<'a>]) -> &'a [Param<'a>] {
        Vec::from_iter_in(
            ps.iter().map(|p| Param {
                borrow: p.layout.is_refcounted(),
                layout: p.layout.clone(),
                symbol: p.symbol,
            }),
            arena,
        )
        .into_bump_slice()
    }

    fn init_borrow_args(arena: &'a Bump, ps: &'a [(Layout<'a>, Symbol)]) -> &'a [Param<'a>] {
        Vec::from_iter_in(
            ps.iter().map(|(layout, symbol)| Param {
                borrow: should_borrow_layout(layout),
                layout: layout.clone(),
                symbol: *symbol,
            }),
            arena,
        )
        .into_bump_slice()
    }

    fn init_borrow_args_always_owned(
        arena: &'a Bump,
        ps: &'a [(Layout<'a>, Symbol)],
    ) -> &'a [Param<'a>] {
        Vec::from_iter_in(
            ps.iter().map(|(layout, symbol)| Param {
                borrow: false,
                layout: layout.clone(),
                symbol: *symbol,
            }),
            arena,
        )
        .into_bump_slice()
    }

    fn visit_proc(&mut self, arena: &'a Bump, proc: &Proc<'a>, key: (Symbol, Layout<'a>)) {
        if proc.must_own_arguments {
            self.visit_proc_always_owned(arena, proc, key);
            return;
        }
        let already_in_there = self.items.insert(
            Key::Declaration(proc.name, key.1),
            Self::init_borrow_args(arena, proc.args),
        );
        debug_assert!(already_in_there.is_none());

        self.visit_stmt(arena, proc.name, &proc.body);
    }

    fn visit_proc_always_owned(
        &mut self,
        arena: &'a Bump,
        proc: &Proc<'a>,
        key: (Symbol, Layout<'a>),
    ) {
        let already_in_there = self.items.insert(
            Key::Declaration(proc.name, key.1),
            Self::init_borrow_args_always_owned(arena, proc.args),
        );
        debug_assert!(already_in_there.is_none());

        self.visit_stmt(arena, proc.name, &proc.body);
    }

    fn visit_stmt(&mut self, arena: &'a Bump, _fnid: Symbol, stmt: &Stmt<'a>) {
        use Stmt::*;

        let mut stack = bumpalo::vec![ in arena; stmt ];

        while let Some(stmt) = stack.pop() {
            match stmt {
                Join {
                    id: j,
                    parameters: xs,
                    remainder: v,
                    continuation: b,
                } => {
                    let already_in_there = self
                        .items
                        .insert(Key::JoinPoint(*j), Self::init_borrow_params(arena, xs));
                    debug_assert!(already_in_there.is_none());

                    stack.push(v);
                    stack.push(b);
                }
                Let(_, _, _, cont) => {
                    stack.push(cont);
                }
                Invoke { pass, fail, .. } => {
                    stack.push(pass);
                    stack.push(fail);
                }
                Switch {
                    branches,
                    default_branch,
                    ..
                } => {
                    stack.extend(branches.iter().map(|b| &b.2));
                    stack.push(default_branch.1);
                }
                Refcounting(_, _) => unreachable!("these have not been introduced yet"),

                Ret(_) | Rethrow | Jump(_, _) | RuntimeError(_) => {
                    // these are terminal, do nothing
                }
            }
        }
    }
}

// Apply the inferred borrow annotations stored in ParamMap to a block of mutually recursive procs

struct BorrowInfState<'a> {
    current_proc: Symbol,
    param_set: MutSet<Symbol>,
    owned: MutMap<Symbol, MutSet<Symbol>>,
    modified: bool,
    param_map: ParamMap<'a>,
    arena: &'a Bump,
}

impl<'a> BorrowInfState<'a> {
    pub fn own_var(&mut self, x: Symbol) {
        let current = self.owned.get_mut(&self.current_proc).unwrap();

        if current.contains(&x) {
            // do nothing
        } else {
            current.insert(x);
            self.modified = true;
        }
    }

    fn is_owned(&self, x: Symbol) -> bool {
        match self.owned.get(&self.current_proc) {
            None => unreachable!(
                "the current procedure symbol {:?} is not in the owned map",
                self.current_proc
            ),
            Some(set) => set.contains(&x),
        }
    }

    fn update_param_map(&mut self, k: Key<'a>) {
        let arena = self.arena;
        if let Some(ps) = self.param_map.items.get(&k) {
            let ps = Vec::from_iter_in(
                ps.iter().map(|p| {
                    if !p.borrow {
                        p.clone()
                    } else if self.is_owned(p.symbol) {
                        self.modified = true;
                        let mut p = p.clone();
                        p.borrow = false;

                        p
                    } else {
                        p.clone()
                    }
                }),
                arena,
            );

            self.param_map.items.insert(k, ps.into_bump_slice());
        }
    }

    /// This looks at an application `f x1 x2 x3`
    /// If the parameter (based on the definition of `f`) is owned,
    /// then the argument must also be owned
    fn own_args_using_params(&mut self, xs: &[Symbol], ps: &[Param<'a>]) {
        debug_assert_eq!(xs.len(), ps.len());

        for (x, p) in xs.iter().zip(ps.iter()) {
            if !p.borrow {
                self.own_var(*x);
            }
        }
    }

    /// This looks at an application `f x1 x2 x3`
    /// If the parameter (based on the definition of `f`) is owned,
    /// then the argument must also be owned
    fn own_args_using_bools(&mut self, xs: &[Symbol], ps: &[bool]) {
        debug_assert_eq!(xs.len(), ps.len());

        for (x, borrow) in xs.iter().zip(ps.iter()) {
            if !borrow {
                self.own_var(*x);
            }
        }
    }

    fn own_arg(&mut self, x: Symbol) {
        self.own_var(x);
    }

    fn own_args(&mut self, xs: &[Symbol]) {
        for x in xs.iter() {
            self.own_arg(*x);
        }
    }

    /// For each xs[i], if xs[i] is owned, then mark ps[i] as owned.
    /// We use this action to preserve tail calls. That is, if we have
    /// a tail call `f xs`, if the i-th parameter is borrowed, but `xs[i]` is owned
    /// we would have to insert a `dec xs[i]` after `f xs` and consequently
    /// "break" the tail call.
    fn own_params_using_args(&mut self, xs: &[Symbol], ps: &[Param<'a>]) {
        debug_assert_eq!(xs.len(), ps.len());

        for (x, p) in xs.iter().zip(ps.iter()) {
            if self.is_owned(*x) {
                self.own_var(p.symbol);
            }
        }
    }

    /// Mark `xs[i]` as owned if it is one of the parameters `ps`.
    /// We use this action to mark function parameters that are being "packed" inside constructors.
    /// This is a heuristic, and is not related with the effectiveness of the reset/reuse optimization.
    /// It is useful for code such as
    ///
    /// > def f (x y : obj) :=
    /// > let z := ctor_1 x y;
    /// > ret z
    fn own_args_if_param(&mut self, xs: &[Symbol]) {
        for x in xs.iter() {
            // TODO may also be asking for the index here? see Lean
            if self.param_set.contains(x) {
                self.own_var(*x);
            }
        }
    }

    /// This looks at the assignement
    ///
    /// let z = e in ...
    ///
    /// and determines whether z and which of the symbols used in e
    /// must be taken as owned paramters
    fn collect_call(&mut self, z: Symbol, e: &crate::ir::Call<'a>) {
        use crate::ir::CallType::*;

        let crate::ir::Call {
            call_type,
            arguments,
        } = e;

        match call_type {
            ByName {
                name, full_layout, ..
            } => {
                // get the borrow signature of the applied function
                match self.param_map.get_symbol(*name, full_layout.clone()) {
                    Some(ps) => {
                        // the return value will be owned
                        self.own_var(z);

                        // if the function exects an owned argument (ps), the argument must be owned (args)
                        self.own_args_using_params(arguments, ps);
                    }
                    None => {
                        // this is really an indirect call, but the function was bound to a symbol
                        // the return value will be owned
                        self.own_var(z);

                        // if the function exects an owned argument (ps), the argument must be owned (args)
                        self.own_args(arguments);
                    }
                }
            }

            ByPointer { .. } => {
                // the return value will be owned
                self.own_var(z);

                // if the function exects an owned argument (ps), the argument must be owned (args)
                self.own_args(arguments);
            }

            LowLevel { op } => {
                // very unsure what demand RunLowLevel should place upon its arguments
                self.own_var(z);

                let ps = lowlevel_borrow_signature(self.arena, *op);

                self.own_args_using_bools(arguments, ps);
            }

            Foreign { .. } => {
                // very unsure what demand ForeignCall should place upon its arguments
                self.own_var(z);

                let ps = foreign_borrow_signature(self.arena, arguments.len());

                self.own_args_using_bools(arguments, ps);
            }
        }
    }

    fn collect_expr(&mut self, z: Symbol, e: &Expr<'a>) {
        use Expr::*;

        match e {
            Tag { arguments: xs, .. } | Struct(xs) | Array { elems: xs, .. } => {
                self.own_var(z);

                // if the used symbol is an argument to the current function,
                // the function must take it as an owned parameter
                self.own_args_if_param(xs);
            }
            Reset(x) => {
                self.own_var(z);
                self.own_var(*x);
            }
            Reuse {
                symbol: x,
                arguments: ys,
                ..
            } => {
                self.own_var(z);
                self.own_var(*x);
                self.own_args_if_param(ys);
            }
            EmptyArray => {
                self.own_var(z);
            }
            AccessAtIndex { structure: x, .. } => {
                // if the structure (record/tag/array) is owned, the extracted value is
                if self.is_owned(*x) {
                    self.own_var(z);
                }

                // if the extracted value is owned, the structure must be too
                if self.is_owned(z) {
                    self.own_var(*x);
                }
            }

            Call(call) => self.collect_call(z, call),

            Literal(_) | FunctionPointer(_, _) | RuntimeErrorFunction(_) => {}
        }
    }

    #[allow(clippy::many_single_char_names)]
    fn preserve_tail_call(&mut self, x: Symbol, v: &Expr<'a>, b: &Stmt<'a>) {
        match (v, b) {
            (
                Expr::Call(crate::ir::Call {
                    call_type:
                        crate::ir::CallType::ByName {
                            name: g,
                            full_layout,
                            ..
                        },
                    arguments: ys,
                    ..
                }),
                Stmt::Ret(z),
            )
            | (
                Expr::Call(crate::ir::Call {
                    call_type:
                        crate::ir::CallType::ByPointer {
                            name: g,
                            full_layout,
                            ..
                        },
                    arguments: ys,
                    ..
                }),
                Stmt::Ret(z),
            ) => {
                if self.current_proc == *g && x == *z {
                    // anonymous functions (for which the ps may not be known)
                    // can never be tail-recursive, so this is fine
                    if let Some(ps) = self.param_map.get_symbol(*g, full_layout.clone()) {
                        self.own_params_using_args(ys, ps)
                    }
                }
            }
            _ => {}
        }
    }

    fn update_param_set(&mut self, ps: &[Param<'a>]) {
        for p in ps.iter() {
            self.param_set.insert(p.symbol);
        }
    }

    fn update_param_set_symbols(&mut self, ps: &[Symbol]) {
        for p in ps.iter() {
            self.param_set.insert(*p);
        }
    }

    fn collect_stmt(&mut self, stmt: &Stmt<'a>) {
        use Stmt::*;

        match stmt {
            Join {
                id: j,
                parameters: ys,
                remainder: v,
                continuation: b,
            } => {
                let old = self.param_set.clone();
                self.update_param_set(ys);
                self.collect_stmt(v);
                self.param_set = old;
                self.update_param_map(Key::JoinPoint(*j));

                self.collect_stmt(b);
            }

            Let(x, Expr::FunctionPointer(fsymbol, layout), _, b) => {
                // ensure that the function pointed to is in the param map
                if let Some(params) = self.param_map.get_symbol(*fsymbol, layout.clone()) {
                    self.param_map
                        .items
                        .insert(Key::Declaration(*x, layout.clone()), params);
                }

                self.collect_stmt(b);
                self.preserve_tail_call(*x, &Expr::FunctionPointer(*fsymbol, layout.clone()), b);
            }

            Let(x, v, _, b) => {
                self.collect_stmt(b);
                self.collect_expr(*x, v);
                self.preserve_tail_call(*x, v, b);
            }

            Invoke {
                symbol,
                call,
                layout: _,
                pass,
                fail,
            } => {
                self.collect_stmt(pass);
                self.collect_stmt(fail);

                self.collect_call(*symbol, call);

                // TODO how to preserve the tail call of an invoke?
                // self.preserve_tail_call(*x, v, b);
            }

            Jump(j, ys) => {
                let ps = self.param_map.get_join_point(*j);

                // for making sure the join point can reuse
                self.own_args_using_params(ys, ps);

                // for making sure the tail call is preserved
                self.own_params_using_args(ys, ps);
            }
            Switch {
                branches,
                default_branch,
                ..
            } => {
                for (_, _, b) in branches.iter() {
                    self.collect_stmt(b);
                }
                self.collect_stmt(default_branch.1);
            }
            Refcounting(_, _) => unreachable!("these have not been introduced yet"),

            Ret(_) | RuntimeError(_) | Rethrow => {
                // these are terminal, do nothing
            }
        }
    }

    fn collect_proc(&mut self, proc: &Proc<'a>, layout: Layout<'a>) {
        let old = self.param_set.clone();

        let ys = Vec::from_iter_in(proc.args.iter().map(|t| t.1), self.arena).into_bump_slice();
        self.update_param_set_symbols(ys);
        self.current_proc = proc.name;

        // ensure that current_proc is in the owned map
        self.owned.entry(proc.name).or_default();

        self.collect_stmt(&proc.body);
        self.update_param_map(Key::Declaration(proc.name, layout));

        self.param_set = old;
    }
}

pub fn foreign_borrow_signature(arena: &Bump, arity: usize) -> &[bool] {
    // NOTE this means that Roc is responsible for cleaning up resources;
    // the host cannot (currently) take ownership
    let all = bumpalo::vec![in arena; true; arity];
    all.into_bump_slice()
}

pub fn lowlevel_borrow_signature(arena: &Bump, op: LowLevel) -> &[bool] {
    use LowLevel::*;

    // TODO is true or false more efficient for non-refcounted layouts?
    let irrelevant = false;
    let owned = false;
    let borrowed = true;

    // Here we define the borrow signature of low-level operations
    //
    // - arguments with non-refcounted layouts (ints, floats) are `irrelevant`
    // - arguments that we may want to update destructively must be Owned
    // - other refcounted arguments are Borrowed
    match op {
        ListLen | StrIsEmpty | StrCountGraphemes => arena.alloc_slice_copy(&[borrowed]),
        ListSet => arena.alloc_slice_copy(&[owned, irrelevant, irrelevant]),
        ListSetInPlace => arena.alloc_slice_copy(&[owned, irrelevant, irrelevant]),
        ListGetUnsafe => arena.alloc_slice_copy(&[borrowed, irrelevant]),
        ListConcat | StrConcat => arena.alloc_slice_copy(&[borrowed, borrowed]),
        StrSplit => arena.alloc_slice_copy(&[borrowed, borrowed]),
        ListSingle => arena.alloc_slice_copy(&[irrelevant]),
        ListRepeat => arena.alloc_slice_copy(&[irrelevant, borrowed]),
        ListReverse => arena.alloc_slice_copy(&[owned]),
        ListPrepend => arena.alloc_slice_copy(&[owned, owned]),
        StrJoinWith => arena.alloc_slice_copy(&[borrowed, borrowed]),
        ListJoin => arena.alloc_slice_copy(&[irrelevant]),
        ListMap | ListMapWithIndex => arena.alloc_slice_copy(&[owned, irrelevant]),
        ListKeepIf | ListKeepOks | ListKeepErrs => arena.alloc_slice_copy(&[owned, borrowed]),
        ListContains => arena.alloc_slice_copy(&[borrowed, irrelevant]),
        ListWalk => arena.alloc_slice_copy(&[owned, irrelevant, owned]),
        ListWalkBackwards => arena.alloc_slice_copy(&[owned, irrelevant, owned]),
        ListSum => arena.alloc_slice_copy(&[borrowed]),

        // TODO when we have lists with capacity (if ever)
        // List.append should own its first argument
        ListAppend => arena.alloc_slice_copy(&[borrowed, owned]),

        Eq | NotEq => arena.alloc_slice_copy(&[borrowed, borrowed]),

        And | Or | NumAdd | NumAddWrap | NumAddChecked | NumSub | NumSubWrap | NumSubChecked
        | NumMul | NumMulWrap | NumMulChecked | NumGt | NumGte | NumLt | NumLte | NumCompare
        | NumDivUnchecked | NumRemUnchecked | NumPow | NumPowInt | NumBitwiseAnd
        | NumBitwiseXor => arena.alloc_slice_copy(&[irrelevant, irrelevant]),

        NumAbs | NumNeg | NumSin | NumCos | NumSqrtUnchecked | NumRound | NumCeiling | NumFloor
        | NumToFloat | Not | NumIsFinite | NumAtan | NumAcos | NumAsin => {
            arena.alloc_slice_copy(&[irrelevant])
        }
        StrStartsWith | StrEndsWith => arena.alloc_slice_copy(&[owned, borrowed]),
<<<<<<< HEAD
        StrFromInt => arena.alloc_slice_copy(&[irrelevant]),
        StrFromUtf8 => arena.alloc_slice_copy(&[owned]),
=======
        StrFromInt | StrFromFloat => arena.alloc_slice_copy(&[irrelevant]),
        Hash => arena.alloc_slice_copy(&[borrowed, irrelevant]),
        DictSize => arena.alloc_slice_copy(&[borrowed]),
        DictEmpty => &[],
        DictInsert => arena.alloc_slice_copy(&[owned, owned, owned]),
        DictRemove => arena.alloc_slice_copy(&[owned, borrowed]),
        DictContains => arena.alloc_slice_copy(&[borrowed, borrowed]),
        DictGetUnsafe => arena.alloc_slice_copy(&[borrowed, borrowed]),
        DictKeys | DictValues => arena.alloc_slice_copy(&[borrowed]),
        DictUnion | DictDifference | DictIntersection => arena.alloc_slice_copy(&[owned, borrowed]),

        // borrow function argument so we don't have to worry about RC of the closure
        DictWalk => arena.alloc_slice_copy(&[owned, borrowed, owned]),

        SetFromList => arena.alloc_slice_copy(&[owned]),
>>>>>>> 2f479e9f
    }
}<|MERGE_RESOLUTION|>--- conflicted
+++ resolved
@@ -665,10 +665,7 @@
             arena.alloc_slice_copy(&[irrelevant])
         }
         StrStartsWith | StrEndsWith => arena.alloc_slice_copy(&[owned, borrowed]),
-<<<<<<< HEAD
-        StrFromInt => arena.alloc_slice_copy(&[irrelevant]),
         StrFromUtf8 => arena.alloc_slice_copy(&[owned]),
-=======
         StrFromInt | StrFromFloat => arena.alloc_slice_copy(&[irrelevant]),
         Hash => arena.alloc_slice_copy(&[borrowed, irrelevant]),
         DictSize => arena.alloc_slice_copy(&[borrowed]),
@@ -684,6 +681,5 @@
         DictWalk => arena.alloc_slice_copy(&[owned, borrowed, owned]),
 
         SetFromList => arena.alloc_slice_copy(&[owned]),
->>>>>>> 2f479e9f
     }
 }