#[macro_use]
extern crate pretty_assertions;

#[macro_use]
extern crate indoc;

extern crate bumpalo;
extern crate roc_mono;

mod helpers;

// Test monomorphization
#[cfg(test)]
mod test_mono {
    // NOTE because the Show instance of module names is different in --release mode,
    // these tests would all fail. In the future, when we do interesting optimizations,
    // we'll likely want some tests for --release too.
    #[cfg(not(debug_assertions))]
    fn compiles_to_ir(_src: &str, _expected: &str) {
        // just do nothing
    }

    #[cfg(debug_assertions)]
    fn compiles_to_ir(src: &str, expected: &str) {
        use crate::helpers::{can_expr, infer_expr, CanExprOut};
        use bumpalo::Bump;
        use roc_mono::layout::LayoutCache;
        use roc_types::subs::Subs;

        let arena = Bump::new();
        let CanExprOut {
            loc_expr,
            var_store,
            var,
            constraint,
            home,
            mut interns,
            ..
        } = can_expr(src);

        let subs = Subs::new(var_store.into());
        let mut unify_problems = Vec::new();
        let (_content, mut subs) = infer_expr(subs, &mut unify_problems, &constraint, var);

        // Compile and add all the Procs before adding main
        let mut procs = roc_mono::ir::Procs::default();
        let mut ident_ids = interns.all_ident_ids.remove(&home).unwrap();

        // Put this module's ident_ids back in the interns
        interns.all_ident_ids.insert(home, ident_ids.clone());

        // Populate Procs and Subs, and get the low-level Expr from the canonical Expr
        let mut mono_problems = Vec::new();
        let mut mono_env = roc_mono::ir::Env {
            arena: &arena,
            subs: &mut subs,
            problems: &mut mono_problems,
            home,
            ident_ids: &mut ident_ids,
        };

        let mut layout_cache = LayoutCache::default();
        let ir_expr =
            roc_mono::ir::from_can(&mut mono_env, loc_expr.value, &mut procs, &mut layout_cache);

        // let mono_expr = Expr::new(&mut mono_env, loc_expr.value, &mut procs);
        let procs = roc_mono::ir::specialize_all(&mut mono_env, procs, &mut LayoutCache::default());

        // apply inc/dec
        let stmt = mono_env.arena.alloc(ir_expr);
        let ir_expr = roc_mono::inc_dec::visit_declaration(mono_env.arena, stmt);

        assert_eq!(
            procs.runtime_errors,
            roc_collections::all::MutMap::default()
        );

        let mut procs_string = procs
            .get_specialized_procs(mono_env.arena)
            .values()
            .map(|proc| proc.to_pretty(200))
            .collect::<Vec<_>>();

        procs_string.push(ir_expr.to_pretty(200));

        let result = procs_string.join("\n");

        let the_same = result == expected;

        if !the_same {
            println!("{}", result);

            let expected_lines = expected.split("\n").collect::<Vec<&str>>();
            let result_lines = result.split("\n").collect::<Vec<&str>>();

            assert_eq!(expected_lines, result_lines);
        }
    }

    #[test]
    fn ir_int_literal() {
        compiles_to_ir(
            r#"
            5
            "#,
            indoc!(
                r#"
                let Test.0 = 5i64;
                ret Test.0;
                "#
            ),
        )
    }

    #[test]
    fn ir_assignment() {
        compiles_to_ir(
            r#"
            x = 5

            x
            "#,
            indoc!(
                r#"
                let Test.0 = 5i64;
                ret Test.0;
                "#
            ),
        )
    }

    #[test]
    #[test]
    fn ir_when_maybe() {
        compiles_to_ir(
            r#"
            when Just 3 is
                Just n -> n
                Nothing -> 0
            "#,
            indoc!(
                r#"
                let Test.9 = 0i64;
                let Test.10 = 3i64;
                let Test.1 = Just Test.9 Test.10;
                let Test.5 = true;
                let Test.7 = Index 0 Test.1;
                let Test.6 = 0i64;
                let Test.8 = lowlevel Eq Test.6 Test.7;
                let Test.4 = lowlevel And Test.8 Test.5;
                if Test.4 then
                    let Test.0 = Index 1 Test.1;
                    ret Test.0;
                else
                    let Test.3 = 0i64;
                    ret Test.3;
                "#
            ),
        )
    }

    #[test]
    fn ir_when_these() {
        compiles_to_ir(
            r#"
            when These 1 2 is
                This x -> x
                That y -> y
                These x _ -> x
            "#,
            indoc!(
                r#"
                let Test.7 = 1i64;
                let Test.8 = 1i64;
                let Test.9 = 2i64;
                let Test.3 = These Test.7 Test.8 Test.9;
                switch Test.3:
                    case 2:
                        let Test.0 = Index 1 Test.3;
                        ret Test.0;

                    case 0:
                        let Test.1 = Index 1 Test.3;
                        ret Test.1;

                    default:
                        let Test.2 = Index 1 Test.3;
                        ret Test.2;

                "#
            ),
        )
    }

    #[test]
    fn ir_when_record() {
        compiles_to_ir(
            r#"
            when { x: 1, y: 3.14 } is
                { x } -> x
            "#,
            indoc!(
                r#"
                let Test.4 = 1i64;
                let Test.5 = 3.14f64;
                let Test.1 = Struct {Test.4, Test.5};
                let Test.0 = Index 0 Test.1;
                ret Test.0;
                "#
            ),
        )
    }

    #[test]
    fn ir_plus() {
        compiles_to_ir(
            r#"
            1 + 2
            "#,
            indoc!(
                r#"
                procedure Num.14 (#Attr.2, #Attr.3):
                    let Test.3 = lowlevel NumAdd #Attr.2 #Attr.3;
                    ret Test.3;

                let Test.1 = 1i64;
                let Test.2 = 2i64;
                let Test.0 = CallByName Num.14 Test.1 Test.2;
                ret Test.0;
                "#
            ),
        )
    }

    #[test]
    fn ir_round() {
        compiles_to_ir(
            r#"
            Num.round 3.6
            "#,
            indoc!(
                r#"
                procedure Num.36 (#Attr.2):
                    let Test.2 = lowlevel NumRound #Attr.2;
                    ret Test.2;

                let Test.1 = 3.6f64;
                let Test.0 = CallByName Num.36 Test.1;
                ret Test.0;
                "#
            ),
        )
    }

    #[test]
    fn ir_when_idiv() {
        compiles_to_ir(
            r#"
            when 1000 // 10 is
                Ok val -> val
                Err _ -> -1
            "#,
            indoc!(
                r#"
                procedure Num.32 (#Attr.2, #Attr.3):
                    let Test.18 = 0i64;
                    let Test.14 = lowlevel NotEq #Attr.3 Test.18;
                    if Test.14 then
                        let Test.16 = 1i64;
                        let Test.17 = lowlevel NumDivUnchecked #Attr.2 #Attr.3;
                        let Test.15 = Ok Test.16 Test.17;
                        ret Test.15;
                    else
                        let Test.12 = 0i64;
                        let Test.13 = Struct {};
                        let Test.11 = Err Test.12 Test.13;
                        ret Test.11;

                let Test.9 = 1000i64;
                let Test.10 = 10i64;
                let Test.1 = CallByName Num.32 Test.9 Test.10;
                let Test.5 = true;
                let Test.7 = Index 0 Test.1;
                let Test.6 = 1i64;
                let Test.8 = lowlevel Eq Test.6 Test.7;
                let Test.4 = lowlevel And Test.8 Test.5;
                if Test.4 then
                    let Test.0 = Index 1 Test.1;
                    ret Test.0;
                else
                    let Test.3 = -1i64;
                    ret Test.3;
            "#
            ),
        )
    }

    #[test]
    fn ir_two_defs() {
        compiles_to_ir(
            r#"
            x = 3
            y = 4

            x + y
            "#,
            indoc!(
                r#"
                procedure Num.14 (#Attr.2, #Attr.3):
                    let Test.3 = lowlevel NumAdd #Attr.2 #Attr.3;
                    ret Test.3;

                let Test.1 = 4i64;
                let Test.0 = 3i64;
                let Test.2 = CallByName Num.14 Test.0 Test.1;
                ret Test.2;
                "#
            ),
        )
    }

    #[test]
    fn ir_when_just() {
        compiles_to_ir(
            r#"
            x : [ Nothing, Just Int ]
            x = Just 41

            when x is
                Just v -> v + 0x1
                Nothing -> 0x1
            "#,
            indoc!(
                r#"
                procedure Num.14 (#Attr.2, #Attr.3):
                    let Test.12 = lowlevel NumAdd #Attr.2 #Attr.3;
                    ret Test.12;

                let Test.10 = 0i64;
                let Test.11 = 41i64;
                let Test.0 = Just Test.10 Test.11;
                let Test.6 = true;
                let Test.8 = Index 0 Test.0;
                let Test.7 = 0i64;
                let Test.9 = lowlevel Eq Test.7 Test.8;
                let Test.5 = lowlevel And Test.9 Test.6;
                if Test.5 then
                    let Test.1 = Index 1 Test.0;
                    let Test.3 = 1i64;
                    let Test.2 = CallByName Num.14 Test.1 Test.3;
                    ret Test.2;
                else
                    let Test.4 = 1i64;
                    ret Test.4;
                "#
            ),
        )
    }

    #[test]
    fn one_element_tag() {
        compiles_to_ir(
            r#"
            x : [ Pair Int ]
            x = Pair 2

            x
            "#,
            indoc!(
                r#"
                let Test.2 = 2i64;
                let Test.0 = Struct {Test.2};
                ret Test.0;
                "#
            ),
        )
    }

    #[test]
    fn guard_pattern_true() {
        compiles_to_ir(
            r#"
            when 2 is
                2 if False -> 42
                _ -> 0
            "#,
            indoc!(
                r#"
                let Test.0 = 2i64;
                let Test.6 = true;
                let Test.7 = 2i64;
                let Test.10 = lowlevel Eq Test.7 Test.0;
                let Test.8 = lowlevel And Test.10 Test.6;
                let Test.3 = false;
                jump Test.2 Test.3;
                joinpoint Test.2 Test.9:
                    let Test.5 = lowlevel And Test.9 Test.8;
                    if Test.5 then
                        let Test.1 = 42i64;
                        ret Test.1;
                    else
                        let Test.4 = 0i64;
                        ret Test.4;
               "#
            ),
        )
    }

    #[test]
    fn when_on_record() {
        compiles_to_ir(
            r#"
            when { x: 0x2 } is
                { x } -> x + 3
            "#,
            indoc!(
                r#"
                procedure Num.14 (#Attr.2, #Attr.3):
                    let Test.5 = lowlevel NumAdd #Attr.2 #Attr.3;
                    ret Test.5;

                let Test.4 = 2i64;
                let Test.1 = Struct {Test.4};
                let Test.0 = Index 0 Test.1;
                let Test.3 = 3i64;
                let Test.2 = CallByName Num.14 Test.0 Test.3;
                ret Test.2;
                "#
            ),
        )
    }

    #[test]
    fn when_nested_maybe() {
        compiles_to_ir(
            r#"
            Maybe a : [ Nothing, Just a ]

            x : Maybe (Maybe Int)
            x = Just (Just 41)

            when x is
                Just (Just v) -> v + 0x1
                _ -> 0x1
            "#,
            indoc!(
                r#"
                procedure Num.14 (#Attr.2, #Attr.3):
                    let Test.20 = lowlevel NumAdd #Attr.2 #Attr.3;
                    ret Test.20;

                let Test.16 = 0i64;
                let Test.18 = 0i64;
                let Test.19 = 41i64;
                let Test.17 = Just Test.18 Test.19;
                let Test.1 = Just Test.16 Test.17;
                let Test.8 = true;
                let Test.10 = Index 0 Test.1;
                let Test.9 = 0i64;
                let Test.15 = lowlevel Eq Test.9 Test.10;
                let Test.13 = lowlevel And Test.15 Test.8;
                let Test.12 = Index 0 Test.1;
                let Test.11 = 0i64;
                let Test.14 = lowlevel Eq Test.11 Test.12;
                let Test.7 = lowlevel And Test.14 Test.13;
                if Test.7 then
                    let Test.5 = Index 1 Test.1;
                    let Test.2 = Index 1 Test.5;
                    let Test.4 = 1i64;
                    let Test.3 = CallByName Num.14 Test.2 Test.4;
                    ret Test.3;
                else
                    let Test.6 = 1i64;
                    ret Test.6;
                "#
            ),
        )
    }

    #[test]
    fn when_on_two_values() {
        compiles_to_ir(
            r#"
            when Pair 2 3 is
                Pair 4 3 -> 9
                Pair a b -> a + b
            "#,
            indoc!(
                r#"
                procedure Num.14 (#Attr.2, #Attr.3):
                    let Test.16 = lowlevel NumAdd #Attr.2 #Attr.3;
                    ret Test.16;

                let Test.14 = 2i64;
                let Test.15 = 3i64;
                let Test.2 = Struct {Test.14, Test.15};
                let Test.6 = true;
                let Test.7 = 4i64;
                let Test.8 = Index 0 Test.2;
                let Test.13 = lowlevel Eq Test.7 Test.8;
                let Test.11 = lowlevel And Test.13 Test.6;
                let Test.9 = 3i64;
                let Test.10 = Index 1 Test.2;
                let Test.12 = lowlevel Eq Test.9 Test.10;
                let Test.5 = lowlevel And Test.12 Test.11;
                if Test.5 then
                    let Test.3 = 9i64;
                    ret Test.3;
                else
                    let Test.0 = Index 0 Test.2;
                    let Test.1 = Index 1 Test.2;
                    let Test.4 = CallByName Num.14 Test.0 Test.1;
                    ret Test.4;
                "#
            ),
        )
    }

    #[test]
    fn list_append_closure() {
        compiles_to_ir(
            r#"
            myFunction = \l -> List.append l 42

            myFunction [ 1, 2 ]
            "#,
            indoc!(
                r#"
                procedure List.5 (#Attr.2, #Attr.3):
                    let Test.9 = lowlevel ListAppend #Attr.2 #Attr.3;
                    ret Test.9;

                procedure Test.0 (Test.2):
                    let Test.8 = 42i64;
                    let Test.7 = CallByName List.5 Test.2 Test.8;
                    ret Test.7;

                let Test.5 = 1i64;
                let Test.6 = 2i64;
                let Test.4 = Array [Test.5, Test.6];
                let Test.3 = CallByName Test.0 Test.4;
                dec Test.4;
                ret Test.3;
                "#
            ),
        )
    }

    #[test]
    fn list_append() {
        compiles_to_ir(
            r#"
            List.append [1] 2
            "#,
            indoc!(
                r#"
                procedure List.5 (#Attr.2, #Attr.3):
                    let Test.4 = lowlevel ListAppend #Attr.2 #Attr.3;
                    ret Test.4;

                let Test.3 = 1i64;
                let Test.1 = Array [Test.3];
                let Test.2 = 2i64;
                let Test.0 = CallByName List.5 Test.1 Test.2;
                dec Test.1;
                ret Test.0;
                "#
            ),
        )
    }

    #[test]
    fn list_len() {
        compiles_to_ir(
            r#"
            x = [1,2,3]
            y = [ 1.0 ]

            List.len x + List.len y
            "#,
            indoc!(
                r#"
                procedure List.7 (#Attr.2):
                    let Test.9 = lowlevel ListLen #Attr.2;
                    ret Test.9;

                procedure Num.14 (#Attr.2, #Attr.3):
                    let Test.11 = lowlevel NumAdd #Attr.2 #Attr.3;
                    ret Test.11;

                let Test.8 = 1f64;
                let Test.1 = Array [Test.8];
                let Test.5 = 1i64;
                let Test.6 = 2i64;
                let Test.7 = 3i64;
                let Test.0 = Array [Test.5, Test.6, Test.7];
                let Test.3 = CallByName List.7 Test.0;
                dec Test.0;
                let Test.4 = CallByName List.7 Test.1;
                dec Test.1;
                let Test.2 = CallByName Num.14 Test.3 Test.4;
                ret Test.2;
                "#
            ),
        )
    }

    #[test]
    fn when_joinpoint() {
        compiles_to_ir(
            r#"
            x : [ Red, White, Blue ]
            x = Blue

            y =
                when x is
                    Red -> 1
                    White -> 2
                    Blue -> 3

            y
            "#,
            indoc!(
                r#"
                let Test.0 = 0u8;
                switch Test.0:
                    case 1:
                        let Test.4 = 1i64;
                        jump Test.3 Test.4;

                    case 2:
                        let Test.5 = 2i64;
                        jump Test.3 Test.5;

                    default:
                        let Test.6 = 3i64;
                        jump Test.3 Test.6;

                joinpoint Test.3 Test.1:
                    ret Test.1;
                "#
            ),
        )
    }

    #[test]
    fn simple_if() {
        compiles_to_ir(
            r#"
            if True then
                1
            else
                2
            "#,
            indoc!(
                r#"
                let Test.1 = true;
                if Test.1 then
                    let Test.2 = 1i64;
                    ret Test.2;
                else
                    let Test.0 = 2i64;
                    ret Test.0;
                "#
            ),
        )
    }

    #[test]
    fn if_multi_branch() {
        compiles_to_ir(
            r#"
            if True then
                1
            else if False then
                2
            else
                3
            "#,
            indoc!(
                r#"
                let Test.3 = true;
                if Test.3 then
                    let Test.4 = 1i64;
                    ret Test.4;
                else
                    let Test.1 = false;
                    if Test.1 then
                        let Test.2 = 2i64;
                        ret Test.2;
                    else
                        let Test.0 = 3i64;
                        ret Test.0;
                "#
            ),
        )
    }

    #[test]
    fn when_on_result() {
        compiles_to_ir(
            r#"
            x : Result Int Int
            x = Ok 2

            y =
                when x is
                    Ok 3 -> 1
                    Ok _ -> 2
                    Err _ -> 3
            y
            "#,
            indoc!(
                r#"
                let Test.17 = 1i64;
                let Test.18 = 2i64;
                let Test.0 = Ok Test.17 Test.18;
                let Test.13 = true;
                let Test.15 = Index 0 Test.0;
                let Test.14 = 1i64;
                let Test.16 = lowlevel Eq Test.14 Test.15;
                let Test.12 = lowlevel And Test.16 Test.13;
                if Test.12 then
                    let Test.8 = true;
                    let Test.9 = 3i64;
                    let Test.10 = Index 0 Test.0;
                    let Test.11 = lowlevel Eq Test.9 Test.10;
                    let Test.7 = lowlevel And Test.11 Test.8;
                    if Test.7 then
                        let Test.4 = 1i64;
                        jump Test.3 Test.4;
                    else
                        let Test.5 = 2i64;
                        jump Test.3 Test.5;
                else
                    let Test.6 = 3i64;
                    jump Test.3 Test.6;
                joinpoint Test.3 Test.1:
                    ret Test.1;
                "#
            ),
        )
    }

    #[test]
    fn let_with_record_pattern() {
        compiles_to_ir(
            r#"
            { x } = { x: 0x2, y: 3.14 }

            x
            "#,
            indoc!(
                r#"
                let Test.4 = 2i64;
                let Test.5 = 3.14f64;
                let Test.3 = Struct {Test.4, Test.5};
                let Test.0 = Index 0 Test.3;
                ret Test.0;
                "#
            ),
        )
    }

    #[test]
    fn let_with_record_pattern_list() {
        compiles_to_ir(
            r#"
            { x } = { x: [ 1, 3, 4 ], y: 3.14 }

            x
            "#,
            indoc!(
                r#"
                let Test.6 = 1i64;
                let Test.7 = 3i64;
                let Test.8 = 4i64;
                let Test.4 = Array [Test.6, Test.7, Test.8];
                let Test.5 = 3.14f64;
                let Test.3 = Struct {Test.4, Test.5};
                let Test.0 = Index 0 Test.3;
                inc Test.0;
                dec Test.3;
                ret Test.0;
                "#
            ),
        )
    }

    #[test]
    fn if_guard_bind_variable_false() {
        compiles_to_ir(
            indoc!(
                r#"
                when 10 is
                    x if x == 5 -> 0
                    _ -> 42
                "#
            ),
            indoc!(
                r#"
                procedure Bool.5 (#Attr.2, #Attr.3):
                    let Test.10 = lowlevel Eq #Attr.2 #Attr.3;
                    ret Test.10;

                let Test.1 = 10i64;
                let Test.8 = true;
                let Test.5 = 5i64;
                let Test.4 = CallByName Bool.5 Test.1 Test.5;
                jump Test.3 Test.4;
                joinpoint Test.3 Test.9:
                    let Test.7 = lowlevel And Test.9 Test.8;
                    if Test.7 then
                        let Test.2 = 0i64;
                        ret Test.2;
                    else
                        let Test.6 = 42i64;
                        ret Test.6;
                "#
            ),
        )
    }

    #[test]
    fn alias_variable() {
        compiles_to_ir(
            indoc!(
                r#"
                x = 5
                y = x

                3
                "#
            ),
            indoc!(
                r#"
                let Test.0 = 5i64;
                ret Test.0;
                "#
            ),
        );

        compiles_to_ir(
            indoc!(
                r#"
                x = 5
                y = x

                y
                "#
            ),
            indoc!(
                r#"
                let Test.0 = 5i64;
                ret Test.0;
                "#
            ),
        )
    }

    #[test]
    fn branch_store_variable() {
        compiles_to_ir(
            indoc!(
                r#"
                when 0 is
                    1 -> 12
                    a -> a
                "#
            ),
            indoc!(
                r#"
                let Test.1 = 0i64;
                let Test.5 = true;
                let Test.6 = 1i64;
                let Test.7 = lowlevel Eq Test.6 Test.1;
                let Test.4 = lowlevel And Test.7 Test.5;
                if Test.4 then
                    let Test.2 = 12i64;
                    ret Test.2;
                else
                    ret Test.1;
                "#
            ),
        )
    }

    #[test]
    fn list_pass_to_function() {
        compiles_to_ir(
            indoc!(
                r#"
                x : List Int
                x = [1,2,3]

                id : List Int -> List Int
                id = \y -> List.set y 0 0

                id x
                "#
            ),
            indoc!(
                r#"
                procedure List.4 (#Attr.2, #Attr.3, #Attr.4):
                    let Test.14 = lowlevel ListLen #Attr.2;
                    let Test.12 = lowlevel NumLt #Attr.3 Test.14;
                    if Test.12 then
                        let Test.13 = lowlevel ListSet #Attr.2 #Attr.3 #Attr.4;
                        ret Test.13;
                    else
                        ret #Attr.2;

                procedure Test.1 (Test.3):
                    let Test.9 = 0i64;
                    let Test.10 = 0i64;
                    let Test.8 = CallByName List.4 Test.3 Test.9 Test.10;
                    ret Test.8;

                let Test.5 = 1i64;
                let Test.6 = 2i64;
                let Test.7 = 3i64;
                let Test.0 = Array [Test.5, Test.6, Test.7];
                let Test.4 = CallByName Test.1 Test.0;
                dec Test.0;
                ret Test.4;
                "#
            ),
        )
    }

<<<<<<< HEAD
    #[test]
    fn record_optional_field_let_no_use_default() {
        compiles_to_ir(
            indoc!(
                r#"
                f = \r ->
                    { x ? 10, y } = r
                    x + y


                f { x: 4, y: 9 }
                "#
            ),
            indoc!(
                r#"
                procedure Test.0 (Test.4):
                    let Test.2 = Index 0 Test.4;
                    let Test.3 = Index 1 Test.4;
                    let Test.11 = CallByName Num.14 Test.2 Test.3;
                    jump Test.10 Test.11;
                    joinpoint Test.10 Test.9:
                        ret Test.9;

                procedure Num.14 (#Attr.2, #Attr.3):
                    let Test.12 = lowlevel NumAdd #Attr.2 #Attr.3;
                    ret Test.12;

                let Test.7 = 4i64;
                let Test.8 = 9i64;
                let Test.6 = Struct {Test.7, Test.8};
                let Test.5 = CallByName Test.0 Test.6;
                ret Test.5;
                "#
            ),
        )
    }

    #[test]
    fn record_optional_field_let_use_default() {
        compiles_to_ir(
            indoc!(
                r#"
                f = \r ->
                    { x ? 10, y } = r
                    x + y


                f { y: 9 }
                "#
            ),
            indoc!(
                r#"
                procedure Test.0 (Test.4):
                    let Test.2 = 10i64;
                    let Test.3 = Index 1 Test.4;
                    let Test.10 = CallByName Num.14 Test.2 Test.3;
                    jump Test.9 Test.10;
                    joinpoint Test.9 Test.8:
                        ret Test.8;

                procedure Num.14 (#Attr.2, #Attr.3):
                    let Test.11 = lowlevel NumAdd #Attr.2 #Attr.3;
                    ret Test.11;

                let Test.7 = 9i64;
                let Test.6 = Struct {Test.7};
                let Test.5 = CallByName Test.0 Test.6;
                ret Test.5;
                "#
            ),
        )
    }

    #[test]
    fn record_optional_field_function_no_use_default() {
        compiles_to_ir(
            indoc!(
                r#"
                f = \{ x ? 10, y } -> x + y


                f { x: 4, y: 9 }
                "#
            ),
            indoc!(
                r#"
                procedure Test.0 (Test.4):
                    let Test.2 = Index 0 Test.4;
                    let Test.3 = Index 1 Test.4;
                    let Test.11 = CallByName Num.14 Test.2 Test.3;
                    jump Test.10 Test.11;
                    joinpoint Test.10 Test.9:
                        ret Test.9;

                procedure Num.14 (#Attr.2, #Attr.3):
                    let Test.12 = lowlevel NumAdd #Attr.2 #Attr.3;
                    ret Test.12;

                let Test.7 = 4i64;
                let Test.8 = 9i64;
                let Test.6 = Struct {Test.7, Test.8};
                let Test.5 = CallByName Test.0 Test.6;
                ret Test.5;
                "#
            ),
        )
    }

    #[test]
    fn record_optional_field_function_use_default() {
        compiles_to_ir(
            indoc!(
                r#"
                f = \{ x ? 10, y } -> x + y


                f { y: 9 }
                "#
            ),
            indoc!(
                r#"
                procedure Test.0 (Test.4):
                    let Test.2 = 10i64;
                    let Test.3 = Index 1 Test.4;
                    let Test.10 = CallByName Num.14 Test.2 Test.3;
                    jump Test.9 Test.10;
                    joinpoint Test.9 Test.8:
                        ret Test.8;

                procedure Num.14 (#Attr.2, #Attr.3):
                    let Test.11 = lowlevel NumAdd #Attr.2 #Attr.3;
                    ret Test.11;

                let Test.7 = 9i64;
                let Test.6 = Struct {Test.7};
                let Test.5 = CallByName Test.0 Test.6;
                ret Test.5;
=======
    #[allow(dead_code)]
    fn quicksort_help() {
        crate::helpers::with_larger_debug_stack(|| {
            compiles_to_ir(
                indoc!(
                    r#"
                quicksortHelp : List (Num a), Int, Int -> List (Num a)
                quicksortHelp = \list, low, high ->
                    if low < high then
                        (Pair partitionIndex partitioned) = Pair 0 []

                        partitioned
                            |> quicksortHelp low (partitionIndex - 1)
                            |> quicksortHelp (partitionIndex + 1) high
                    else
                        list

                quicksortHelp [] 0 0
                "#
                ),
                indoc!(
                    r#"
                "#
                ),
            )
        })
    }

    #[allow(dead_code)]
    fn quicksort_partition_help() {
        crate::helpers::with_larger_debug_stack(|| {
            compiles_to_ir(
                indoc!(
                    r#"
                partitionHelp : Int, Int, List (Num a), Int, (Num a) -> [ Pair Int (List (Num a)) ]
                partitionHelp = \i, j, list, high, pivot ->
                    if j < high then
                        when List.get list j is
                            Ok value ->
                                if value <= pivot then
                                    partitionHelp (i + 1) (j + 1) (swap (i + 1) j list) high pivot
                                else
                                    partitionHelp i (j + 1) list high pivot

                            Err _ ->
                                Pair i list
                    else
                        Pair i list



                partitionHelp 0 0 [] 0 0
                "#
                ),
                indoc!(
                    r#"
                "#
                ),
            )
        })
    }

    #[allow(dead_code)]
    fn quicksort_full() {
        crate::helpers::with_larger_debug_stack(|| {
            compiles_to_ir(
                indoc!(
                    r#"
                quicksort = \originalList ->
                    quicksortHelp : List (Num a), Int, Int -> List (Num a)
                    quicksortHelp = \list, low, high ->
                        if low < high then
                            (Pair partitionIndex partitioned) = partition low high list

                            partitioned
                                |> quicksortHelp low (partitionIndex - 1)
                                |> quicksortHelp (partitionIndex + 1) high
                        else
                            list


                    swap : Int, Int, List a -> List a
                    swap = \i, j, list ->
                        when Pair (List.get list i) (List.get list j) is
                            Pair (Ok atI) (Ok atJ) ->
                                list
                                    |> List.set i atJ
                                    |> List.set j atI

                            _ ->
                                []

                    partition : Int, Int, List (Num a) -> [ Pair Int (List (Num a)) ]
                    partition = \low, high, initialList ->
                        when List.get initialList high is
                            Ok pivot ->
                                when partitionHelp (low - 1) low initialList high pivot is
                                    Pair newI newList ->
                                        Pair (newI + 1) (swap (newI + 1) high newList)

                            Err _ ->
                                Pair (low - 1) initialList


                    partitionHelp : Int, Int, List (Num a), Int, (Num a) -> [ Pair Int (List (Num a)) ]
                    partitionHelp = \i, j, list, high, pivot ->
                        if j < high then
                            when List.get list j is
                                Ok value ->
                                    if value <= pivot then
                                        partitionHelp (i + 1) (j + 1) (swap (i + 1) j list) high pivot
                                    else
                                        partitionHelp i (j + 1) list high pivot

                                Err _ ->
                                    Pair i list
                        else
                            Pair i list



                    n = List.len originalList
                    quicksortHelp originalList 0 (n - 1)

                quicksort [1,2,3]
                "#
                ),
                indoc!(
                    r#"
                "#
                ),
            )
        })
    }

    #[test]
    fn factorial() {
        compiles_to_ir(
            r#"
            factorial = \n, accum ->
                when n is
                    0 -> 
                        accum

                    _ -> 
                        factorial (n - 1) (n * accum)

            factorial 10 1
            "#,
            indoc!(
                r#"
                procedure Test.0 (Test.2, Test.3):
                    jump Test.20 Test.2 Test.3;
                    joinpoint Test.20 Test.2 Test.3:
                        let Test.17 = true;
                        let Test.18 = 0i64;
                        let Test.19 = lowlevel Eq Test.18 Test.2;
                        let Test.16 = lowlevel And Test.19 Test.17;
                        if Test.16 then
                            ret Test.3;
                        else
                            let Test.13 = 1i64;
                            let Test.9 = CallByName Num.15 Test.2 Test.13;
                            let Test.10 = CallByName Num.16 Test.2 Test.3;
                            jump Test.20 Test.9 Test.10;

                procedure Num.15 (#Attr.2, #Attr.3):
                    let Test.14 = lowlevel NumSub #Attr.2 #Attr.3;
                    ret Test.14;

                procedure Num.16 (#Attr.2, #Attr.3):
                    let Test.11 = lowlevel NumMul #Attr.2 #Attr.3;
                    ret Test.11;

                let Test.5 = 10i64;
                let Test.6 = 1i64;
                let Test.4 = CallByName Test.0 Test.5 Test.6;
                ret Test.4;
>>>>>>> 380e34d2
                "#
            ),
        )
    }
}<|MERGE_RESOLUTION|>--- conflicted
+++ resolved
@@ -928,7 +928,6 @@
         )
     }
 
-<<<<<<< HEAD
     #[test]
     fn record_optional_field_let_no_use_default() {
         compiles_to_ir(
@@ -1066,7 +1065,11 @@
                 let Test.6 = Struct {Test.7};
                 let Test.5 = CallByName Test.0 Test.6;
                 ret Test.5;
-=======
+                "#
+            ),
+        )
+    }
+
     #[allow(dead_code)]
     fn quicksort_help() {
         crate::helpers::with_larger_debug_stack(|| {
@@ -1245,7 +1248,6 @@
                 let Test.6 = 1i64;
                 let Test.4 = CallByName Test.0 Test.5 Test.6;
                 ret Test.4;
->>>>>>> 380e34d2
                 "#
             ),
         )
