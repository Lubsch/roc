use crate::layout_id::LayoutIds;
use crate::llvm::build_list::{
    allocate_list, empty_list, empty_polymorphic_list, list_append, list_concat, list_get_unsafe,
    list_join, list_keep_if, list_len, list_map, list_prepend, list_repeat, list_reverse, list_set,
    list_single, list_walk_right,
};
use crate::llvm::build_str::{str_concat, str_len, str_split, CHAR_LAYOUT};
use crate::llvm::compare::{build_eq, build_neq};
use crate::llvm::convert::{
    basic_type_from_layout, block_of_memory, collection, get_fn_type, get_ptr_type, ptr_int,
};
use crate::llvm::refcounting::{
    decrement_refcount_layout, increment_refcount_layout, list_get_refcount_ptr,
    refcount_is_one_comparison,
};
use bumpalo::collections::Vec;
use bumpalo::Bump;
use inkwell::basic_block::BasicBlock;
use inkwell::builder::Builder;
use inkwell::context::Context;
use inkwell::memory_buffer::MemoryBuffer;
use inkwell::module::{Linkage, Module};
use inkwell::passes::{PassManager, PassManagerBuilder};
use inkwell::types::{BasicTypeEnum, FunctionType, IntType, StructType};
use inkwell::values::BasicValueEnum::{self, *};
use inkwell::values::{
    BasicValue, CallSiteValue, FloatValue, FunctionValue, InstructionOpcode, IntValue,
    PointerValue, StructValue,
};
use inkwell::OptimizationLevel;
use inkwell::{AddressSpace, IntPredicate};
use roc_builtins::bitcode;
use roc_collections::all::{ImMap, MutSet};
use roc_module::low_level::LowLevel;
use roc_module::symbol::{Interns, ModuleId, Symbol};
use roc_mono::ir::{JoinPointId, Wrapped};
use roc_mono::layout::{Builtin, Layout, MemoryMode};
use target_lexicon::CallingConvention;

/// This is for Inkwell's FunctionValue::verify - we want to know the verification
/// output in debug builds, but we don't want it to print to stdout in release builds!
#[cfg(debug_assertions)]
const PRINT_FN_VERIFICATION_OUTPUT: bool = true;

#[cfg(not(debug_assertions))]
const PRINT_FN_VERIFICATION_OUTPUT: bool = false;

#[derive(Debug, Clone, Copy)]
pub enum OptLevel {
    Normal,
    Optimize,
}

impl Into<OptimizationLevel> for OptLevel {
    fn into(self) -> OptimizationLevel {
        match self {
            OptLevel::Normal => OptimizationLevel::None,
            OptLevel::Optimize => OptimizationLevel::Aggressive,
        }
    }
}

#[derive(Default, Debug, Clone, PartialEq)]
pub struct Scope<'a, 'ctx> {
    symbols: ImMap<Symbol, (Layout<'a>, PointerValue<'ctx>)>,
    pub top_level_thunks: ImMap<Symbol, (Layout<'a>, FunctionValue<'ctx>)>,
    join_points: ImMap<JoinPointId, (BasicBlock<'ctx>, &'a [PointerValue<'ctx>])>,
}

impl<'a, 'ctx> Scope<'a, 'ctx> {
    fn get(&self, symbol: &Symbol) -> Option<&(Layout<'a>, PointerValue<'ctx>)> {
        self.symbols.get(symbol)
    }
    pub fn insert(&mut self, symbol: Symbol, value: (Layout<'a>, PointerValue<'ctx>)) {
        self.symbols.insert(symbol, value);
    }
    pub fn insert_top_level_thunk(
        &mut self,
        symbol: Symbol,
        layout: Layout<'a>,
        function_value: FunctionValue<'ctx>,
    ) {
        self.top_level_thunks
            .insert(symbol, (layout, function_value));
    }
    fn remove(&mut self, symbol: &Symbol) {
        self.symbols.remove(symbol);
    }

    pub fn retain_top_level_thunks_for_module(&mut self, module_id: ModuleId) {
        self.top_level_thunks
            .retain(|s, _| s.module_id() == module_id);
    }
}

pub struct Env<'a, 'ctx, 'env> {
    pub arena: &'a Bump,
    pub context: &'ctx Context,
    pub builder: &'env Builder<'ctx>,
    pub module: &'ctx Module<'ctx>,
    pub interns: Interns,
    pub ptr_bytes: u32,
    pub leak: bool,
    pub exposed_to_host: MutSet<Symbol>,
}

impl<'a, 'ctx, 'env> Env<'a, 'ctx, 'env> {
    pub fn ptr_int(&self) -> IntType<'ctx> {
        ptr_int(self.context, self.ptr_bytes)
    }

    pub fn small_str_bytes(&self) -> u32 {
        self.ptr_bytes * 2
    }

    pub fn build_intrinsic_call(
        &self,
        intrinsic_name: &'static str,
        args: &[BasicValueEnum<'ctx>],
    ) -> CallSiteValue<'ctx> {
        let fn_val = self
            .module
            .get_function(intrinsic_name)
            .unwrap_or_else(|| panic!("Unrecognized intrinsic function: {}", intrinsic_name));

        let mut arg_vals: Vec<BasicValueEnum> = Vec::with_capacity_in(args.len(), self.arena);

        for arg in args.iter() {
            arg_vals.push(*arg);
        }

        let call = self
            .builder
            .build_call(fn_val, arg_vals.into_bump_slice(), "call");

        call.set_call_convention(fn_val.get_call_conventions());

        call
    }

    pub fn call_intrinsic(
        &self,
        intrinsic_name: &'static str,
        args: &[BasicValueEnum<'ctx>],
    ) -> BasicValueEnum<'ctx> {
        let call = self.build_intrinsic_call(intrinsic_name, args);

        call.try_as_basic_value().left().unwrap_or_else(|| {
            panic!(
                "LLVM error: Invalid call by name for intrinsic {}",
                intrinsic_name
            )
        })
    }

    pub fn call_memset(
        &self,
        bytes_ptr: PointerValue<'ctx>,
        filler: IntValue<'ctx>,
        length: IntValue<'ctx>,
    ) -> CallSiteValue<'ctx> {
        let false_val = self.context.bool_type().const_int(0, false);

        let intrinsic_name = match self.ptr_bytes {
            8 => LLVM_MEMSET_I64,
            4 => LLVM_MEMSET_I32,
            other => {
                unreachable!("Unsupported number of ptr_bytes {:?}", other);
            }
        };

        self.build_intrinsic_call(
            intrinsic_name,
            &[
                bytes_ptr.into(),
                filler.into(),
                length.into(),
                false_val.into(),
            ],
        )
    }
}

pub fn module_from_builtins<'ctx>(ctx: &'ctx Context, module_name: &str) -> Module<'ctx> {
    let bitcode_bytes = bitcode::get_bytes();

    let memory_buffer = MemoryBuffer::create_from_memory_range(&bitcode_bytes, module_name);

    let module = Module::parse_bitcode_from_buffer(&memory_buffer, ctx)
        .unwrap_or_else(|err| panic!("Unable to import builtins bitcode. LLVM error: {:?}", err));

    // Add LLVM intrinsics.
    add_intrinsics(ctx, &module);

    module
}

fn add_intrinsics<'ctx>(ctx: &'ctx Context, module: &Module<'ctx>) {
    // List of all supported LLVM intrinsics:
    //
    // https://releases.llvm.org/10.0.0/docs/LangRef.html#standard-c-library-intrinsics
    let void_type = ctx.void_type();
    let i1_type = ctx.bool_type();
    let f64_type = ctx.f64_type();
    let i64_type = ctx.i64_type();
    let i32_type = ctx.i32_type();
    let i8_type = ctx.i8_type();
    let i8_ptr_type = i8_type.ptr_type(AddressSpace::Generic);

    add_intrinsic(
        module,
        LLVM_MEMSET_I64,
        void_type.fn_type(
            &[
                i8_ptr_type.into(),
                i8_type.into(),
                i64_type.into(),
                i1_type.into(),
            ],
            false,
        ),
    );

    add_intrinsic(
        module,
        LLVM_MEMSET_I32,
        void_type.fn_type(
            &[
                i8_ptr_type.into(),
                i8_type.into(),
                i32_type.into(),
                i1_type.into(),
            ],
            false,
        ),
    );

    add_intrinsic(
        module,
        LLVM_SQRT_F64,
        f64_type.fn_type(&[f64_type.into()], false),
    );

    add_intrinsic(
        module,
        LLVM_LROUND_I64_F64,
        i64_type.fn_type(&[f64_type.into()], false),
    );

    add_intrinsic(
        module,
        LLVM_FABS_F64,
        f64_type.fn_type(&[f64_type.into()], false),
    );

    add_intrinsic(
        module,
        LLVM_SIN_F64,
        f64_type.fn_type(&[f64_type.into()], false),
    );

    add_intrinsic(
        module,
        LLVM_COS_F64,
        f64_type.fn_type(&[f64_type.into()], false),
    );

    add_intrinsic(
        module,
        LLVM_POW_F64,
        f64_type.fn_type(&[f64_type.into(), f64_type.into()], false),
    );

    add_intrinsic(
        module,
        LLVM_CEILING_F64,
        f64_type.fn_type(&[f64_type.into()], false),
    );

    add_intrinsic(
        module,
        LLVM_FLOOR_F64,
        f64_type.fn_type(&[f64_type.into()], false),
    );

    add_intrinsic(module, LLVM_SADD_WITH_OVERFLOW_I64, {
        let fields = [i64_type.into(), i1_type.into()];
        ctx.struct_type(&fields, false)
            .fn_type(&[i64_type.into(), i64_type.into()], false)
    });
}

static LLVM_MEMSET_I64: &str = "llvm.memset.p0i8.i64";
static LLVM_MEMSET_I32: &str = "llvm.memset.p0i8.i32";
static LLVM_SQRT_F64: &str = "llvm.sqrt.f64";
static LLVM_LROUND_I64_F64: &str = "llvm.lround.i64.f64";
static LLVM_FABS_F64: &str = "llvm.fabs.f64";
static LLVM_SIN_F64: &str = "llvm.sin.f64";
static LLVM_COS_F64: &str = "llvm.cos.f64";
static LLVM_POW_F64: &str = "llvm.pow.f64";
static LLVM_CEILING_F64: &str = "llvm.ceil.f64";
static LLVM_FLOOR_F64: &str = "llvm.floor.f64";
pub static LLVM_SADD_WITH_OVERFLOW_I64: &str = "llvm.sadd.with.overflow.i64";

fn add_intrinsic<'ctx>(
    module: &Module<'ctx>,
    intrinsic_name: &'static str,
    fn_type: FunctionType<'ctx>,
) -> FunctionValue<'ctx> {
    let fn_val = module.add_function(intrinsic_name, fn_type, None);

    // LLVM intrinsics always use the C calling convention, because
    // they are implemented in C libraries
    fn_val.set_call_conventions(C_CALL_CONV);

    fn_val
}

pub fn construct_optimization_passes<'a>(
    module: &'a Module,
    opt_level: OptLevel,
) -> (PassManager<Module<'a>>, PassManager<FunctionValue<'a>>) {
    let mpm = PassManager::create(());
    let fpm = PassManager::create(module);

    // tail-call elimination is always on
    fpm.add_instruction_combining_pass();
    fpm.add_tail_call_elimination_pass();

    let pmb = PassManagerBuilder::create();
    match opt_level {
        OptLevel::Normal => {
            pmb.set_optimization_level(OptimizationLevel::None);
        }
        OptLevel::Optimize => {
            pmb.set_optimization_level(OptimizationLevel::Aggressive);
            // this threshold seems to do what we want
            pmb.set_inliner_with_threshold(275);

            // TODO figure out which of these actually help

            // function passes

            fpm.add_cfg_simplification_pass();
            mpm.add_cfg_simplification_pass();

            fpm.add_jump_threading_pass();
            mpm.add_jump_threading_pass();

            fpm.add_memcpy_optimize_pass(); // this one is very important

            fpm.add_licm_pass();
        }
    }

    pmb.populate_module_pass_manager(&mpm);
    pmb.populate_function_pass_manager(&fpm);

    fpm.initialize();

    // For now, we have just one of each
    (mpm, fpm)
}

/// For communication with C (tests and platforms) we need to abide by the C calling convention
///
/// While small values are just returned like with the fast CC, larger structures need to
/// be written into a pointer (into the callers stack)
enum PassVia {
    Register,
    Memory,
}

impl PassVia {
    fn from_layout(ptr_bytes: u32, layout: &Layout<'_>) -> Self {
        let stack_size = layout.stack_size(ptr_bytes);
        let eightbyte = 8;

        if stack_size > 2 * eightbyte {
            PassVia::Memory
        } else {
            PassVia::Register
        }
    }
}

/// entry point to roc code; uses the fastcc calling convention
pub fn build_roc_main<'a, 'ctx, 'env>(
    env: &Env<'a, 'ctx, 'env>,
    layout_ids: &mut LayoutIds<'a>,
    layout: &Layout<'a>,
    main_body: &roc_mono::ir::Stmt<'a>,
) -> &'a FunctionValue<'ctx> {
    use inkwell::types::BasicType;

    let context = env.context;
    let builder = env.builder;
    let arena = env.arena;
    let ptr_bytes = env.ptr_bytes;

    let return_type = basic_type_from_layout(&arena, context, &layout, ptr_bytes);
    let roc_main_fn_name = "$Test.roc_main";

    // make the roc main function
    let roc_main_fn_type = return_type.fn_type(&[], false);

    // Add main to the module.
    let roc_main_fn = env
        .module
        .add_function(roc_main_fn_name, roc_main_fn_type, None);

    // internal function, use fast calling convention
    roc_main_fn.set_call_conventions(FAST_CALL_CONV);

    // Add main's body
    let basic_block = context.append_basic_block(roc_main_fn, "entry");

    builder.position_at_end(basic_block);

    // builds the function body (return statement included)
    build_exp_stmt(
        env,
        layout_ids,
        &mut Scope::default(),
        roc_main_fn,
        main_body,
    );

    env.arena.alloc(roc_main_fn)
}

pub fn promote_to_main_function<'a, 'ctx, 'env>(
    env: &Env<'a, 'ctx, 'env>,
    layout_ids: &mut LayoutIds<'a>,
    symbol: Symbol,
    layout: &Layout<'a>,
) -> (&'static str, &'a FunctionValue<'ctx>) {
    let fn_name = layout_ids
        .get(symbol, layout)
        .to_symbol_string(symbol, &env.interns);

    let wrapped = env.module.get_function(&fn_name).unwrap();

    make_main_function_help(env, layout, wrapped)
}

pub fn make_main_function<'a, 'ctx, 'env>(
    env: &Env<'a, 'ctx, 'env>,
    layout_ids: &mut LayoutIds<'a>,
    layout: &Layout<'a>,
    main_body: &roc_mono::ir::Stmt<'a>,
) -> (&'static str, &'a FunctionValue<'ctx>) {
    // internal main function
    let roc_main_fn = *build_roc_main(env, layout_ids, layout, main_body);

    make_main_function_help(env, layout, roc_main_fn)
}

fn make_main_function_help<'a, 'ctx, 'env>(
    env: &Env<'a, 'ctx, 'env>,
    layout: &Layout<'a>,
    roc_main_fn: FunctionValue<'ctx>,
) -> (&'static str, &'a FunctionValue<'ctx>) {
    // build the C calling convention wrapper
    use inkwell::types::BasicType;
    use PassVia::*;

    let context = env.context;
    let builder = env.builder;

    let main_fn_name = "$Test.main";
    let u8_ptr = env.context.i8_type().ptr_type(AddressSpace::Generic);

    let fields = [Layout::Builtin(Builtin::Int64), layout.clone()];
    let main_return_layout = Layout::Struct(&fields);
    let main_return_type = block_of_memory(context, &main_return_layout, env.ptr_bytes);

    let register_or_memory = PassVia::from_layout(env.ptr_bytes, &main_return_layout);

    let main_fn_type = match register_or_memory {
        Memory => {
            let return_value_ptr = context.i64_type().ptr_type(AddressSpace::Generic).into();
            context.void_type().fn_type(&[return_value_ptr], false)
        }
        Register => main_return_type.fn_type(&[], false),
    };

    // Add main to the module.
    let main_fn = env.module.add_function(main_fn_name, main_fn_type, None);

    // our exposed main function adheres to the C calling convention
    main_fn.set_call_conventions(C_CALL_CONV);

    // Add main's body
    let basic_block = context.append_basic_block(main_fn, "entry");
    let then_block = context.append_basic_block(main_fn, "then_block");
    let catch_block = context.append_basic_block(main_fn, "catch_block");
    let cont_block = context.append_basic_block(main_fn, "cont_block");

    builder.position_at_end(basic_block);

    let result_alloca = builder.build_alloca(main_return_type, "result");

    // invoke instead of call, so that we can catch any exeptions thrown in Roc code
    let call_result = {
        let call = builder.build_invoke(roc_main_fn, &[], then_block, catch_block, "call_roc_main");
        call.set_call_convention(FAST_CALL_CONV);
        call.try_as_basic_value().left().unwrap()
    };

    // exception handling
    {
        builder.position_at_end(catch_block);

        let landing_pad_type = {
            let exception_ptr = context.i8_type().ptr_type(AddressSpace::Generic).into();
            let selector_value = context.i32_type().into();

            context.struct_type(&[exception_ptr, selector_value], false)
        };

        let info = builder
            .build_catch_all_landing_pad(
                &landing_pad_type,
                &BasicValueEnum::IntValue(context.i8_type().const_zero()),
                context.i8_type().ptr_type(AddressSpace::Generic),
                "main_landing_pad",
            )
            .into_struct_value();

        let exception_ptr = builder
            .build_extract_value(info, 0, "exception_ptr")
            .unwrap();

        let thrown = cxa_begin_catch(env, exception_ptr);

        let error_msg = {
            let exception_type = u8_ptr;
            let ptr = builder.build_bitcast(
                thrown,
                exception_type.ptr_type(AddressSpace::Generic),
                "cast",
            );

            builder.build_load(ptr.into_pointer_value(), "error_msg")
        };

        let return_type = context.struct_type(&[context.i64_type().into(), u8_ptr.into()], false);

        let return_value = {
            let v1 = return_type.const_zero();

            // flag is non-zero, indicating failure
            let flag = context.i64_type().const_int(1, false);

            let v2 = builder
                .build_insert_value(v1, flag, 0, "set_error")
                .unwrap();

            let v3 = builder
                .build_insert_value(v2, error_msg, 1, "set_exception")
                .unwrap();

            v3
        };

        // bitcast result alloca so we can store our concrete type { flag, error_msg } in there
        let result_alloca_bitcast = builder
            .build_bitcast(
                result_alloca,
                return_type.ptr_type(AddressSpace::Generic),
                "result_alloca_bitcast",
            )
            .into_pointer_value();

        // store our return value
        builder.build_store(result_alloca_bitcast, return_value);

        cxa_end_catch(env);

        builder.build_unconditional_branch(cont_block);
    }

    {
        builder.position_at_end(then_block);

        let actual_return_type =
            basic_type_from_layout(env.arena, env.context, layout, env.ptr_bytes);
        let return_type =
            context.struct_type(&[context.i64_type().into(), actual_return_type], false);

        let return_value = {
            let v1 = return_type.const_zero();

            let v2 = builder
                .build_insert_value(v1, context.i64_type().const_zero(), 0, "set_no_error")
                .unwrap();
            let v3 = builder
                .build_insert_value(v2, call_result, 1, "set_call_result")
                .unwrap();

            v3
        };

        let ptr = builder.build_bitcast(
            result_alloca,
            return_type.ptr_type(AddressSpace::Generic),
            "name",
        );
        builder.build_store(ptr.into_pointer_value(), return_value);

        builder.build_unconditional_branch(cont_block);
    }

    {
        builder.position_at_end(cont_block);

        let result = builder.build_load(result_alloca, "result");

        match register_or_memory {
            Memory => {
                // write the result into the supplied pointer
                let ptr_return_type = main_return_type.ptr_type(AddressSpace::Generic);

                let ptr_as_int = main_fn.get_first_param().unwrap();

                let ptr = builder.build_bitcast(ptr_as_int, ptr_return_type, "caller_ptr");

                builder.build_store(ptr.into_pointer_value(), result);

                // this is a void function, therefore return None
                builder.build_return(None);
            }
            Register => {
                // construct a normal return
                // values are passed to the caller via registers
                builder.build_return(Some(&result));
            }
        }
    }

    // MUST set the personality at the very end;
    // doing it earlier can cause the personality to be ignored
    let personality_func = get_gxx_personality_v0(env);
    main_fn.set_personality_function(personality_func);

    (main_fn_name, env.arena.alloc(main_fn))
}

fn get_inplace_from_layout(layout: &Layout<'_>) -> InPlace {
    match layout {
        Layout::Builtin(Builtin::EmptyList) => InPlace::InPlace,
        Layout::Builtin(Builtin::List(memory_mode, _)) => match memory_mode {
            MemoryMode::Unique => InPlace::InPlace,
            MemoryMode::Refcounted => InPlace::Clone,
        },
        Layout::Builtin(Builtin::EmptyStr) => InPlace::InPlace,
        Layout::Builtin(Builtin::Str) => InPlace::Clone,
        _ => unreachable!("Layout {:?} does not have an inplace", layout),
    }
}

pub fn build_exp_literal<'a, 'ctx, 'env>(
    env: &Env<'a, 'ctx, 'env>,
    literal: &roc_mono::ir::Literal<'a>,
) -> BasicValueEnum<'ctx> {
    use roc_mono::ir::Literal::*;

    match literal {
        Int(num) => env.context.i64_type().const_int(*num as u64, true).into(),
        Float(num) => env.context.f64_type().const_float(*num).into(),
        Bool(b) => env.context.bool_type().const_int(*b as u64, false).into(),
        Byte(b) => env.context.i8_type().const_int(*b as u64, false).into(),
        Str(str_literal) => {
            if str_literal.is_empty() {
                empty_list(env)
            } else {
                let ctx = env.context;
                let builder = env.builder;
                let len_u64 = str_literal.len() as u64;
                let elem_bytes = CHAR_LAYOUT.stack_size(env.ptr_bytes) as u64;
                let ptr_bytes = env.ptr_bytes;

                let populate_str = |ptr| {
                    // Copy the elements from the list literal into the array
                    for (index, char) in str_literal.as_bytes().iter().enumerate() {
                        let val = env
                            .context
                            .i8_type()
                            .const_int(*char as u64, false)
                            .as_basic_value_enum();
                        let index_val = ctx.i64_type().const_int(index as u64, false);
                        let elem_ptr =
                            unsafe { builder.build_in_bounds_gep(ptr, &[index_val], "index") };

                        builder.build_store(elem_ptr, val);
                    }
                };

                if str_literal.len() < env.small_str_bytes() as usize {
                    // TODO support big endian systems

                    let array_alloca = builder.build_array_alloca(
                        ctx.i8_type(),
                        ctx.i8_type().const_int(env.small_str_bytes() as u64, false),
                        "alloca_small_str",
                    );

                    // Zero out all the bytes. If we don't do this, then
                    // small strings would have uninitialized bytes, which could
                    // cause string equality checks to fail randomly.
                    //
                    // We're running memset over *all* the bytes, even though
                    // the final one is about to be manually overridden, on
                    // the theory that LLVM will optimize the memset call
                    // into two instructions to move appropriately-sized
                    // zero integers into the appropriate locations instead
                    // of doing any iteration.
                    //
                    // TODO: look at the compiled output to verify this theory!
                    env.call_memset(
                        array_alloca,
                        ctx.i8_type().const_zero(),
                        env.ptr_int().const_int(env.small_str_bytes() as u64, false),
                    );

                    let final_byte = (str_literal.len() as u8) | 0b1000_0000;

                    let final_byte_ptr = unsafe {
                        builder.build_in_bounds_gep(
                            array_alloca,
                            &[ctx
                                .i8_type()
                                .const_int(env.small_str_bytes() as u64 - 1, false)],
                            "str_literal_final_byte",
                        )
                    };

                    builder.build_store(
                        final_byte_ptr,
                        ctx.i8_type().const_int(final_byte as u64, false),
                    );

                    populate_str(array_alloca);

                    builder.build_load(
                        builder
                            .build_bitcast(
                                array_alloca,
                                collection(ctx, ptr_bytes).ptr_type(AddressSpace::Generic),
                                "cast_collection",
                            )
                            .into_pointer_value(),
                        "small_str_array",
                    )
                } else {
                    let bytes_len = elem_bytes * len_u64;
                    let len_type = env.ptr_int();
                    let len = len_type.const_int(bytes_len, false);

                    let ptr = allocate_list(env, InPlace::Clone, &CHAR_LAYOUT, len);
                    let int_type = ptr_int(ctx, ptr_bytes);
                    let ptr_as_int = builder.build_ptr_to_int(ptr, int_type, "list_cast_ptr");
                    let struct_type = collection(ctx, ptr_bytes);
                    let len = BasicValueEnum::IntValue(env.ptr_int().const_int(len_u64, false));

                    let mut struct_val;

                    // Store the pointer
                    struct_val = builder
                        .build_insert_value(
                            struct_type.get_undef(),
                            ptr_as_int,
                            Builtin::WRAPPER_PTR,
                            "insert_ptr",
                        )
                        .unwrap();

                    // Store the length
                    struct_val = builder
                        .build_insert_value(struct_val, len, Builtin::WRAPPER_LEN, "insert_len")
                        .unwrap();

                    populate_str(ptr);

                    builder.build_bitcast(
                        struct_val.into_struct_value(),
                        collection(ctx, ptr_bytes),
                        "cast_collection",
                    )
                    // TODO check if malloc returned null; if so, runtime error for OOM!
                }
            }
        }
    }
}

pub fn build_exp_expr<'a, 'ctx, 'env>(
    env: &Env<'a, 'ctx, 'env>,
    layout_ids: &mut LayoutIds<'a>,
    scope: &Scope<'a, 'ctx>,
    parent: FunctionValue<'ctx>,
    layout: &Layout<'a>,
    expr: &roc_mono::ir::Expr<'a>,
) -> BasicValueEnum<'ctx> {
    use roc_mono::ir::CallType::*;
    use roc_mono::ir::Expr::*;

    match expr {
        Literal(literal) => build_exp_literal(env, literal),
        RunLowLevel(op, symbols) => run_low_level(env, scope, parent, layout, *op, symbols),

        FunctionCall {
            call_type: ByName(name),
            full_layout,
            args,
            ..
        } => {
            let mut arg_tuples: Vec<BasicValueEnum> = Vec::with_capacity_in(args.len(), env.arena);

            for symbol in args.iter() {
                arg_tuples.push(load_symbol(env, scope, symbol));
            }

            call_with_args(
                env,
                layout_ids,
                &full_layout,
                *name,
                parent,
                arg_tuples.into_bump_slice(),
            )
        }

        FunctionCall {
            call_type: ByPointer(name),
            args,
            ..
        } => {
            let sub_expr = load_symbol(env, scope, name);

            let mut arg_vals: Vec<BasicValueEnum> = Vec::with_capacity_in(args.len(), env.arena);

            for arg in args.iter() {
                arg_vals.push(load_symbol(env, scope, arg));
            }

            let call = match sub_expr {
                BasicValueEnum::PointerValue(ptr) => {
                    env.builder.build_call(ptr, arg_vals.as_slice(), "tmp")
                }
                non_ptr => {
                    panic!(
                        "Tried to call by pointer, but encountered a non-pointer: {:?}",
                        non_ptr
                    );
                }
            };

            if env.exposed_to_host.contains(name) {
                // If this is an external-facing function, use the C calling convention.
                call.set_call_convention(C_CALL_CONV);
            } else {
                // If it's an internal-only function, use the fast calling convention.
                call.set_call_convention(FAST_CALL_CONV);
            }

            call.try_as_basic_value()
                .left()
                .unwrap_or_else(|| panic!("LLVM error: Invalid call by pointer."))
        }

        Struct(sorted_fields) => {
            let ctx = env.context;
            let builder = env.builder;
            let ptr_bytes = env.ptr_bytes;

            // Determine types
            let num_fields = sorted_fields.len();
            let mut field_types = Vec::with_capacity_in(num_fields, env.arena);
            let mut field_vals = Vec::with_capacity_in(num_fields, env.arena);

            for symbol in sorted_fields.iter() {
                // Zero-sized fields have no runtime representation.
                // The layout of the struct expects them to be dropped!
                let (field_expr, field_layout) = load_symbol_and_layout(env, scope, symbol);
                if field_layout.stack_size(ptr_bytes) != 0 {
                    field_types.push(basic_type_from_layout(
                        env.arena,
                        env.context,
                        &field_layout,
                        env.ptr_bytes,
                    ));

                    field_vals.push(field_expr);
                }
            }

            // If the record has only one field that isn't zero-sized,
            // unwrap it. This is what the layout expects us to do.
            if field_vals.len() == 1 {
                field_vals.pop().unwrap()
            } else {
                // Create the struct_type
                let struct_type = ctx.struct_type(field_types.into_bump_slice(), false);
                let mut struct_val = struct_type.const_zero().into();

                // Insert field exprs into struct_val
                for (index, field_val) in field_vals.into_iter().enumerate() {
                    struct_val = builder
                        .build_insert_value(struct_val, field_val, index as u32, "insert_field")
                        .unwrap();
                }

                BasicValueEnum::StructValue(struct_val.into_struct_value())
            }
        }

        Tag {
            union_size,
            arguments,
            ..
        } if *union_size == 1 => {
            let it = arguments.iter();

            let ctx = env.context;
            let ptr_bytes = env.ptr_bytes;
            let builder = env.builder;

            // Determine types
            let num_fields = arguments.len() + 1;
            let mut field_types = Vec::with_capacity_in(num_fields, env.arena);
            let mut field_vals = Vec::with_capacity_in(num_fields, env.arena);

            for field_symbol in it {
                let (val, field_layout) = load_symbol_and_layout(env, scope, field_symbol);
                // Zero-sized fields have no runtime representation.
                // The layout of the struct expects them to be dropped!
                if field_layout.stack_size(ptr_bytes) != 0 {
                    let field_type = basic_type_from_layout(
                        env.arena,
                        env.context,
                        &field_layout,
                        env.ptr_bytes,
                    );

                    field_types.push(field_type);
                    field_vals.push(val);
                }
            }

            // If the struct has only one field that isn't zero-sized,
            // unwrap it. This is what the layout expects us to do.
            if field_vals.len() == 1 {
                field_vals.pop().unwrap()
            } else {
                // Create the struct_type
                let struct_type = ctx.struct_type(field_types.into_bump_slice(), false);
                let mut struct_val = struct_type.const_zero().into();

                // Insert field exprs into struct_val
                for (index, field_val) in field_vals.into_iter().enumerate() {
                    struct_val = builder
                        .build_insert_value(struct_val, field_val, index as u32, "insert_field")
                        .unwrap();
                }

                BasicValueEnum::StructValue(struct_val.into_struct_value())
            }
        }

        Tag {
            arguments,
            tag_layout: Layout::Union(fields),
            union_size,
            tag_id,
            ..
        } => {
            let tag_layout = Layout::Union(fields);

            debug_assert!(*union_size > 1);
            let ptr_size = env.ptr_bytes;

            let ctx = env.context;
            let builder = env.builder;

            // Determine types
            let num_fields = arguments.len() + 1;
            let mut field_types = Vec::with_capacity_in(num_fields, env.arena);
            let mut field_vals = Vec::with_capacity_in(num_fields, env.arena);

            for (field_symbol, tag_field_layout) in
                arguments.iter().zip(fields[*tag_id as usize].iter())
            {
                // note field_layout is the layout of the argument.
                // tag_field_layout is the layout that the tag will store
                // these are different for recursive tag unions
                let (val, field_layout) = load_symbol_and_layout(env, scope, field_symbol);
                let field_size = tag_field_layout.stack_size(ptr_size);

                // Zero-sized fields have no runtime representation.
                // The layout of the struct expects them to be dropped!
                if field_size != 0 {
                    let field_type =
                        basic_type_from_layout(env.arena, env.context, tag_field_layout, ptr_size);

                    field_types.push(field_type);

                    if let Layout::RecursivePointer = tag_field_layout {
                        let ptr = allocate_with_refcount(env, field_layout, val).into();
                        let ptr = cast_basic_basic(
                            builder,
                            ptr,
                            ctx.i64_type().ptr_type(AddressSpace::Generic).into(),
                        );
                        field_vals.push(ptr);
                    } else {
                        field_vals.push(val);
                    }
                }
            }

            // Create the struct_type
            let struct_type = ctx.struct_type(field_types.into_bump_slice(), false);
            let mut struct_val = struct_type.const_zero().into();

            // Insert field exprs into struct_val
            for (index, field_val) in field_vals.into_iter().enumerate() {
                struct_val = builder
                    .build_insert_value(struct_val, field_val, index as u32, "insert_field")
                    .unwrap();
            }

            // How we create tag values
            //
            // The memory layout of tags can be different. e.g. in
            //
            // [ Ok Int, Err Str ]
            //
            // the `Ok` tag stores a 64-bit integer, the `Err` tag stores a struct.
            // All tags of a union must have the same length, for easy addressing (e.g. array lookups).
            // So we need to ask for the maximum of all tag's sizes, even if most tags won't use
            // all that memory, and certainly won't use it in the same way (the tags have fields of
            // different types/sizes)
            //
            // In llvm, we must be explicit about the type of value we're creating: we can't just
            // make a unspecified block of memory. So what we do is create a byte array of the
            // desired size. Then when we know which tag we have (which is here, in this function),
            // we need to cast that down to the array of bytes that llvm expects
            //
            // There is the bitcast instruction, but it doesn't work for arrays. So we need to jump
            // through some hoops using store and load to get this to work: the array is put into a
            // one-element struct, which can be cast to the desired type.
            //
            // This tricks comes from
            // https://github.com/raviqqe/ssf/blob/bc32aae68940d5bddf5984128e85af75ca4f4686/ssf-llvm/src/expression_compiler.rs#L116

            let internal_type =
                basic_type_from_layout(env.arena, env.context, &tag_layout, env.ptr_bytes);

            cast_basic_basic(
                builder,
                struct_val.into_struct_value().into(),
                internal_type,
            )
        }
        Tag { .. } => unreachable!("tags should have a union layout"),

        Reset(_) => todo!(),
        Reuse { .. } => todo!(),

        AccessAtIndex {
            index,
            structure,
            wrapped: Wrapped::SingleElementRecord,
            ..
        } => {
            match load_symbol_and_layout(env, scope, structure) {
                (StructValue(argument), Layout::Struct(fields)) if fields.len() > 1 =>
                // TODO so sometimes a value gets Wrapped::SingleElementRecord
                // but still has multiple fields...
                {
                    env.builder
                        .build_extract_value(
                            argument,
                            *index as u32,
                            env.arena.alloc(format!("struct_field_access_{}_", index)),
                        )
                        .unwrap()
                }
                (other, _) => other,
            }
        }

        AccessAtIndex {
            index,
            structure,
            wrapped: Wrapped::RecordOrSingleTagUnion,
            ..
        } => {
            // extract field from a record
            match load_symbol_and_layout(env, scope, structure) {
                (StructValue(argument), Layout::Struct(fields)) if fields.len() > 1 => env
                    .builder
                    .build_extract_value(
                        argument,
                        *index as u32,
                        env.arena.alloc(format!("struct_field_access_{}_", index)),
                    )
                    .unwrap(),
                (StructValue(argument), Layout::Closure(_, _, _)) => env
                    .builder
                    .build_extract_value(
                        argument,
                        *index as u32,
                        env.arena.alloc(format!("closure_field_access_{}_", index)),
                    )
                    .unwrap(),
                (other, layout) => {
                    unreachable!("can only index into struct layout {:?} {:?}", other, layout)
                }
            }
        }

        AccessAtIndex {
            index,
            structure,
            field_layouts,
            ..
        } => {
            let builder = env.builder;

            // Determine types, assumes the descriminant is in the field layouts
            let num_fields = field_layouts.len();
            let mut field_types = Vec::with_capacity_in(num_fields, env.arena);
            let ptr_bytes = env.ptr_bytes;

            for field_layout in field_layouts.iter() {
                let field_type =
                    basic_type_from_layout(env.arena, env.context, &field_layout, ptr_bytes);
                field_types.push(field_type);
            }

            // Create the struct_type
            let struct_type = env
                .context
                .struct_type(field_types.into_bump_slice(), false);

            // cast the argument bytes into the desired shape for this tag
            let argument = load_symbol(env, scope, structure).into_struct_value();

            let struct_value = cast_struct_struct(builder, argument, struct_type);

            let result = builder
                .build_extract_value(struct_value, *index as u32, "")
                .expect("desired field did not decode");

            if let Some(Layout::RecursivePointer) = field_layouts.get(*index as usize) {
                let struct_layout = Layout::Struct(field_layouts);
                let desired_type = block_of_memory(env.context, &struct_layout, env.ptr_bytes);

                // the value is a pointer to the actual value; load that value!
                use inkwell::types::BasicType;
                let ptr = cast_basic_basic(
                    builder,
                    result,
                    desired_type.ptr_type(AddressSpace::Generic).into(),
                );
                builder.build_load(ptr.into_pointer_value(), "load_recursive_field")
            } else {
                result
            }
        }
        EmptyArray => empty_polymorphic_list(env),
        Array { elem_layout, elems } => {
            let inplace = get_inplace_from_layout(layout);

            list_literal(env, inplace, scope, elem_layout, elems)
        }
        FunctionPointer(symbol, layout) => {
            match scope.top_level_thunks.get(symbol) {
                Some((_layout, function_value)) => {
                    // this is a 0-argument thunk, evaluate it!
                    let call =
                        env.builder
                            .build_call(*function_value, &[], "evaluate_top_level_thunk");

                    call.set_call_convention(FAST_CALL_CONV);

                    call.try_as_basic_value().left().unwrap()
                }
                None => {
                    // this is a function pointer, store it
                    let fn_name = layout_ids
                        .get(*symbol, layout)
                        .to_symbol_string(*symbol, &env.interns);
                    let ptr = env
                        .module
                        .get_function(fn_name.as_str())
                        .unwrap_or_else(|| {
                            panic!(
                                "Could not get pointer to unknown function {:?} {:?}",
                                fn_name, layout
                            )
                        })
                        .as_global_value()
                        .as_pointer_value();

                    BasicValueEnum::PointerValue(ptr)
                }
            }
        }
        RuntimeErrorFunction(_) => todo!(),
    }
}

pub fn allocate_with_refcount<'a, 'ctx, 'env>(
    env: &Env<'a, 'ctx, 'env>,
    layout: &Layout<'a>,
    value: BasicValueEnum<'ctx>,
) -> PointerValue<'ctx> {
    let builder = env.builder;
    let ctx = env.context;

    let value_type = basic_type_from_layout(env.arena, ctx, layout, env.ptr_bytes);
    let value_bytes = layout.stack_size(env.ptr_bytes) as u64;

    let len_type = env.ptr_int();
    // bytes per element
    let bytes_len = len_type.const_int(value_bytes, false);

    // TODO fix offset
    let offset = (env.ptr_bytes as u64).max(value_bytes);

    let ptr = {
        let len = bytes_len;
        let len =
            builder.build_int_add(len, len_type.const_int(offset, false), "add_refcount_space");

        env.builder
            .build_array_malloc(ctx.i8_type(), len, "create_list_ptr")
            .unwrap()

        // TODO check if malloc returned null; if so, runtime error for OOM!
    };

    // We must return a pointer to the first element:
    let ptr_bytes = env.ptr_bytes;
    let int_type = ptr_int(ctx, ptr_bytes);
    let ptr_as_int = builder.build_ptr_to_int(ptr, int_type, "list_cast_ptr");
    let incremented = builder.build_int_add(
        ptr_as_int,
        ctx.i64_type().const_int(offset, false),
        "increment_list_ptr",
    );

    let ptr_type = get_ptr_type(&value_type, AddressSpace::Generic);
    let list_element_ptr = builder.build_int_to_ptr(incremented, ptr_type, "list_cast_ptr");

    // subtract ptr_size, to access the refcount
    let refcount_ptr = builder.build_int_sub(
        incremented,
        ctx.i64_type().const_int(env.ptr_bytes as u64, false),
        "refcount_ptr",
    );

    let refcount_ptr = builder.build_int_to_ptr(
        refcount_ptr,
        int_type.ptr_type(AddressSpace::Generic),
        "make ptr",
    );

    // the refcount of a new allocation is initially 1
    // we assume that the allocation is indeed used (dead variables are eliminated)
    builder.build_store(
        refcount_ptr,
        crate::llvm::refcounting::refcount_1(ctx, env.ptr_bytes),
    );

    // store the value in the pointer
    builder.build_store(list_element_ptr, value);

    list_element_ptr
}

fn list_literal<'a, 'ctx, 'env>(
    env: &Env<'a, 'ctx, 'env>,
    inplace: InPlace,
    scope: &Scope<'a, 'ctx>,
    elem_layout: &Layout<'a>,
    elems: &&[Symbol],
) -> BasicValueEnum<'ctx> {
    let ctx = env.context;
    let builder = env.builder;

    let len_u64 = elems.len() as u64;
    let elem_bytes = elem_layout.stack_size(env.ptr_bytes) as u64;

    let ptr = {
        let bytes_len = elem_bytes * len_u64;
        let len_type = env.ptr_int();
        let len = len_type.const_int(bytes_len, false);

        allocate_list(env, inplace, elem_layout, len)

        // TODO check if malloc returned null; if so, runtime error for OOM!
    };

    // Copy the elements from the list literal into the array
    for (index, symbol) in elems.iter().enumerate() {
        let val = load_symbol(env, scope, symbol);
        let index_val = ctx.i64_type().const_int(index as u64, false);
        let elem_ptr = unsafe { builder.build_in_bounds_gep(ptr, &[index_val], "index") };

        builder.build_store(elem_ptr, val);
    }

    let ptr_bytes = env.ptr_bytes;
    let int_type = ptr_int(ctx, ptr_bytes);
    let ptr_as_int = builder.build_ptr_to_int(ptr, int_type, "list_cast_ptr");
    let struct_type = collection(ctx, ptr_bytes);
    let len = BasicValueEnum::IntValue(env.ptr_int().const_int(len_u64, false));
    let mut struct_val;

    // Store the pointer
    struct_val = builder
        .build_insert_value(
            struct_type.get_undef(),
            ptr_as_int,
            Builtin::WRAPPER_PTR,
            "insert_ptr",
        )
        .unwrap();

    // Store the length
    struct_val = builder
        .build_insert_value(struct_val, len, Builtin::WRAPPER_LEN, "insert_len")
        .unwrap();

    // Bitcast to an array of raw bytes
    builder.build_bitcast(
        struct_val.into_struct_value(),
        collection(ctx, ptr_bytes),
        "cast_collection",
    )
}

pub fn build_exp_stmt<'a, 'ctx, 'env>(
    env: &Env<'a, 'ctx, 'env>,
    layout_ids: &mut LayoutIds<'a>,
    scope: &mut Scope<'a, 'ctx>,
    parent: FunctionValue<'ctx>,
    stmt: &roc_mono::ir::Stmt<'a>,
) -> BasicValueEnum<'ctx> {
    use roc_mono::ir::Expr;
    use roc_mono::ir::Stmt::*;

    match stmt {
        Let(symbol, expr, layout, cont) => {
            let context = &env.context;

            let val = build_exp_expr(env, layout_ids, &scope, parent, layout, &expr);
            let expr_bt = if let Layout::RecursivePointer = layout {
                match expr {
                    Expr::AccessAtIndex { field_layouts, .. } => {
                        let layout = Layout::Struct(field_layouts);

                        block_of_memory(env.context, &layout, env.ptr_bytes)
                    }
                    _ => unreachable!(
                        "a recursive pointer can only be loaded from a recursive tag union"
                    ),
                }
            } else {
                basic_type_from_layout(env.arena, context, &layout, env.ptr_bytes)
            };
            let alloca =
                create_entry_block_alloca(env, parent, expr_bt, symbol.ident_string(&env.interns));

            env.builder.build_store(alloca, val);

            // Make a new scope which includes the binding we just encountered.
            // This should be done *after* compiling the bound expr, since any
            // recursive (in the LetRec sense) bindings should already have
            // been extracted as procedures. Nothing in here should need to
            // access itself!
            // scope = scope.clone();

            scope.insert(*symbol, (layout.clone(), alloca));
            let result = build_exp_stmt(env, layout_ids, scope, parent, cont);
            scope.remove(symbol);

            result
        }
        Ret(symbol) => {
            let value = load_symbol(env, scope, symbol);

            if let Some(block) = env.builder.get_insert_block() {
                if block.get_terminator().is_none() {
                    env.builder.build_return(Some(&value));
                }
            }

            value
        }

        Cond {
            branching_symbol,
            pass: pass_stmt,
            fail: fail_stmt,
            ret_layout,
            ..
        } => {
            let ret_type =
                basic_type_from_layout(env.arena, env.context, &ret_layout, env.ptr_bytes);

            let cond_expr = load_symbol(env, scope, branching_symbol);

            match cond_expr {
                IntValue(value) => {
                    // This is a call tobuild_basic_phi2, except inlined to prevent
                    // problems with lifetimes and closures involving layout_ids.
                    let builder = env.builder;
                    let context = env.context;

                    // build blocks
                    let then_block = context.append_basic_block(parent, "then");
                    let else_block = context.append_basic_block(parent, "else");
                    let mut blocks: std::vec::Vec<(
                        &dyn inkwell::values::BasicValue<'_>,
                        inkwell::basic_block::BasicBlock<'_>,
                    )> = std::vec::Vec::with_capacity(2);
                    let cont_block = context.append_basic_block(parent, "condbranchcont");

                    builder.build_conditional_branch(value, then_block, else_block);

                    // build then block
                    builder.position_at_end(then_block);
                    let then_val = build_exp_stmt(env, layout_ids, scope, parent, pass_stmt);
                    if then_block.get_terminator().is_none() {
                        builder.build_unconditional_branch(cont_block);
                        let then_block = builder.get_insert_block().unwrap();
                        blocks.push((&then_val, then_block));
                    }

                    // build else block
                    builder.position_at_end(else_block);
                    let else_val = build_exp_stmt(env, layout_ids, scope, parent, fail_stmt);
                    if else_block.get_terminator().is_none() {
                        let else_block = builder.get_insert_block().unwrap();
                        builder.build_unconditional_branch(cont_block);
                        blocks.push((&else_val, else_block));
                    }

                    // emit merge block
                    if blocks.is_empty() {
                        // SAFETY there are no other references to this block in this case
                        unsafe {
                            cont_block.delete().unwrap();
                        }

                        // return garbage value
                        context.i64_type().const_int(0, false).into()
                    } else {
                        builder.position_at_end(cont_block);

                        let phi = builder.build_phi(ret_type, "branch");

                        // phi.add_incoming(&[(&then_val, then_block), (&else_val, else_block)]);
                        phi.add_incoming(&blocks);

                        phi.as_basic_value()
                    }
                }
                _ => panic!(
                    "Tried to make a branch out of an invalid condition: cond_expr = {:?}",
                    cond_expr,
                ),
            }
        }

        Switch {
            branches,
            default_branch,
            ret_layout,
            cond_layout,
            cond_symbol,
        } => {
            let ret_type =
                basic_type_from_layout(env.arena, env.context, &ret_layout, env.ptr_bytes);

            let switch_args = SwitchArgsIr {
                cond_layout: cond_layout.clone(),
                cond_symbol: *cond_symbol,
                branches,
                default_branch,
                ret_type,
            };

            build_switch_ir(env, layout_ids, scope, parent, switch_args)
        }
        Join {
            id,
            parameters,
            remainder,
            continuation,
        } => {
            let builder = env.builder;
            let context = env.context;

            let mut joinpoint_args = Vec::with_capacity_in(parameters.len(), env.arena);

            for param in parameters.iter() {
                let btype =
                    basic_type_from_layout(env.arena, env.context, &param.layout, env.ptr_bytes);
                joinpoint_args.push(create_entry_block_alloca(
                    env,
                    parent,
                    btype,
                    "joinpointarg",
                ));
            }

            // create new block
            let cont_block = context.append_basic_block(parent, "joinpointcont");

            // store this join point
            let joinpoint_args = joinpoint_args.into_bump_slice();
            scope.join_points.insert(*id, (cont_block, joinpoint_args));

            // construct the blocks that may jump to this join point
            build_exp_stmt(env, layout_ids, scope, parent, remainder);

            for (ptr, param) in joinpoint_args.iter().zip(parameters.iter()) {
                scope.insert(param.symbol, (param.layout.clone(), *ptr));
            }

            let phi_block = builder.get_insert_block().unwrap();

            // put the cont block at the back
            builder.position_at_end(cont_block);

            // put the continuation in
            let result = build_exp_stmt(env, layout_ids, scope, parent, continuation);

            // remove this join point again
            scope.join_points.remove(&id);

            cont_block.move_after(phi_block).unwrap();

            result
        }
        Jump(join_point, arguments) => {
            let builder = env.builder;
            let context = env.context;
            let (cont_block, argument_pointers) = scope.join_points.get(join_point).unwrap();

            for (pointer, argument) in argument_pointers.iter().zip(arguments.iter()) {
                let value = load_symbol(env, scope, argument);
                builder.build_store(*pointer, value);
            }

            builder.build_unconditional_branch(*cont_block);

            // This doesn't currently do anything
            context.i64_type().const_zero().into()
        }
        Inc(symbol, cont) => {
            let (value, layout) = load_symbol_and_layout(env, scope, symbol);
            let layout = layout.clone();

            if layout.contains_refcounted() {
                increment_refcount_layout(env, parent, layout_ids, value, &layout);
            }

            build_exp_stmt(env, layout_ids, scope, parent, cont)
        }
        Dec(symbol, cont) => {
            let (value, layout) = load_symbol_and_layout(env, scope, symbol);
            let layout = layout.clone();

            if layout.contains_refcounted() {
                decrement_refcount_layout(env, parent, layout_ids, value, &layout);
            }

            build_exp_stmt(env, layout_ids, scope, parent, cont)
        }

        RuntimeError(error_msg) => {
            throw_exception(env, error_msg);

            // unused value (must return a BasicValue)
            let zero = env.context.i64_type().const_zero();
            zero.into()
        }
    }
}

pub fn load_symbol<'a, 'ctx, 'env>(
    env: &Env<'a, 'ctx, 'env>,
    scope: &Scope<'a, 'ctx>,
    symbol: &Symbol,
) -> BasicValueEnum<'ctx> {
    match scope.get(symbol) {
        Some((_, ptr)) => env
            .builder
            .build_load(*ptr, symbol.ident_string(&env.interns)),
        None => panic!("There was no entry for {:?} in scope {:?}", symbol, scope),
    }
}

pub fn ptr_from_symbol<'a, 'ctx, 'scope>(
    scope: &'scope Scope<'a, 'ctx>,
    symbol: Symbol,
) -> &'scope PointerValue<'ctx> {
    match scope.get(&symbol) {
        Some((_, ptr)) => ptr,
        None => panic!("There was no entry for {:?} in scope {:?}", symbol, scope),
    }
}

pub fn load_symbol_and_layout<'a, 'ctx, 'env, 'b>(
    env: &Env<'a, 'ctx, 'env>,
    scope: &'b Scope<'a, 'ctx>,
    symbol: &Symbol,
) -> (BasicValueEnum<'ctx>, &'b Layout<'a>) {
    match scope.get(symbol) {
        Some((layout, ptr)) => (
            env.builder
                .build_load(*ptr, symbol.ident_string(&env.interns)),
            layout,
        ),
        None => panic!("There was no entry for {:?} in scope {:?}", symbol, scope),
    }
}

/// Cast a struct to another struct of the same (or smaller?) size
pub fn cast_struct_struct<'ctx>(
    builder: &Builder<'ctx>,
    from_value: StructValue<'ctx>,
    to_type: StructType<'ctx>,
) -> StructValue<'ctx> {
    cast_basic_basic(builder, from_value.into(), to_type.into()).into_struct_value()
}

/// Cast a value to another value of the same (or smaller?) size
pub fn cast_basic_basic<'ctx>(
    builder: &Builder<'ctx>,
    from_value: BasicValueEnum<'ctx>,
    to_type: BasicTypeEnum<'ctx>,
) -> BasicValueEnum<'ctx> {
    use inkwell::types::BasicType;
    // store the value in memory
    let argument_pointer = builder.build_alloca(from_value.get_type(), "");
    builder.build_store(argument_pointer, from_value);

    // then read it back as a different type
    let to_type_pointer = builder
        .build_bitcast(
            argument_pointer,
            to_type.ptr_type(inkwell::AddressSpace::Generic),
            "cast_basic_basic",
        )
        .into_pointer_value();

    builder.build_load(to_type_pointer, "")
}

fn extract_tag_discriminant<'a, 'ctx, 'env>(
    env: &Env<'a, 'ctx, 'env>,
    from_value: StructValue<'ctx>,
) -> IntValue<'ctx> {
    let struct_type = env
        .context
        .struct_type(&[env.context.i64_type().into()], false);

    let struct_value = cast_struct_struct(env.builder, from_value, struct_type);

    env.builder
        .build_extract_value(struct_value, 0, "")
        .expect("desired field did not decode")
        .into_int_value()
}

struct SwitchArgsIr<'a, 'ctx> {
    pub cond_symbol: Symbol,
    pub cond_layout: Layout<'a>,
    pub branches: &'a [(u64, roc_mono::ir::Stmt<'a>)],
    pub default_branch: &'a roc_mono::ir::Stmt<'a>,
    pub ret_type: BasicTypeEnum<'ctx>,
}

fn build_switch_ir<'a, 'ctx, 'env>(
    env: &Env<'a, 'ctx, 'env>,
    layout_ids: &mut LayoutIds<'a>,
    scope: &Scope<'a, 'ctx>,
    parent: FunctionValue<'ctx>,
    switch_args: SwitchArgsIr<'a, 'ctx>,
) -> BasicValueEnum<'ctx> {
    let arena = env.arena;
    let builder = env.builder;
    let context = env.context;
    let SwitchArgsIr {
        branches,
        cond_symbol,
        mut cond_layout,
        default_branch,
        ret_type,
        ..
    } = switch_args;

    let mut copy = scope.clone();
    let scope = &mut copy;

    let cond_symbol = &cond_symbol;

    let cont_block = context.append_basic_block(parent, "cont");

    // Build the condition
    let cond = match cond_layout {
        Layout::Builtin(Builtin::Float64) => {
            // float matches are done on the bit pattern
            cond_layout = Layout::Builtin(Builtin::Int64);
            let full_cond = load_symbol(env, scope, cond_symbol);

            builder
                .build_bitcast(full_cond, env.context.i64_type(), "")
                .into_int_value()
        }
        Layout::Union(_) => {
            // we match on the discriminant, not the whole Tag
            cond_layout = Layout::Builtin(Builtin::Int64);
            let full_cond = load_symbol(env, scope, cond_symbol).into_struct_value();

            extract_tag_discriminant(env, full_cond)
        }
        Layout::Builtin(_) => load_symbol(env, scope, cond_symbol).into_int_value(),
        other => todo!("Build switch value from layout: {:?}", other),
    };

    // Build the cases
    let mut incoming = Vec::with_capacity_in(branches.len(), arena);
    let mut cases = Vec::with_capacity_in(branches.len(), arena);

    for (int, _) in branches.iter() {
        // Switch constants must all be same type as switch value!
        // e.g. this is incorrect, and will trigger a LLVM warning:
        //
        //   switch i8 %apple1, label %default [
        //     i64 2, label %branch2
        //     i64 0, label %branch0
        //     i64 1, label %branch1
        //   ]
        //
        // they either need to all be i8, or i64
        let int_val = match cond_layout {
            Layout::Builtin(Builtin::Int128) => context.i128_type().const_int(*int as u64, false), /* TODO file an issue: you can't currently have an int literal bigger than 64 bits long, and also (as we see here), you can't currently have (at least in Inkwell) a when-branch with an i128 literal in its pattren  */
            Layout::Builtin(Builtin::Int64) => context.i64_type().const_int(*int as u64, false),
            Layout::Builtin(Builtin::Int32) => context.i32_type().const_int(*int as u64, false),
            Layout::Builtin(Builtin::Int16) => context.i16_type().const_int(*int as u64, false),
            Layout::Builtin(Builtin::Int8) => context.i8_type().const_int(*int as u64, false),
            Layout::Builtin(Builtin::Int1) => context.bool_type().const_int(*int as u64, false),
            _ => panic!("Can't cast to cond_layout = {:?}", cond_layout),
        };
        let block = context.append_basic_block(parent, format!("branch{}", int).as_str());

        cases.push((int_val, block));
    }

    let default_block = context.append_basic_block(parent, "default");

    builder.build_switch(cond, default_block, &cases);

    for ((_, branch_expr), (_, block)) in branches.iter().zip(cases) {
        builder.position_at_end(block);

        let branch_val = build_exp_stmt(env, layout_ids, scope, parent, branch_expr);

        if block.get_terminator().is_none() {
            builder.build_unconditional_branch(cont_block);
            incoming.push((branch_val, block));
        }
    }

    // The block for the conditional's default branch.
    builder.position_at_end(default_block);

    let default_val = build_exp_stmt(env, layout_ids, scope, parent, default_branch);

    if default_block.get_terminator().is_none() {
        builder.build_unconditional_branch(cont_block);
        incoming.push((default_val, default_block));
    }

    // emit merge block
    if incoming.is_empty() {
        unsafe {
            cont_block.delete().unwrap();
        }
        // produce unused garbage value
        context.i64_type().const_zero().into()
    } else {
        builder.position_at_end(cont_block);

        let phi = builder.build_phi(ret_type, "branch");

        for (branch_val, block) in incoming {
            phi.add_incoming(&[(&Into::<BasicValueEnum>::into(branch_val), block)]);
        }

        phi.as_basic_value()
    }
}

/// TODO could this be added to Inkwell itself as a method on BasicValueEnum?
pub fn set_name(bv_enum: BasicValueEnum<'_>, name: &str) {
    match bv_enum {
        ArrayValue(val) => val.set_name(name),
        IntValue(val) => val.set_name(name),
        FloatValue(val) => val.set_name(name),
        PointerValue(val) => val.set_name(name),
        StructValue(val) => val.set_name(name),
        VectorValue(val) => val.set_name(name),
    }
}

/// Creates a new stack allocation instruction in the entry block of the function.
pub fn create_entry_block_alloca<'a, 'ctx>(
    env: &Env<'a, 'ctx, '_>,
    parent: FunctionValue<'_>,
    basic_type: BasicTypeEnum<'ctx>,
    name: &str,
) -> PointerValue<'ctx> {
    let builder = env.context.create_builder();
    let entry = parent.get_first_basic_block().unwrap();

    match entry.get_first_instruction() {
        Some(first_instr) => builder.position_before(&first_instr),
        None => builder.position_at_end(entry),
    }

    builder.build_alloca(basic_type, name)
}

pub fn build_proc_header<'a, 'ctx, 'env>(
    env: &Env<'a, 'ctx, 'env>,
    layout_ids: &mut LayoutIds<'a>,
    symbol: Symbol,
    layout: &Layout<'a>,
    proc: &roc_mono::ir::Proc<'a>,
) -> FunctionValue<'ctx> {
    let args = proc.args;
    let arena = env.arena;
    let context = &env.context;

    let ret_type = basic_type_from_layout(arena, context, &proc.ret_layout, env.ptr_bytes);
    let mut arg_basic_types = Vec::with_capacity_in(args.len(), arena);

    for (layout, _) in args.iter() {
        let arg_type = basic_type_from_layout(arena, env.context, &layout, env.ptr_bytes);

        arg_basic_types.push(arg_type);
    }

    let fn_type = get_fn_type(&ret_type, &arg_basic_types);

    let fn_name = layout_ids
        .get(symbol, layout)
        .to_symbol_string(symbol, &env.interns);
    let fn_val = env
        .module
        .add_function(fn_name.as_str(), fn_type, Some(Linkage::Private));

    if env.exposed_to_host.contains(&symbol) {
        // If this is an external-facing function, it'll use the C calling convention
        // and external linkage.
        fn_val.set_linkage(Linkage::External);
        fn_val.set_call_conventions(C_CALL_CONV);
    } else {
        // If it's an internal-only function, it should use the fast calling conention.
        fn_val.set_call_conventions(FAST_CALL_CONV);
    }

    fn_val
}

pub fn build_proc<'a, 'ctx, 'env>(
    env: &'a Env<'a, 'ctx, 'env>,
    layout_ids: &mut LayoutIds<'a>,
    mut scope: Scope<'a, 'ctx>,
    proc: roc_mono::ir::Proc<'a>,
    fn_val: FunctionValue<'ctx>,
) {
    let args = proc.args;
    let context = &env.context;

    // Add a basic block for the entry point
    let entry = context.append_basic_block(fn_val, "entry");
    let builder = env.builder;

    builder.position_at_end(entry);

    // Add args to scope
    for (arg_val, (layout, arg_symbol)) in fn_val.get_param_iter().zip(args) {
        set_name(arg_val, arg_symbol.ident_string(&env.interns));

        // the closure argument (if any) comes in as an opaque sequence of bytes.
        // we need to cast that to the specific closure data layout that the body expects
        let value = if let Symbol::ARG_CLOSURE = *arg_symbol {
            // blindly trust that there is a layout available for the closure data
            let layout = proc.closure_data_layout.clone().unwrap();

            // cast the input into the type that the body expects
            let closure_data_type =
                basic_type_from_layout(env.arena, env.context, &layout, env.ptr_bytes);

            cast_basic_basic(env.builder, arg_val, closure_data_type)
        } else {
            arg_val
        };

        let alloca = create_entry_block_alloca(
            env,
            fn_val,
            value.get_type(),
            arg_symbol.ident_string(&env.interns),
        );

        builder.build_store(alloca, value);

        scope.insert(*arg_symbol, (layout.clone(), alloca));
    }

    let body = build_exp_stmt(env, layout_ids, &mut scope, fn_val, &proc.body);

    // only add a return if codegen did not already add one
    if let Some(block) = builder.get_insert_block() {
        if block.get_terminator().is_none() {
            builder.build_return(Some(&body));
        }
    }
}

pub fn verify_fn(fn_val: FunctionValue<'_>) {
    if !fn_val.verify(PRINT_FN_VERIFICATION_OUTPUT) {
        unsafe {
            fn_val.delete();
        }

        panic!("Invalid generated fn_val.")
    }
}

// #[allow(clippy::cognitive_complexity)]
#[inline(always)]
fn call_with_args<'a, 'ctx, 'env>(
    env: &Env<'a, 'ctx, 'env>,
    layout_ids: &mut LayoutIds<'a>,
    layout: &Layout<'a>,
    symbol: Symbol,
    _parent: FunctionValue<'ctx>,
    args: &[BasicValueEnum<'ctx>],
) -> BasicValueEnum<'ctx> {
    let fn_name = layout_ids
        .get(symbol, layout)
        .to_symbol_string(symbol, &env.interns);
    let fn_name = fn_name.as_str();

    let fn_val = env.module.get_function(fn_name).unwrap_or_else(|| {
        if symbol.is_builtin() {
            panic!("Unrecognized builtin function: {:?}", fn_name)
        } else {
            panic!(
                "Unrecognized non-builtin function: {:?} {:?}",
                fn_name, layout
            )
        }
    });

    let call = env.builder.build_call(fn_val, args, "call");

    call.set_call_convention(fn_val.get_call_conventions());

    call.try_as_basic_value()
        .left()
        .unwrap_or_else(|| panic!("LLVM error: Invalid call by name for name {:?}", symbol))
}

#[derive(Copy, Clone)]
pub enum InPlace {
    InPlace,
    Clone,
}

/// Translates a target_lexicon::Triple to a LLVM calling convention u32
/// as described in https://llvm.org/doxygen/namespacellvm_1_1CallingConv.html
pub fn get_call_conventions(cc: CallingConvention) -> u32 {
    use CallingConvention::*;

    // For now, we're returning 0 for the C calling convention on all of these.
    // Not sure if we should be picking something more specific!
    match cc {
        SystemV => C_CALL_CONV,
        WasmBasicCAbi => C_CALL_CONV,
        WindowsFastcall => C_CALL_CONV,
    }
}

/// Source: https://llvm.org/doxygen/namespacellvm_1_1CallingConv.html
pub static C_CALL_CONV: u32 = 0;
pub static FAST_CALL_CONV: u32 = 8;
pub static COLD_CALL_CONV: u32 = 9;

fn run_low_level<'a, 'ctx, 'env>(
    env: &Env<'a, 'ctx, 'env>,
    scope: &Scope<'a, 'ctx>,
    parent: FunctionValue<'ctx>,
    layout: &Layout<'a>,
    op: LowLevel,
    args: &[Symbol],
) -> BasicValueEnum<'ctx> {
    use LowLevel::*;

    match op {
        StrConcat => {
            // Str.concat : Str, Str -> Str
            debug_assert_eq!(args.len(), 2);

            let inplace = get_inplace_from_layout(layout);

            str_concat(env, inplace, scope, parent, args[0], args[1])
        }
        StrSplit => {
            // Str.split : Str, Str -> List Str
            debug_assert_eq!(args.len(), 2);

            let inplace = get_inplace_from_layout(layout);

            str_split(env, scope, parent, inplace, args[0], args[1])
        }
        StrIsEmpty => {
            // Str.isEmpty : Str -> Str
            debug_assert_eq!(args.len(), 1);

            let wrapper_ptr = ptr_from_symbol(scope, args[0]);
            let len = str_len(env, parent, *wrapper_ptr);
            let is_zero = env.builder.build_int_compare(
                IntPredicate::EQ,
                len,
                env.ptr_int().const_zero(),
                "str_len_is_zero",
            );
            BasicValueEnum::IntValue(is_zero)
        }
        ListLen => {
            // List.len : List * -> Int
            debug_assert_eq!(args.len(), 1);

            let arg = load_symbol(env, scope, &args[0]);

            list_len(env.builder, arg.into_struct_value()).into()
        }
        ListSingle => {
            // List.single : a -> List a
            debug_assert_eq!(args.len(), 1);

            let (arg, arg_layout) = load_symbol_and_layout(env, scope, &args[0]);

            let inplace = get_inplace_from_layout(layout);

            list_single(env, inplace, arg, arg_layout)
        }
        ListRepeat => {
            // List.repeat : Int, elem -> List elem
            debug_assert_eq!(args.len(), 2);

            let list_len = load_symbol(env, scope, &args[0]).into_int_value();
            let (elem, elem_layout) = load_symbol_and_layout(env, scope, &args[1]);

            let inplace = get_inplace_from_layout(layout);

            list_repeat(env, inplace, parent, list_len, elem, elem_layout)
        }
        ListReverse => {
            // List.reverse : List elem -> List elem
            debug_assert_eq!(args.len(), 1);

            let (list, list_layout) = load_symbol_and_layout(env, scope, &args[0]);

            let inplace = get_inplace_from_layout(layout);

            list_reverse(env, parent, inplace, list, list_layout)
        }
        ListConcat => {
            debug_assert_eq!(args.len(), 2);

            let (first_list, list_layout) = load_symbol_and_layout(env, scope, &args[0]);

            let second_list = load_symbol(env, scope, &args[1]);

            let inplace = get_inplace_from_layout(layout);

            list_concat(env, inplace, parent, first_list, second_list, list_layout)
        }
        ListMap => {
            // List.map : List before, (before -> after) -> List after
            debug_assert_eq!(args.len(), 2);

            let (list, list_layout) = load_symbol_and_layout(env, scope, &args[0]);

            let (func, func_layout) = load_symbol_and_layout(env, scope, &args[1]);

            let inplace = get_inplace_from_layout(layout);

            list_map(env, inplace, parent, func, func_layout, list, list_layout)
        }
        ListKeepIf => {
            // List.keepIf : List elem, (elem -> Bool) -> List elem
            debug_assert_eq!(args.len(), 2);

            let (list, list_layout) = load_symbol_and_layout(env, scope, &args[0]);

            let (func, func_layout) = load_symbol_and_layout(env, scope, &args[1]);

            let inplace = get_inplace_from_layout(layout);

            list_keep_if(env, inplace, parent, func, func_layout, list, list_layout)
        }
        ListWalkRight => {
            // List.walkRight : List elem, (elem -> accum -> accum), accum -> accum
            debug_assert_eq!(args.len(), 3);

            let (list, list_layout) = load_symbol_and_layout(env, scope, &args[0]);

            let (func, func_layout) = load_symbol_and_layout(env, scope, &args[1]);

            let (default, default_layout) = load_symbol_and_layout(env, scope, &args[2]);

            list_walk_right(
                env,
                parent,
                list,
                list_layout,
                func,
                func_layout,
                default,
                default_layout,
            )
        }
        ListAppend => {
            // List.append : List elem, elem -> List elem
            debug_assert_eq!(args.len(), 2);

            let original_wrapper = load_symbol(env, scope, &args[0]).into_struct_value();
            let (elem, elem_layout) = load_symbol_and_layout(env, scope, &args[1]);

            let inplace = get_inplace_from_layout(layout);

            list_append(env, inplace, original_wrapper, elem, elem_layout)
        }
        ListPrepend => {
            // List.prepend : List elem, elem -> List elem
            debug_assert_eq!(args.len(), 2);

            let original_wrapper = load_symbol(env, scope, &args[0]).into_struct_value();
            let (elem, elem_layout) = load_symbol_and_layout(env, scope, &args[1]);

            let inplace = get_inplace_from_layout(layout);

            list_prepend(env, inplace, original_wrapper, elem, elem_layout)
        }
        ListJoin => {
            // List.join : List (List elem) -> List elem
            debug_assert_eq!(args.len(), 1);

            let (list, outer_list_layout) = load_symbol_and_layout(env, scope, &args[0]);

            let inplace = get_inplace_from_layout(layout);

            list_join(env, inplace, parent, list, outer_list_layout)
        }
        NumAbs | NumNeg | NumRound | NumSqrtUnchecked | NumSin | NumCos | NumCeiling | NumFloor
        | NumToFloat | NumIsFinite | NumAtan | NumAcos | NumAsin => {
            debug_assert_eq!(args.len(), 1);

            let (arg, arg_layout) = load_symbol_and_layout(env, scope, &args[0]);

            match arg_layout {
                Layout::Builtin(arg_builtin) => {
                    use roc_mono::layout::Builtin::*;

                    match arg_builtin {
                        Int128 | Int64 | Int32 | Int16 | Int8 => {
                            build_int_unary_op(env, arg.into_int_value(), arg_layout, op)
                        }
                        Float128 | Float64 | Float32 | Float16 => {
                            build_float_unary_op(env, arg.into_float_value(), op)
                        }
                        _ => {
                            unreachable!("Compiler bug: tried to run numeric operation {:?} on invalid builtin layout: ({:?})", op, arg_layout);
                        }
                    }
                }
                _ => {
                    unreachable!(
                        "Compiler bug: tried to run numeric operation {:?} on invalid layout: {:?}",
                        op, arg_layout
                    );
                }
            }
        }
        NumCompare => {
            use inkwell::FloatPredicate;

            debug_assert_eq!(args.len(), 2);

            let (lhs_arg, lhs_layout) = load_symbol_and_layout(env, scope, &args[0]);
            let (rhs_arg, rhs_layout) = load_symbol_and_layout(env, scope, &args[1]);

            match (lhs_layout, rhs_layout) {
                (Layout::Builtin(lhs_builtin), Layout::Builtin(rhs_builtin))
                    if lhs_builtin == rhs_builtin =>
                {
                    use roc_mono::layout::Builtin::*;

                    let tag_eq = env.context.i8_type().const_int(0 as u64, false);
                    let tag_gt = env.context.i8_type().const_int(1 as u64, false);
                    let tag_lt = env.context.i8_type().const_int(2 as u64, false);

                    match lhs_builtin {
                        Int128 | Int64 | Int32 | Int16 | Int8 => {
                            let are_equal = env.builder.build_int_compare(
                                IntPredicate::EQ,
                                lhs_arg.into_int_value(),
                                rhs_arg.into_int_value(),
                                "int_eq",
                            );
                            let is_less_than = env.builder.build_int_compare(
                                IntPredicate::SLT,
                                lhs_arg.into_int_value(),
                                rhs_arg.into_int_value(),
                                "int_compare",
                            );

                            let step1 =
                                env.builder
                                    .build_select(is_less_than, tag_lt, tag_gt, "lt_or_gt");

                            env.builder.build_select(
                                are_equal,
                                tag_eq,
                                step1.into_int_value(),
                                "lt_or_gt",
                            )
                        }
                        Float128 | Float64 | Float32 | Float16 => {
                            let are_equal = env.builder.build_float_compare(
                                FloatPredicate::OEQ,
                                lhs_arg.into_float_value(),
                                rhs_arg.into_float_value(),
                                "float_eq",
                            );
                            let is_less_than = env.builder.build_float_compare(
                                FloatPredicate::OLT,
                                lhs_arg.into_float_value(),
                                rhs_arg.into_float_value(),
                                "float_compare",
                            );

                            let step1 =
                                env.builder
                                    .build_select(is_less_than, tag_lt, tag_gt, "lt_or_gt");

                            env.builder.build_select(
                                are_equal,
                                tag_eq,
                                step1.into_int_value(),
                                "lt_or_gt",
                            )
                        }

                        _ => {
                            unreachable!("Compiler bug: tried to run numeric operation {:?} on invalid builtin layout: ({:?})", op, lhs_layout);
                        }
                    }
                }
                _ => {
                    unreachable!("Compiler bug: tried to run numeric operation {:?} on invalid layouts. The 2 layouts were: ({:?}) and ({:?})", op, lhs_layout, rhs_layout);
                }
            }
        }

        NumAdd | NumSub | NumMul | NumLt | NumLte | NumGt | NumGte | NumRemUnchecked
        | NumAddWrap | NumAddChecked | NumDivUnchecked | NumPow | NumPowInt => {
            debug_assert_eq!(args.len(), 2);

            let (lhs_arg, lhs_layout) = load_symbol_and_layout(env, scope, &args[0]);
            let (rhs_arg, rhs_layout) = load_symbol_and_layout(env, scope, &args[1]);

            match (lhs_layout, rhs_layout) {
                (Layout::Builtin(lhs_builtin), Layout::Builtin(rhs_builtin))
                    if lhs_builtin == rhs_builtin =>
                {
                    use roc_mono::layout::Builtin::*;

                    match lhs_builtin {
                        Int128 | Int64 | Int32 | Int16 | Int8 => build_int_binop(
                            env,
                            parent,
                            lhs_arg.into_int_value(),
                            lhs_layout,
                            rhs_arg.into_int_value(),
                            rhs_layout,
                            op,
                        ),
                        Float128 | Float64 | Float32 | Float16 => build_float_binop(
                            env,
                            parent,
                            lhs_arg.into_float_value(),
                            lhs_layout,
                            rhs_arg.into_float_value(),
                            rhs_layout,
                            op,
                        ),
                        _ => {
                            unreachable!("Compiler bug: tried to run numeric operation {:?} on invalid builtin layout: ({:?})", op, lhs_layout);
                        }
                    }
                }
                _ => {
                    unreachable!("Compiler bug: tried to run numeric operation {:?} on invalid layouts. The 2 layouts were: ({:?}) and ({:?})", op, lhs_layout, rhs_layout);
                }
            }
        }
        Eq => {
            debug_assert_eq!(args.len(), 2);

            let (lhs_arg, lhs_layout) = load_symbol_and_layout(env, scope, &args[0]);
            let (rhs_arg, rhs_layout) = load_symbol_and_layout(env, scope, &args[1]);

            build_eq(env, lhs_arg, rhs_arg, lhs_layout, rhs_layout)
        }
        NotEq => {
            debug_assert_eq!(args.len(), 2);

            let (lhs_arg, lhs_layout) = load_symbol_and_layout(env, scope, &args[0]);
            let (rhs_arg, rhs_layout) = load_symbol_and_layout(env, scope, &args[1]);

            build_neq(env, lhs_arg, rhs_arg, lhs_layout, rhs_layout)
        }
        And => {
            // The (&&) operator
            debug_assert_eq!(args.len(), 2);

            let lhs_arg = load_symbol(env, scope, &args[0]);
            let rhs_arg = load_symbol(env, scope, &args[1]);
            let bool_val = env.builder.build_and(
                lhs_arg.into_int_value(),
                rhs_arg.into_int_value(),
                "bool_and",
            );

            BasicValueEnum::IntValue(bool_val)
        }
        Or => {
            // The (||) operator
            debug_assert_eq!(args.len(), 2);

            let lhs_arg = load_symbol(env, scope, &args[0]);
            let rhs_arg = load_symbol(env, scope, &args[1]);
            let bool_val = env.builder.build_or(
                lhs_arg.into_int_value(),
                rhs_arg.into_int_value(),
                "bool_or",
            );

            BasicValueEnum::IntValue(bool_val)
        }
        Not => {
            // The (!) operator
            debug_assert_eq!(args.len(), 1);

            let arg = load_symbol(env, scope, &args[0]);
            let bool_val = env.builder.build_not(arg.into_int_value(), "bool_not");

            BasicValueEnum::IntValue(bool_val)
        }
        ListGetUnsafe => {
            // List.get : List elem, Int -> [ Ok elem, OutOfBounds ]*
            debug_assert_eq!(args.len(), 2);

            let (wrapper_struct, list_layout) = load_symbol_and_layout(env, scope, &args[0]);
            let wrapper_struct = wrapper_struct.into_struct_value();
            let elem_index = load_symbol(env, scope, &args[1]).into_int_value();

            list_get_unsafe(env, list_layout, elem_index, wrapper_struct)
        }
        ListSetInPlace => {
            let (list_symbol, list_layout) = load_symbol_and_layout(env, scope, &args[0]);

            let output_inplace = get_inplace_from_layout(layout);

            list_set(
                parent,
                &[
                    (list_symbol, list_layout),
                    (load_symbol_and_layout(env, scope, &args[1])),
                    (load_symbol_and_layout(env, scope, &args[2])),
                ],
                env,
                InPlace::InPlace,
                output_inplace,
            )
        }
        ListSet => {
            let (list_symbol, list_layout) = load_symbol_and_layout(env, scope, &args[0]);

            let arguments = &[
                (list_symbol, list_layout),
                (load_symbol_and_layout(env, scope, &args[1])),
                (load_symbol_and_layout(env, scope, &args[2])),
            ];

            let output_inplace = get_inplace_from_layout(layout);

            let in_place = || list_set(parent, arguments, env, InPlace::InPlace, output_inplace);
            let clone = || list_set(parent, arguments, env, InPlace::Clone, output_inplace);
            let empty = || list_symbol;

            maybe_inplace_list(
                env,
                parent,
                list_layout,
                list_symbol.into_struct_value(),
                in_place,
                clone,
                empty,
            )
        }
    }
}

fn maybe_inplace_list<'a, 'ctx, 'env, InPlace, CloneFirst, Empty>(
    env: &Env<'a, 'ctx, 'env>,
    parent: FunctionValue<'ctx>,
    list_layout: &Layout<'a>,
    original_wrapper: StructValue<'ctx>,
    mut in_place: InPlace,
    clone: CloneFirst,
    mut empty: Empty,
) -> BasicValueEnum<'ctx>
where
    InPlace: FnMut() -> BasicValueEnum<'ctx>,
    CloneFirst: FnMut() -> BasicValueEnum<'ctx>,
    Empty: FnMut() -> BasicValueEnum<'ctx>,
{
    match list_layout {
        Layout::Builtin(Builtin::List(MemoryMode::Unique, _)) => {
            // the layout tells us this List.set can be done in-place
            in_place()
        }
        Layout::Builtin(Builtin::List(MemoryMode::Refcounted, _)) => {
            // no static guarantees, but all is not lost: we can check the refcount
            // if it is one, we hold the final reference, and can mutate it in-place!
            let ctx = env.context;

            let ret_type = basic_type_from_layout(env.arena, ctx, list_layout, env.ptr_bytes);

            let refcount_ptr = list_get_refcount_ptr(env, list_layout, original_wrapper);

            let refcount = env
                .builder
                .build_load(refcount_ptr, "get_refcount")
                .into_int_value();

            let comparison = refcount_is_one_comparison(env, refcount);

            crate::llvm::build_list::build_basic_phi2(
                env, parent, comparison, in_place, clone, ret_type,
            )
        }
        Layout::Builtin(Builtin::EmptyList) => empty(),
        other => unreachable!("Attempting list operation on invalid layout {:?}", other),
    }
}

fn build_int_binop<'a, 'ctx, 'env>(
    env: &Env<'a, 'ctx, 'env>,
    parent: FunctionValue<'ctx>,
    lhs: IntValue<'ctx>,
    _lhs_layout: &Layout<'a>,
    rhs: IntValue<'ctx>,
    _rhs_layout: &Layout<'a>,
    op: LowLevel,
) -> BasicValueEnum<'ctx> {
    use inkwell::IntPredicate::*;
    use roc_module::low_level::LowLevel::*;

    let bd = env.builder;

    match op {
        NumAdd => {
            let context = env.context;
            let result = env
                .call_intrinsic(LLVM_SADD_WITH_OVERFLOW_I64, &[lhs.into(), rhs.into()])
                .into_struct_value();

            let add_result = bd.build_extract_value(result, 0, "add_result").unwrap();
            let has_overflowed = bd.build_extract_value(result, 1, "has_overflowed").unwrap();

            let condition = bd.build_int_compare(
                IntPredicate::EQ,
                has_overflowed.into_int_value(),
                context.bool_type().const_zero(),
                "has_not_overflowed",
            );

            let then_block = context.append_basic_block(parent, "then_block");
            let throw_block = context.append_basic_block(parent, "throw_block");

            bd.build_conditional_branch(condition, then_block, throw_block);

            bd.position_at_end(throw_block);

            throw_exception(env, "integer addition overflowed!");

            bd.position_at_end(then_block);

            add_result
        }
        NumAddWrap => bd.build_int_add(lhs, rhs, "add_int_wrap").into(),
        NumAddChecked => env.call_intrinsic(LLVM_SADD_WITH_OVERFLOW_I64, &[lhs.into(), rhs.into()]),
        NumSub => bd.build_int_sub(lhs, rhs, "sub_int").into(),
        NumMul => bd.build_int_mul(lhs, rhs, "mul_int").into(),
        NumGt => bd.build_int_compare(SGT, lhs, rhs, "int_gt").into(),
        NumGte => bd.build_int_compare(SGE, lhs, rhs, "int_gte").into(),
        NumLt => bd.build_int_compare(SLT, lhs, rhs, "int_lt").into(),
        NumLte => bd.build_int_compare(SLE, lhs, rhs, "int_lte").into(),
        NumRemUnchecked => bd.build_int_signed_rem(lhs, rhs, "rem_int").into(),
        NumDivUnchecked => bd.build_int_signed_div(lhs, rhs, "div_int").into(),
<<<<<<< HEAD
        NumPowInt => call_bitcode_fn(env, &[lhs.into(), rhs.into()], "pow_int_"),
=======
        NumPowInt => call_bitcode_fn(
            NumPowInt,
            env,
            &[lhs.into(), rhs.into()],
            &bitcode::MATH_POW_INT,
        ),
>>>>>>> 3a81272b
        _ => {
            unreachable!("Unrecognized int binary operation: {:?}", op);
        }
    }
}

pub fn call_bitcode_fn<'a, 'ctx, 'env>(
    env: &Env<'a, 'ctx, 'env>,
    args: &[BasicValueEnum<'ctx>],
    fn_name: &str,
) -> BasicValueEnum<'ctx> {
    let fn_val = env
                .module
                .get_function(fn_name)
                .unwrap_or_else(|| panic!("Unrecognized builtin function: {:?} - if you're working on the Roc compiler, do you need to rebuild the bitcode? See compiler/builtins/bitcode/README.md", fn_name));
    let call = env.builder.build_call(fn_val, args, "call_builtin");

    call.set_call_convention(fn_val.get_call_conventions());

    call.try_as_basic_value()
        .left()
        .unwrap_or_else(|| panic!("LLVM error: Invalid call for bitcode call {:?}", fn_name))
}

fn build_float_binop<'a, 'ctx, 'env>(
    env: &Env<'a, 'ctx, 'env>,
    parent: FunctionValue<'ctx>,
    lhs: FloatValue<'ctx>,
    _lhs_layout: &Layout<'a>,
    rhs: FloatValue<'ctx>,
    _rhs_layout: &Layout<'a>,
    op: LowLevel,
) -> BasicValueEnum<'ctx> {
    use inkwell::FloatPredicate::*;
    use roc_module::low_level::LowLevel::*;

    let bd = env.builder;

    match op {
        NumAdd => {
            let builder = env.builder;
            let context = env.context;

            let result = bd.build_float_add(lhs, rhs, "add_float");

<<<<<<< HEAD
            let is_finite = call_bitcode_fn(env, &[result.into()], "is_finite_").into_int_value();
=======
            let is_finite =
                call_bitcode_fn(NumIsFinite, env, &[result.into()], &bitcode::MATH_IS_FINITE)
                    .into_int_value();
>>>>>>> 3a81272b

            let then_block = context.append_basic_block(parent, "then_block");
            let throw_block = context.append_basic_block(parent, "throw_block");

            builder.build_conditional_branch(is_finite, then_block, throw_block);

            builder.position_at_end(throw_block);

            throw_exception(env, "float addition overflowed!");

            builder.position_at_end(then_block);

            result.into()
        }
        NumAddChecked => {
            let context = env.context;

            let result = bd.build_float_add(lhs, rhs, "add_float");

<<<<<<< HEAD
            let is_finite = call_bitcode_fn(env, &[result.into()], "is_finite_").into_int_value();
=======
            let is_finite =
                call_bitcode_fn(NumIsFinite, env, &[result.into()], &bitcode::MATH_IS_FINITE)
                    .into_int_value();
>>>>>>> 3a81272b
            let is_infinite = bd.build_not(is_finite, "negate");

            let struct_type = context.struct_type(
                &[context.f64_type().into(), context.bool_type().into()],
                false,
            );

            let struct_value = {
                let v1 = struct_type.const_zero();
                let v2 = bd.build_insert_value(v1, result, 0, "set_result").unwrap();
                let v3 = bd
                    .build_insert_value(v2, is_infinite, 1, "set_is_infinite")
                    .unwrap();

                v3.into_struct_value()
            };

            struct_value.into()
        }
        NumAddWrap => unreachable!("wrapping addition is not defined on floats"),
        NumSub => bd.build_float_sub(lhs, rhs, "sub_float").into(),
        NumMul => bd.build_float_mul(lhs, rhs, "mul_float").into(),
        NumGt => bd.build_float_compare(OGT, lhs, rhs, "float_gt").into(),
        NumGte => bd.build_float_compare(OGE, lhs, rhs, "float_gte").into(),
        NumLt => bd.build_float_compare(OLT, lhs, rhs, "float_lt").into(),
        NumLte => bd.build_float_compare(OLE, lhs, rhs, "float_lte").into(),
        NumRemUnchecked => bd.build_float_rem(lhs, rhs, "rem_float").into(),
        NumDivUnchecked => bd.build_float_div(lhs, rhs, "div_float").into(),
        NumPow => env.call_intrinsic(LLVM_POW_F64, &[lhs.into(), rhs.into()]),
        _ => {
            unreachable!("Unrecognized int binary operation: {:?}", op);
        }
    }
}

fn build_int_unary_op<'a, 'ctx, 'env>(
    env: &Env<'a, 'ctx, 'env>,
    arg: IntValue<'ctx>,
    arg_layout: &Layout<'a>,
    op: LowLevel,
) -> BasicValueEnum<'ctx> {
    use roc_module::low_level::LowLevel::*;

    let bd = env.builder;

    match op {
        NumNeg => bd.build_int_neg(arg, "negate_int").into(),
        NumAbs => {
            // This is how libc's abs() is implemented - it uses no branching!
            //
            //     abs = \arg ->
            //         shifted = arg >>> 63
            //
            //         (xor arg shifted) - shifted

            let ctx = env.context;
            let shifted_name = "abs_shift_right";
            let shifted_alloca = {
                let bits_to_shift = ((arg_layout.stack_size(env.ptr_bytes) as u64) * 8) - 1;
                let shift_val = ctx.i64_type().const_int(bits_to_shift, false);
                let shifted = bd.build_right_shift(arg, shift_val, true, shifted_name);
                let alloca = bd.build_alloca(
                    basic_type_from_layout(env.arena, ctx, arg_layout, env.ptr_bytes),
                    "#int_abs_help",
                );

                // shifted = arg >>> 63
                bd.build_store(alloca, shifted);

                alloca
            };

            let xored_arg = bd.build_xor(
                arg,
                bd.build_load(shifted_alloca, shifted_name).into_int_value(),
                "xor_arg_shifted",
            );

            BasicValueEnum::IntValue(bd.build_int_sub(
                xored_arg,
                bd.build_load(shifted_alloca, shifted_name).into_int_value(),
                "sub_xored_shifted",
            ))
        }
        NumToFloat => {
            // This is an Int, so we need to convert it.
            bd.build_cast(
                InstructionOpcode::SIToFP,
                arg,
                env.context.f64_type(),
                "i64_to_f64",
            )
        }
        _ => {
            unreachable!("Unrecognized int unary operation: {:?}", op);
        }
    }
}

fn build_float_unary_op<'a, 'ctx, 'env>(
    env: &Env<'a, 'ctx, 'env>,
    arg: FloatValue<'ctx>,
    op: LowLevel,
) -> BasicValueEnum<'ctx> {
    use roc_module::low_level::LowLevel::*;

    let bd = env.builder;

    match op {
        NumNeg => bd.build_float_neg(arg, "negate_float").into(),
        NumAbs => env.call_intrinsic(LLVM_FABS_F64, &[arg.into()]),
        NumSqrtUnchecked => env.call_intrinsic(LLVM_SQRT_F64, &[arg.into()]),
        NumRound => env.call_intrinsic(LLVM_LROUND_I64_F64, &[arg.into()]),
        NumSin => env.call_intrinsic(LLVM_SIN_F64, &[arg.into()]),
        NumCos => env.call_intrinsic(LLVM_COS_F64, &[arg.into()]),
        NumToFloat => arg.into(), /* Converting from Float to Float is a no-op */
        NumCeiling => env.builder.build_cast(
            InstructionOpcode::FPToSI,
            env.call_intrinsic(LLVM_CEILING_F64, &[arg.into()]),
            env.context.i64_type(),
            "num_ceiling",
        ),
        NumFloor => env.builder.build_cast(
            InstructionOpcode::FPToSI,
            env.call_intrinsic(LLVM_FLOOR_F64, &[arg.into()]),
            env.context.i64_type(),
            "num_floor",
        ),
<<<<<<< HEAD
        NumIsFinite => call_bitcode_fn(env, &[arg.into()], "is_finite_"),
        NumAtan => call_bitcode_fn(env, &[arg.into()], "atan_"),
=======
        NumIsFinite => call_bitcode_fn(NumIsFinite, env, &[arg.into()], &bitcode::MATH_IS_FINITE),
        NumAtan => call_bitcode_fn(NumAtan, env, &[arg.into()], &bitcode::MATH_ATAN),
        NumAcos => call_bitcode_fn(NumAcos, env, &[arg.into()], &bitcode::MATH_ACOS),
        NumAsin => call_bitcode_fn(NumAsin, env, &[arg.into()], &bitcode::MATH_ASIN),
>>>>>>> 3a81272b
        _ => {
            unreachable!("Unrecognized int unary operation: {:?}", op);
        }
    }
}

fn define_global_str<'a, 'ctx, 'env>(
    env: &Env<'a, 'ctx, 'env>,
    message: &str,
) -> inkwell::values::GlobalValue<'ctx> {
    let module = env.module;

    // hash the name so we don't re-define existing messages
    let name = {
        use std::collections::hash_map::DefaultHasher;
        use std::hash::{Hash, Hasher};

        let mut hasher = DefaultHasher::new();
        message.hash(&mut hasher);
        let hash = hasher.finish();

        format!("_Error_message_{}", hash)
    };

    match module.get_global(&name) {
        Some(current) => current,
        None => unsafe { env.builder.build_global_string(message, name.as_str()) },
    }
}

fn throw_exception<'a, 'ctx, 'env>(env: &Env<'a, 'ctx, 'env>, message: &str) {
    let context = env.context;
    let builder = env.builder;

    let info = {
        // we represend both void and char pointers with `u8*`
        let u8_ptr = context.i8_type().ptr_type(AddressSpace::Generic);

        // allocate an exception (that can hold a pointer to a string)
        let str_ptr_size = env
            .context
            .i64_type()
            .const_int(env.ptr_bytes as u64, false);
        let initial = cxa_allocate_exception(env, str_ptr_size);

        // define the error message as a global
        // (a hash is used such that the same value is not defined repeatedly)
        let error_msg_global = define_global_str(env, message);

        // cast this to a void pointer
        let error_msg_ptr =
            builder.build_bitcast(error_msg_global.as_pointer_value(), u8_ptr, "unused");

        // store this void pointer in the exception
        let exception_type = u8_ptr;
        let exception_value = error_msg_ptr;

        let temp = builder
            .build_bitcast(
                initial,
                exception_type.ptr_type(AddressSpace::Generic),
                "exception_object_str_ptr_ptr",
            )
            .into_pointer_value();

        builder.build_store(temp, exception_value);

        initial
    };

    cxa_throw_exception(env, info);

    builder.build_unreachable();
}

fn cxa_allocate_exception<'a, 'ctx, 'env>(
    env: &Env<'a, 'ctx, 'env>,
    exception_size: IntValue<'ctx>,
) -> BasicValueEnum<'ctx> {
    let name = "__cxa_allocate_exception";

    let module = env.module;
    let context = env.context;
    let u8_ptr = context.i8_type().ptr_type(AddressSpace::Generic);

    let function = match module.get_function(&name) {
        Some(gvalue) => gvalue,
        None => {
            // void *__cxa_allocate_exception(size_t thrown_size);
            let cxa_allocate_exception = module.add_function(
                name,
                u8_ptr.fn_type(&[context.i64_type().into()], false),
                Some(Linkage::External),
            );
            cxa_allocate_exception.set_call_conventions(C_CALL_CONV);

            cxa_allocate_exception
        }
    };
    let call = env.builder.build_call(
        function,
        &[exception_size.into()],
        "exception_object_void_ptr",
    );

    call.set_call_convention(C_CALL_CONV);
    call.try_as_basic_value().left().unwrap()
}

fn cxa_throw_exception<'a, 'ctx, 'env>(env: &Env<'a, 'ctx, 'env>, info: BasicValueEnum<'ctx>) {
    let name = "__cxa_throw";

    let module = env.module;
    let context = env.context;
    let builder = env.builder;

    let u8_ptr = context.i8_type().ptr_type(AddressSpace::Generic);

    let function = match module.get_function(&name) {
        Some(value) => value,
        None => {
            // void __cxa_throw (void *thrown_exception, std::type_info *tinfo, void (*dest) (void *) );
            let cxa_throw = module.add_function(
                name,
                context
                    .void_type()
                    .fn_type(&[u8_ptr.into(), u8_ptr.into(), u8_ptr.into()], false),
                Some(Linkage::External),
            );
            cxa_throw.set_call_conventions(C_CALL_CONV);

            cxa_throw
        }
    };

    // global storing the type info of a c++ int (equivalent to `i32` in llvm)
    // we just need any valid such value, and arbitrarily use this one
    let ztii = match module.get_global("_ZTIi") {
        Some(gvalue) => gvalue.as_pointer_value(),
        None => {
            let ztii = module.add_global(u8_ptr, Some(AddressSpace::Generic), "_ZTIi");
            ztii.set_linkage(Linkage::External);

            ztii.as_pointer_value()
        }
    };

    let type_info = builder.build_bitcast(ztii, u8_ptr, "cast");
    let null: BasicValueEnum = u8_ptr.const_zero().into();

    let call = builder.build_call(function, &[info, type_info, null], "throw");
    call.set_call_convention(C_CALL_CONV);
}

#[allow(dead_code)]
fn cxa_rethrow_exception<'a, 'ctx, 'env>(env: &Env<'a, 'ctx, 'env>) -> BasicValueEnum<'ctx> {
    let name = "__cxa_rethrow";

    let module = env.module;
    let context = env.context;

    let function = match module.get_function(&name) {
        Some(gvalue) => gvalue,
        None => {
            let cxa_rethrow = module.add_function(
                name,
                context.void_type().fn_type(&[], false),
                Some(Linkage::External),
            );
            cxa_rethrow.set_call_conventions(C_CALL_CONV);

            cxa_rethrow
        }
    };
    let call = env.builder.build_call(function, &[], "never_used");

    call.set_call_convention(C_CALL_CONV);
    call.try_as_basic_value().left().unwrap()
}

fn get_gxx_personality_v0<'a, 'ctx, 'env>(env: &Env<'a, 'ctx, 'env>) -> FunctionValue<'ctx> {
    let name = "__cxa_rethrow";

    let module = env.module;
    let context = env.context;

    match module.get_function(&name) {
        Some(gvalue) => gvalue,
        None => {
            let personality_func = module.add_function(
                "__gxx_personality_v0",
                context.i64_type().fn_type(&[], false),
                Some(Linkage::External),
            );
            personality_func.set_call_conventions(C_CALL_CONV);

            personality_func
        }
    }
}

fn cxa_end_catch<'a, 'ctx, 'env>(env: &Env<'a, 'ctx, 'env>) {
    let name = "__cxa_end_catch";

    let module = env.module;
    let context = env.context;

    let function = match module.get_function(&name) {
        Some(gvalue) => gvalue,
        None => {
            let cxa_end_catch = module.add_function(
                name,
                context.void_type().fn_type(&[], false),
                Some(Linkage::External),
            );
            cxa_end_catch.set_call_conventions(C_CALL_CONV);

            cxa_end_catch
        }
    };
    let call = env.builder.build_call(function, &[], "never_used");

    call.set_call_convention(C_CALL_CONV);
}

fn cxa_begin_catch<'a, 'ctx, 'env>(
    env: &Env<'a, 'ctx, 'env>,
    exception_ptr: BasicValueEnum<'ctx>,
) -> BasicValueEnum<'ctx> {
    let name = "__cxa_begin_catch";

    let module = env.module;
    let context = env.context;

    let function = match module.get_function(&name) {
        Some(gvalue) => gvalue,
        None => {
            let u8_ptr = context.i8_type().ptr_type(AddressSpace::Generic);

            let cxa_begin_catch = module.add_function(
                "__cxa_begin_catch",
                u8_ptr.fn_type(&[u8_ptr.into()], false),
                Some(Linkage::External),
            );
            cxa_begin_catch.set_call_conventions(C_CALL_CONV);

            cxa_begin_catch
        }
    };
    let call = env
        .builder
        .build_call(function, &[exception_ptr], "exception_payload_ptr");

    call.set_call_convention(C_CALL_CONV);
    call.try_as_basic_value().left().unwrap()
}<|MERGE_RESOLUTION|>--- conflicted
+++ resolved
@@ -2538,16 +2538,7 @@
         NumLte => bd.build_int_compare(SLE, lhs, rhs, "int_lte").into(),
         NumRemUnchecked => bd.build_int_signed_rem(lhs, rhs, "rem_int").into(),
         NumDivUnchecked => bd.build_int_signed_div(lhs, rhs, "div_int").into(),
-<<<<<<< HEAD
-        NumPowInt => call_bitcode_fn(env, &[lhs.into(), rhs.into()], "pow_int_"),
-=======
-        NumPowInt => call_bitcode_fn(
-            NumPowInt,
-            env,
-            &[lhs.into(), rhs.into()],
-            &bitcode::MATH_POW_INT,
-        ),
->>>>>>> 3a81272b
+        NumPowInt => call_bitcode_fn(env, &[lhs.into(), rhs.into()], &bitcode::MATH_POW_INT),
         _ => {
             unreachable!("Unrecognized int binary operation: {:?}", op);
         }
@@ -2593,13 +2584,9 @@
 
             let result = bd.build_float_add(lhs, rhs, "add_float");
 
-<<<<<<< HEAD
-            let is_finite = call_bitcode_fn(env, &[result.into()], "is_finite_").into_int_value();
-=======
             let is_finite =
                 call_bitcode_fn(NumIsFinite, env, &[result.into()], &bitcode::MATH_IS_FINITE)
                     .into_int_value();
->>>>>>> 3a81272b
 
             let then_block = context.append_basic_block(parent, "then_block");
             let throw_block = context.append_basic_block(parent, "throw_block");
@@ -2619,13 +2606,7 @@
 
             let result = bd.build_float_add(lhs, rhs, "add_float");
 
-<<<<<<< HEAD
             let is_finite = call_bitcode_fn(env, &[result.into()], "is_finite_").into_int_value();
-=======
-            let is_finite =
-                call_bitcode_fn(NumIsFinite, env, &[result.into()], &bitcode::MATH_IS_FINITE)
-                    .into_int_value();
->>>>>>> 3a81272b
             let is_infinite = bd.build_not(is_finite, "negate");
 
             let struct_type = context.struct_type(
@@ -2754,15 +2735,10 @@
             env.context.i64_type(),
             "num_floor",
         ),
-<<<<<<< HEAD
-        NumIsFinite => call_bitcode_fn(env, &[arg.into()], "is_finite_"),
-        NumAtan => call_bitcode_fn(env, &[arg.into()], "atan_"),
-=======
-        NumIsFinite => call_bitcode_fn(NumIsFinite, env, &[arg.into()], &bitcode::MATH_IS_FINITE),
-        NumAtan => call_bitcode_fn(NumAtan, env, &[arg.into()], &bitcode::MATH_ATAN),
-        NumAcos => call_bitcode_fn(NumAcos, env, &[arg.into()], &bitcode::MATH_ACOS),
-        NumAsin => call_bitcode_fn(NumAsin, env, &[arg.into()], &bitcode::MATH_ASIN),
->>>>>>> 3a81272b
+        NumIsFinite => call_bitcode_fn(env, &[arg.into()], &bitcode::MATH_IS_FINITE),
+        NumAtan => call_bitcode_fn(env, &[arg.into()], &bitcode::MATH_ATAN),
+        NumAcos => call_bitcode_fn(env, &[arg.into()], &bitcode::MATH_ACOS),
+        NumAsin => call_bitcode_fn(env, &[arg.into()], &bitcode::MATH_ASIN),
         _ => {
             unreachable!("Unrecognized int unary operation: {:?}", op);
         }
