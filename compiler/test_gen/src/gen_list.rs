--- conflicted
+++ resolved
@@ -188,7 +188,7 @@
 }
 
 #[test]
-<<<<<<< HEAD
+#[cfg(any(feature = "gen-llvm"))]
 fn list_take_last() {
     assert_evals_to!(
         "List.takeLast [1, 2, 3] 2",
@@ -209,9 +209,7 @@
 }
 
 #[test]
-=======
-#[cfg(any(feature = "gen-llvm"))]
->>>>>>> bc335459
+#[cfg(any(feature = "gen-llvm"))]
 fn list_drop() {
     assert_evals_to!(
         "List.drop [1,2,3] 2",
