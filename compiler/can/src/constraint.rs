--- conflicted
+++ resolved
@@ -267,9 +267,6 @@
     {
         let it = it.into_iter();
 
-<<<<<<< HEAD
-        let start = self.def_types.len();
-=======
         let types_start = self.types.len();
         let loc_symbols_start = self.loc_symbols.len();
 
@@ -278,10 +275,6 @@
 
         self.types.reserve(length);
         self.loc_symbols.reserve(length);
->>>>>>> 9f11245b
-
-        // because we have an ExactSizeIterator, we can reserve space here
-        self.def_types.reserve(it.len());
 
         for (symbol, loc_type) in it {
             let Loc { region, value } = loc_type;
