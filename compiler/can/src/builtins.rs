--- conflicted
+++ resolved
@@ -241,7 +241,7 @@
 }
 
 /// List.len : List * -> Int
-fn list_len(var_store: &VarStore) -> Expr {
+fn list_len(var_store: &mut VarStore) -> Expr {
     use crate::expr::Expr::*;
 
     // Polymorphic wrapper around LowLevel::ListLen
@@ -259,30 +259,6 @@
 fn list_get(var_store: &mut VarStore) -> Expr {
     use crate::expr::Expr::*;
 
-<<<<<<< HEAD
-    defn(
-        Symbol::LIST_GET,
-        vec![Symbol::LIST_GET_ARG_LIST, Symbol::LIST_GET_ARG_INDEX],
-        var_store,
-        // Perform a bounds check. If it passes, delegate to List.#getUnsafe
-        If {
-            cond_var: var_store.fresh(),
-            branch_var: var_store.fresh(),
-            branches: vec![(
-                // if-condition
-                no_region(
-                    // index < List.len list
-                    call(
-                        Symbol::NUM_LT,
-                        vec![
-                            Var(Symbol::LIST_GET_ARG_INDEX),
-                            RunLowLevel(LowLevel::ListLen {
-                                arg: Symbol::LIST_GET_ARG_LIST,
-                            }),
-                        ],
-                        var_store,
-                    ),
-=======
     // Perform a bounds check. If it passes, delegate to List.#getUnsafe
     let body = If {
         cond_var: var_store.fresh(),
@@ -302,7 +278,6 @@
                         ),
                     ],
                     var_store,
->>>>>>> 2dc5922d
                 ),
             ),
             // then-branch
@@ -352,7 +327,6 @@
         body,
     )
 }
-
 /// Int.rem : Int, Int -> Int
 fn int_rem(var_store: &mut VarStore) -> Expr {
     use crate::expr::Expr::*;
