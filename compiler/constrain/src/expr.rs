--- conflicted
+++ resolved
@@ -4,7 +4,7 @@
 use crate::pattern::{constrain_pattern, PatternState};
 use roc_can::annotation::IntroducedVariables;
 use roc_can::constraint::{Constraint, Constraints, OpportunisticResolve};
-use roc_can::def::{Declaration, Def};
+use roc_can::def::Def;
 use roc_can::exhaustive::{sketch_pattern_to_rows, sketch_when_branches, ExhaustiveContext};
 use roc_can::expected::Expected::{self, *};
 use roc_can::expected::PExpected;
@@ -94,7 +94,7 @@
 #[allow(clippy::too_many_arguments)]
 fn constrain_untyped_closure(
     constraints: &mut Constraints,
-    env: &Env,
+    env: &mut Env,
     region: Region,
     expected: Expected<Type>,
 
@@ -1183,8 +1183,7 @@
 
 fn constrain_function_def(
     constraints: &mut Constraints,
-<<<<<<< HEAD
-    env: &Env,
+    env: &mut Env,
     declarations: &Declarations,
     index: usize,
     function_def_index: Index<Loc<FunctionDef>>,
@@ -1213,30 +1212,11 @@
                 &annotation.introduced_variables,
                 &mut ftv,
             );
-=======
-    env: &mut Env,
-    region: Region,
-    when_branch: &WhenBranch,
-    pattern_expected: impl Fn(HumanIndex, Region) -> PExpected<Type>,
-    expr_expected: Expected<Type>,
-) -> (
-    Vec<Variable>,
-    SendMap<Symbol, Loc<Type>>,
-    Constraint,
-    Constraint,
-) {
-    let ret_constraint = constrain_expr(
-        constraints,
-        env,
-        region,
-        &when_branch.value.value,
-        expr_expected,
-    );
->>>>>>> 79b76935
-
-            let env = &Env {
+
+            let env = &mut Env {
                 home: env.home,
                 rigids: ftv,
+                resolutions_to_make: vec![],
             };
 
             let loc_pattern = Loc::at(loc_symbol.region, Pattern::Identifier(loc_symbol.value));
@@ -1268,27 +1248,9 @@
             // Type::Function(arg_types, signature_closure_type, ret_type),
             let ret_type = *ret_type.clone();
 
-<<<<<<< HEAD
             vars.push(ret_var);
             vars.push(closure_var);
             vars.push(closure_ext_var);
-=======
-fn constrain_field(
-    constraints: &mut Constraints,
-    env: &mut Env,
-    field_var: Variable,
-    loc_expr: &Loc<Expr>,
-) -> (Type, Constraint) {
-    let field_type = Variable(field_var);
-    let field_expected = NoExpectation(field_type.clone());
-    let constraint = constrain_expr(
-        constraints,
-        env,
-        loc_expr.region,
-        &loc_expr.value,
-        field_expected,
-    );
->>>>>>> 79b76935
 
             let mut def_pattern_state = PatternState::default();
 
@@ -1312,20 +1274,12 @@
                 signature.clone(),
             );
 
-<<<<<<< HEAD
             def_pattern_state.constraints.push(constraints.equal_types(
                 Type::Variable(expr_var),
                 annotation_expected,
                 Category::Storage(std::file!(), std::line!()),
                 Region::span_across(&annotation.region, &loc_body_expr.region),
             ));
-=======
-    let mut env = Env {
-        home,
-        rigids: MutMap::default(),
-        resolutions_to_make: vec![],
-    };
->>>>>>> 79b76935
 
             constrain_typed_function_arguments_simple(
                 constraints,
@@ -1337,7 +1291,6 @@
                 arg_types,
             );
 
-<<<<<<< HEAD
             let closure_constraint = constrain_closure_size(
                 constraints,
                 loc_symbol.value,
@@ -1347,27 +1300,6 @@
                 closure_ext_var,
                 &mut vars,
             );
-=======
-        match decl {
-            Declaration::Declare(def) | Declaration::Builtin(def) => {
-                constraint = constrain_def(constraints, &mut env, def, constraint);
-            }
-            Declaration::DeclareRec(defs, cycle_mark) => {
-                constraint =
-                    constrain_recursive_defs(constraints, &mut env, defs, constraint, *cycle_mark);
-            }
-            Declaration::InvalidCycle(_) => {
-                // invalid cycles give a canonicalization error. we skip them here.
-                continue;
-            }
-        }
-
-        debug_assert!(
-            env.resolutions_to_make.is_empty(),
-            "Resolutions not attached after def!"
-        );
-    }
->>>>>>> 79b76935
 
             let annotation_expected = FromAnnotation(
                 loc_pattern.clone(),
@@ -1386,7 +1318,6 @@
                 annotation_expected,
             );
 
-<<<<<<< HEAD
             vars.push(expr_var);
             let defs_constraint = constraints.and_constraint(argument_pattern_state.constraints);
 
@@ -1463,7 +1394,7 @@
 
 fn constrain_destructure_def(
     constraints: &mut Constraints,
-    env: &Env,
+    env: &mut Env,
     declarations: &Declarations,
     index: usize,
     destructure_def_index: Index<DestructureDef>,
@@ -1500,9 +1431,10 @@
                 &mut def_pattern_state.headers,
             );
 
-            let env = &Env {
+            let env = &mut Env {
                 home: env.home,
                 rigids: ftv,
+                resolutions_to_make: vec![],
             };
 
             let annotation_expected = FromAnnotation(
@@ -1566,7 +1498,7 @@
 
 fn constrain_value_def(
     constraints: &mut Constraints,
-    env: &Env,
+    env: &mut Env,
     declarations: &Declarations,
     index: usize,
     body_con: Constraint,
@@ -1592,9 +1524,10 @@
                 &mut ftv,
             );
 
-            let env = &Env {
+            let env = &mut Env {
                 home: env.home,
                 rigids: ftv,
+                resolutions_to_make: vec![],
             };
 
             let loc_pattern = Loc::at(loc_symbol.region, Pattern::Identifier(loc_symbol.value));
@@ -1667,7 +1600,7 @@
 #[inline(always)]
 fn constrain_when_branch_help(
     constraints: &mut Constraints,
-    env: &Env,
+    env: &mut Env,
     region: Region,
     when_branch: &WhenBranch,
     pattern_expected: impl Fn(HumanIndex, Region) -> PExpected<Type>,
@@ -1747,7 +1680,7 @@
 
 fn constrain_field(
     constraints: &mut Constraints,
-    env: &Env,
+    env: &mut Env,
     field_var: Variable,
     loc_expr: &Loc<Expr>,
 ) -> (Type, Constraint) {
@@ -1785,6 +1718,7 @@
     let mut env = Env {
         home,
         rigids: MutMap::default(),
+        resolutions_to_make: vec![],
     };
 
     debug_assert_eq!(declarations.declarations.len(), declarations.symbols.len());
@@ -1798,12 +1732,12 @@
         match tag {
             Value => {
                 constraint =
-                    constrain_value_def(constraints, &env, declarations, index, constraint);
+                    constrain_value_def(constraints, &mut env, declarations, index, constraint);
             }
             Function(function_def_index) => {
                 constraint = constrain_function_def(
                     constraints,
-                    &env,
+                    &mut env,
                     declarations,
                     index,
                     function_def_index,
@@ -1814,7 +1748,7 @@
                 // for the type it does not matter that a recursive call is a tail call
                 constraint = constrain_recursive_defs_simple(
                     constraints,
-                    &env,
+                    &mut env,
                     declarations,
                     index,
                     function_def_index.as_slice(),
@@ -1824,7 +1758,7 @@
             Destructure(destructure_def_index) => {
                 constrain_destructure_def(
                     constraints,
-                    &env,
+                    &mut env,
                     declarations,
                     index,
                     destructure_def_index,
@@ -1843,12 +1777,7 @@
 
 pub(crate) fn constrain_def_pattern(
     constraints: &mut Constraints,
-    env: &Env,
-=======
-pub fn constrain_def_pattern(
-    constraints: &mut Constraints,
     env: &mut Env,
->>>>>>> 79b76935
     loc_pattern: &Loc<Pattern>,
     expr_type: Type,
 ) -> PatternState {
@@ -2091,7 +2020,7 @@
 
 fn constrain_typed_function_arguments(
     constraints: &mut Constraints,
-    env: &Env,
+    env: &mut Env,
     def: &Def,
     def_pattern_state: &mut PatternState,
     argument_pattern_state: &mut PatternState,
@@ -2219,13 +2148,8 @@
 
 fn constrain_typed_function_arguments_simple(
     constraints: &mut Constraints,
-<<<<<<< HEAD
-    env: &Env,
+    env: &mut Env,
     symbol: Symbol,
-=======
-    env: &mut Env,
-    def: &Def,
->>>>>>> 79b76935
     def_pattern_state: &mut PatternState,
     argument_pattern_state: &mut PatternState,
     arguments: &[(Variable, AnnotatedMark, Loc<Pattern>)],
@@ -2384,13 +2308,9 @@
     }
 }
 
-<<<<<<< HEAD
-pub(crate) fn constrain_def_make_constraint(
-=======
 /// Create a let-constraint for a non-recursive def.
 /// Recursive defs should always use `constrain_recursive_defs`.
-pub fn constrain_def_make_constraint(
->>>>>>> 79b76935
+pub(crate) fn constrain_def_make_constraint(
     constraints: &mut Constraints,
     annotation_rigid_variables: impl Iterator<Item = Variable>,
     annotation_infer_variables: impl Iterator<Item = Variable>,
@@ -2634,7 +2554,7 @@
 
 fn constrain_recursive_defs_simple(
     constraints: &mut Constraints,
-    env: &Env,
+    env: &mut Env,
     declarations: &Declarations,
     start_index: usize,
     defs: Slice<Loc<FunctionDef>>,
@@ -2654,7 +2574,7 @@
 
 pub fn rec_defs_help_simple(
     constraints: &mut Constraints,
-    env: &Env,
+    env: &mut Env,
     declarations: &Declarations,
     defs: Slice<Loc<FunctionDef>>,
     start_index: usize,
