{
  description = "Roc flake";

  inputs = {
    nixpkgs.url = "github:nixos/nixpkgs?rev=821c72743ceae44bdd09718d47cab98fd5fd90af";

    # rust from nixpkgs has some libc problems, this is patched in the rust-overlay
    rust-overlay = {
      url = "github:oxalica/rust-overlay";
      inputs.nixpkgs.follows = "nixpkgs";
      inputs.flake-utils.follows = "flake-utils";
    };
    # to easily make configs for multiple architectures
    flake-utils.url = "github:numtide/flake-utils";
    # to be able to use vulkan system libs for graphics in examples/gui
    nixgl = {
      url = "github:guibou/nixGL";
      inputs.nixpkgs.follows = "nixpkgs";
      inputs.flake-utils.follows = "flake-utils";
    };
  };

  outputs = { self, nixpkgs, rust-overlay, flake-utils, nixgl }:
    let supportedSystems = [ "x86_64-linux" "x86_64-darwin" "aarch64-darwin" ];
    in flake-utils.lib.eachSystem supportedSystems (system:
      let
        overlays = [ (import rust-overlay) ]
          ++ (if system == "x86_64-linux" then [ nixgl.overlay ] else [ ]);
        pkgs = import nixpkgs { inherit system overlays; };

        # When updating the zig or llvm version, make sure they stay in sync.
        zigPkg = pkgs.zig_0_9;
        llvmPkgs = pkgs.llvmPackages_13;
        llvmVersion = builtins.splitVersion llvmPkgs.release_version;
        llvmMajorMinorStr = builtins.elemAt llvmVersion 0 + builtins.elemAt llvmVersion 1;

        # get current working directory
        cwd = builtins.toString ./.;
        rust =
          pkgs.rust-bin.fromRustupToolchainFile "${cwd}/rust-toolchain.toml";

        # DevInputs are not necessary to build roc as a user 
        linuxDevInputs = with pkgs;
          lib.optionals stdenv.isLinux [
            valgrind # used in cli tests, see cli/tests/cli_run.rs
            vulkan-headers # here and below is all graphics stuff for examples/gui
            vulkan-loader
            vulkan-tools
            vulkan-validation-layers
            xorg.libX11
            xorg.libXcursor
            xorg.libXrandr
            xorg.libXi
            xorg.libxcb
          ];

        darwinInputs = with pkgs;
          lib.optionals stdenv.isDarwin
          (with pkgs.darwin.apple_sdk.frameworks; [
            AppKit
            CoreFoundation
            CoreServices
            Foundation
            Security
          ]);

        # DevInputs are not necessary to build roc as a user 
        darwinDevInputs = with pkgs;
          lib.optionals stdenv.isDarwin
          (with pkgs.darwin.apple_sdk.frameworks; [
            CoreVideo # for examples/gui
            Metal # for examples/gui
            curl # for wasm-bindgen-cli libcurl (see ./ci/www-repl.sh)
          ]);

        # For debugging LLVM IR
        debugir = pkgs.stdenv.mkDerivation {
          name = "debugir";
          src = pkgs.fetchFromGitHub {
            owner = "vaivaswatha";
            repo = "debugir";
            rev = "b981e0b74872d9896ba447dd6391dfeb63332b80";
            sha256 = "Gzey0SF0NZkpiObk5e29nbc41dn4Olv1dx+6YixaZH0=";
          };
          buildInputs = with pkgs; [ cmake libxml2 llvmPkgs.llvm.dev ];
          buildPhase = ''
            mkdir build
            cd build
            cmake -DLLVM_DIR=${llvmPkgs.llvm.dev} -DCMAKE_BUILD_TYPE=Release ../
            cmake --build ../
            cp ../debugir .
          '';
          installPhase = ''
            mkdir -p $out/bin
            cp debugir $out/bin
          '';
        };

        sharedInputs = (with pkgs; [
          # build libraries
          cmake
          llvmPkgs.llvm.dev
          llvmPkgs.clang
          pkg-config
          zigPkg # roc builtins are implemented in zig, see compiler/builtins/bitcode/
          # lib deps
          libffi
          libxml2
          ncurses
          zlib
          # faster builds - see https://github.com/roc-lang/roc/blob/main/BUILDING_FROM_SOURCE.md#use-lld-for-the-linker
          llvmPkgs.lld
          rust
        ]);

        sharedDevInputs = (with pkgs; [
          git
          python3
          libiconv # for examples/gui
          libxkbcommon # for examples/gui
          debugir # used in crates/compiler/build/src/program.rs
          cargo-criterion # for benchmarks
          simple-http-server # to view roc website when trying out edits
          wasm-pack # for repl_wasm
<<<<<<< HEAD
          jq
          expect # for testing the repl
=======
          jq # used in several bash scripts
          cargo-nextest # used to give more info for segfaults for gen tests
>>>>>>> ab2ec925
        ]);

        aliases = ''
          alias clippy='cargo clippy --workspace --tests --release -- --deny warnings'
          alias fmt='cargo fmt --all'
          alias fmtc='cargo fmt --all -- --check'
        '';

      in {

        devShell = pkgs.mkShell {
          buildInputs = sharedInputs ++ sharedDevInputs ++ darwinInputs ++ darwinDevInputs++ linuxDevInputs
            ++ (if system == "x86_64-linux" then
              [ pkgs.nixgl.nixVulkanIntel ]
            else
              [ ]);

          # nix does not store libs in /usr/lib or /lib
          # for libgcc_s.so.1
          NIX_LIBGCC_S_PATH =
            if pkgs.stdenv.isLinux then "${pkgs.stdenv.cc.cc.lib}/lib" else "";
          # for crti.o, crtn.o, and Scrt1.o
          NIX_GLIBC_PATH =
            if pkgs.stdenv.isLinux then "${pkgs.glibc.out}/lib" else "";

          LD_LIBRARY_PATH = with pkgs;
            lib.makeLibraryPath
            ([ pkg-config stdenv.cc.cc.lib libffi ncurses zlib ]
              ++ linuxDevInputs);
          NIXPKGS_ALLOW_UNFREE =
            1; # to run the editor with NVIDIA's closed source drivers
          
          shellHook = ''
            export LLVM_SYS_${llvmMajorMinorStr}_PREFIX="${llvmPkgs.llvm.dev}"
            ${aliases}
          '';
        };

        formatter = pkgs.nixpkgs-fmt;

        # You can build this package (the roc CLI) with the `nix build` command.
        packages.default = import ./. { inherit pkgs; };
      });
}<|MERGE_RESOLUTION|>--- conflicted
+++ resolved
@@ -122,13 +122,9 @@
           cargo-criterion # for benchmarks
           simple-http-server # to view roc website when trying out edits
           wasm-pack # for repl_wasm
-<<<<<<< HEAD
-          jq
-          expect # for testing the repl
-=======
           jq # used in several bash scripts
           cargo-nextest # used to give more info for segfaults for gen tests
->>>>>>> ab2ec925
+          expect # for testing the repl
         ]);
 
         aliases = ''
