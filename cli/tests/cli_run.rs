// #[macro_use]
extern crate pretty_assertions;

extern crate bumpalo;
extern crate inlinable_string;
extern crate roc_collections;
extern crate roc_load;
extern crate roc_module;

mod helpers;

#[cfg(test)]
mod cli_run {
    use crate::helpers::{
        example_file, extract_valgrind_errors, fixture_file, run_cmd, run_roc, run_with_valgrind,
        ValgrindError, ValgrindErrorXWhat,
    };
    use serial_test::serial;
    use std::path::Path;

    fn check_output(
        file: &Path,
        executable_filename: &str,
        flags: &[&str],
        expected_ending: &str,
        use_valgrind: bool,
    ) {
        check_output_with_stdin(
            file,
            "",
            executable_filename,
            flags,
            expected_ending,
            use_valgrind,
        )
    }

    fn check_output_with_stdin(
        file: &Path,
        stdin_str: &str,
        executable_filename: &str,
        flags: &[&str],
        expected_ending: &str,
        use_valgrind: bool,
    ) {
        let compile_out = run_roc(&[&["build", file.to_str().unwrap()], flags].concat());
        if !compile_out.stderr.is_empty() {
            panic!(compile_out.stderr);
        }
        assert!(compile_out.status.success());

        let out = if use_valgrind {
            let (valgrind_out, raw_xml) = run_with_valgrind(
                stdin_str,
                &[file.with_file_name(executable_filename).to_str().unwrap()],
            );

            if valgrind_out.status.success() {
                let memory_errors = extract_valgrind_errors(&raw_xml).unwrap_or_else(|err| {
                    panic!("failed to parse the `valgrind` xml output. Error was:\n\n{:?}\n\nvalgrind xml was: \"{}\"\n\nvalgrind stdout was: \"{}\"\n\nvalgrind stderr was: \"{}\"", err, raw_xml, valgrind_out.stdout, valgrind_out.stderr);
                });

                if !memory_errors.is_empty() {
                    for error in memory_errors {
                        let ValgrindError {
                            kind,
                            what: _,
                            xwhat,
                        } = error;
                        println!("Valgrind Error: {}\n", kind);

                        if let Some(ValgrindErrorXWhat {
                            text,
                            leakedbytes: _,
                            leakedblocks: _,
                        }) = xwhat
                        {
                            println!("    {}", text);
                        }
                    }
                    panic!("Valgrind reported memory errors");
                }
            } else {
                let exit_code = match valgrind_out.status.code() {
                    Some(code) => format!("exit code {}", code),
                    None => "no exit code".to_string(),
                };

                panic!("`valgrind` exited with {}. valgrind stdout was: \"{}\"\n\nvalgrind stderr was: \"{}\"", exit_code, valgrind_out.stdout, valgrind_out.stderr);
            }

            valgrind_out
        } else {
            run_cmd(
                file.with_file_name(executable_filename).to_str().unwrap(),
                stdin_str,
                &[],
            )
        };
        if !&out.stdout.ends_with(expected_ending) {
            panic!(
                "expected output to end with {:?} but instead got {:#?}",
                expected_ending, out
            );
        }
        assert!(out.status.success());
    }

    #[test]
    #[serial(hello_world)]
    fn run_hello_world() {
        check_output(
            &example_file("hello-world", "Hello.roc"),
            "hello-world",
            &[],
            "Hello, World!!!!!!!!!!!!!\n",
            true,
        );
    }

    #[test]
    #[serial(hello_world)]
    fn run_hello_world_optimized() {
        check_output(
            &example_file("hello-world", "Hello.roc"),
            "hello-world",
            &[],
            "Hello, World!!!!!!!!!!!!!\n",
            true,
        );
    }

    #[test]
    #[serial(quicksort)]
    fn run_quicksort_not_optimized() {
        check_output(
            &example_file("quicksort", "Quicksort.roc"),
            "quicksort",
            &[],
            "[0, 0, 0, 0, 0, 0, 0, 0, 0, 1, 1, 1, 1, 1, 1, 1, 1, 1, 2, 2]\n",
            true,
        );
    }

    #[test]
    #[serial(quicksort)]
    fn run_quicksort_optimized() {
        check_output(
            &example_file("quicksort", "Quicksort.roc"),
            "quicksort",
            &["--optimize"],
            "[0, 0, 0, 0, 0, 0, 0, 0, 0, 1, 1, 1, 1, 1, 1, 1, 1, 1, 2, 2]\n",
            true,
        );
    }

    #[test]
    #[serial(quicksort)]
    fn run_quicksort_optimized_valgrind() {
        check_output(
            &example_file("quicksort", "Quicksort.roc"),
            "quicksort",
            &["--optimize"],
            "[0, 0, 0, 0, 0, 0, 0, 0, 0, 1, 1, 1, 1, 1, 1, 1, 1, 1, 2, 2]\n",
            true,
        );
    }

    #[test]
    #[serial(nqueens)]
    fn run_nqueens_not_optimized() {
        check_output_with_stdin(
            &example_file("benchmarks", "NQueens.roc"),
            "",
            "nqueens",
            &[],
            "4\n",
            true,
        );
    }

    #[test]
    #[serial(cfold)]
    fn run_cfold_not_optimized() {
        check_output(
            &example_file("benchmarks", "CFold.roc"),
            "cfold",
            &[],
            "11 & 11\n",
            true,
        );
    }

    #[test]
    #[serial(deriv)]
    fn run_deriv_not_optimized() {
        check_output(
            &example_file("benchmarks", "Deriv.roc"),
            "deriv",
            &[],
            "1 count: 6\n2 count: 22\n",
            true,
        );
    }

    #[test]
    #[serial(deriv)]
    fn run_rbtree_insert_not_optimized() {
        check_output(
            &example_file("benchmarks", "RBTreeInsert.roc"),
            "rbtree-insert",
            &[],
            "Node Black 0 {} Empty Empty\n",
            true,
        );
    }

    #[test]
    #[serial(deriv)]
    fn run_rbtree_delete_not_optimized() {
        check_output(
            &example_file("benchmarks", "RBTreeDel.roc"),
            "rbtree-del",
            &[],
            "30\n",
            true,
        );
    }

    #[test]
    #[serial(astar)]
    fn run_astar_optimized_1() {
        check_output_with_stdin(
            &example_file("benchmarks", "AStarTests.roc"),
            "1",
            "astar-tests",
            &[],
            "True\n",
<<<<<<< HEAD
=======
            false,
        );
    }

    #[ignore]
    #[test]
    #[serial(closure1)]
    fn closure1() {
        check_output(
            &example_file("benchmarks", "Closure1.roc"),
            "closure1",
            &[],
            "",
            true,
        );
    }

    #[test]
    #[serial(closure2)]
    fn closure2() {
        check_output(
            &example_file("benchmarks", "Closure2.roc"),
            "closure2",
            &[],
            "",
            true,
        );
    }

    #[test]
    #[serial(closure3)]
    fn closure3() {
        check_output(
            &example_file("benchmarks", "Closure3.roc"),
            "closure3",
            &[],
            "",
>>>>>>> d2b76140
            true,
        );
    }

    #[test]
    #[serial(closure)]
    fn closure() {
        check_output(
            &example_file("benchmarks", "Closure.roc"),
            "closure",
            &[],
            "",
            true,
        );
    }

    //    #[test]
    //    #[serial(effect)]
    //    fn run_effect_unoptimized() {
    //        check_output(
    //            &example_file("effect", "Main.roc"),
    //            &[],
    //            "I am Dep2.str2\n",
    //            true,
    //        );
    //    }

    #[test]
    #[serial(multi_dep_str)]
    fn run_multi_dep_str_unoptimized() {
        check_output(
            &fixture_file("multi-dep-str", "Main.roc"),
            "multi-dep-str",
            &[],
            "I am Dep2.str2\n",
            true,
        );
    }

    #[test]
    #[serial(multi_dep_str)]
    fn run_multi_dep_str_optimized() {
        check_output(
            &fixture_file("multi-dep-str", "Main.roc"),
            "multi-dep-str",
            &["--optimize"],
            "I am Dep2.str2\n",
            true,
        );
    }

    #[test]
    #[serial(multi_dep_thunk)]
    fn run_multi_dep_thunk_unoptimized() {
        check_output(
            &fixture_file("multi-dep-thunk", "Main.roc"),
            "multi-dep-thunk",
            &[],
            "I am Dep2.value2\n",
            true,
        );
    }

    #[test]
    #[serial(multi_dep_thunk)]
    fn run_multi_dep_thunk_optimized() {
        check_output(
            &fixture_file("multi-dep-thunk", "Main.roc"),
            "multi-dep-thunk",
            &["--optimize"],
            "I am Dep2.value2\n",
            true,
        );
    }
}<|MERGE_RESOLUTION|>--- conflicted
+++ resolved
@@ -236,8 +236,6 @@
             "astar-tests",
             &[],
             "True\n",
-<<<<<<< HEAD
-=======
             false,
         );
     }
@@ -275,7 +273,6 @@
             "closure3",
             &[],
             "",
->>>>>>> d2b76140
             true,
         );
     }
