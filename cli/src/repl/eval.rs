use bumpalo::collections::Vec;
use bumpalo::Bump;
use libloading::Library;
use roc_collections::all::MutMap;
use roc_gen_llvm::{run_jit_function, run_jit_function_dynamic_type};
use roc_module::ident::{Lowercase, TagName};
use roc_module::operator::CalledVia;
use roc_module::symbol::{Interns, ModuleId, Symbol};
use roc_mono::ir::ProcLayout;
use roc_mono::layout::{union_sorted_tags_help, Builtin, Layout, UnionLayout, UnionVariant};
use roc_parse::ast::{AssignedField, Expr, StrLiteral};
use roc_region::all::{Located, Region};
use roc_types::subs::{Content, FlatType, Subs, Variable};
use roc_types::types::RecordField;

struct Env<'a, 'env> {
    arena: &'a Bump,
    subs: &'env Subs,
    ptr_bytes: u32,
    interns: &'env Interns,
    home: ModuleId,
}

pub enum ToAstProblem {
    FunctionLayout,
}

/// JIT execute the given main function, and then wrap its results in an Expr
/// so we can display them to the user using the formatter.
///
/// We need the original types in order to properly render records and tag unions,
/// because at runtime those are structs - that is, unlabeled memory offsets.
/// By traversing the type signature while we're traversing the layout, once
/// we get to a struct or tag, we know what the labels are and can turn them
/// back into the appropriate user-facing literals.
#[allow(clippy::too_many_arguments)]
pub unsafe fn jit_to_ast<'a>(
    arena: &'a Bump,
    lib: Library,
    main_fn_name: &str,
    layout: ProcLayout<'a>,
    content: &Content,
    interns: &Interns,
    home: ModuleId,
    subs: &Subs,
    ptr_bytes: u32,
) -> Result<Expr<'a>, ToAstProblem> {
    let env = Env {
        arena,
        subs,
        ptr_bytes,
        interns,
        home,
    };

    match layout {
        ProcLayout {
            arguments: [],
            result,
        } => {
            // this is a thunk
            jit_to_ast_help(&env, lib, main_fn_name, &result, content)
        }
        _ => Err(ToAstProblem::FunctionLayout),
    }
}

fn jit_to_ast_help<'a>(
    env: &Env<'a, '_>,
    lib: Library,
    main_fn_name: &str,
    layout: &Layout<'a>,
    content: &Content,
) -> Result<Expr<'a>, ToAstProblem> {
    match layout {
        Layout::Builtin(Builtin::Int1) => Ok(run_jit_function!(lib, main_fn_name, bool, |num| {
            bool_to_ast(env, num, content)
        })),
        Layout::Builtin(Builtin::Int8) => {
            Ok(
                // NOTE: this is does not handle 8-bit numbers yet
                run_jit_function!(lib, main_fn_name, u8, |num| byte_to_ast(env, num, content)),
            )
        }
        Layout::Builtin(Builtin::Usize) => Ok(run_jit_function!(lib, main_fn_name, usize, |num| {
            num_to_ast(env, number_literal_to_ast(env.arena, num), content)
        })),
        Layout::Builtin(Builtin::Int16) => {
            Ok(run_jit_function!(lib, main_fn_name, i16, |num| num_to_ast(
                env,
                number_literal_to_ast(env.arena, num),
                content
            )))
        }
        Layout::Builtin(Builtin::Int32) => {
            Ok(run_jit_function!(lib, main_fn_name, i32, |num| num_to_ast(
                env,
                number_literal_to_ast(env.arena, num),
                content
            )))
        }
        Layout::Builtin(Builtin::Int64) => {
            Ok(run_jit_function!(lib, main_fn_name, i64, |num| num_to_ast(
                env,
                number_literal_to_ast(env.arena, num),
                content
            )))
        }
        Layout::Builtin(Builtin::Int128) => {
            Ok(run_jit_function!(
                lib,
                main_fn_name,
                i128,
                |num| num_to_ast(env, number_literal_to_ast(env.arena, num), content)
            ))
        }
        Layout::Builtin(Builtin::Float32) => {
            Ok(run_jit_function!(lib, main_fn_name, f32, |num| num_to_ast(
                env,
                number_literal_to_ast(env.arena, num),
                content
            )))
        }
        Layout::Builtin(Builtin::Float64) => {
            Ok(run_jit_function!(lib, main_fn_name, f64, |num| num_to_ast(
                env,
                number_literal_to_ast(env.arena, num),
                content
            )))
        }
        Layout::Builtin(Builtin::Str) | Layout::Builtin(Builtin::EmptyStr) => Ok(
            run_jit_function!(lib, main_fn_name, &'static str, |string: &'static str| {
                str_to_ast(env.arena, env.arena.alloc(string))
            }),
        ),
        Layout::Builtin(Builtin::EmptyList) => {
            Ok(run_jit_function!(lib, main_fn_name, &'static str, |_| {
                Expr::List {
                    items: &[],
                    final_comments: &[],
                }
            }))
        }
        Layout::Builtin(Builtin::List(elem_layout)) => Ok(run_jit_function!(
            lib,
            main_fn_name,
            (*const u8, usize),
            |(ptr, len): (*const u8, usize)| { list_to_ast(env, ptr, len, elem_layout, content) }
        )),
        Layout::Builtin(other) => {
            todo!("add support for rendering builtin {:?} to the REPL", other)
        }
        Layout::Struct(field_layouts) => {
            let ptr_to_ast = |ptr: *const u8| match content {
                Content::Structure(FlatType::Record(fields, _)) => {
                    Ok(struct_to_ast(env, ptr, field_layouts, fields))
                }
                Content::Structure(FlatType::EmptyRecord) => {
                    Ok(struct_to_ast(env, ptr, field_layouts, &MutMap::default()))
                }
                Content::Structure(FlatType::TagUnion(tags, _)) => {
                    debug_assert_eq!(tags.len(), 1);

                    let (tag_name, payload_vars) = tags.iter().next().unwrap();

                    Ok(single_tag_union_to_ast(
                        env,
                        ptr,
                        field_layouts,
                        tag_name.clone(),
                        payload_vars,
                    ))
                }
                Content::Structure(FlatType::FunctionOrTagUnion(tag_name, _, _)) => Ok(
                    single_tag_union_to_ast(env, ptr, field_layouts, tag_name.clone(), &[]),
                ),
                Content::Structure(FlatType::Func(_, _, _)) => {
                    // a function with a struct as the closure environment
                    Err(ToAstProblem::FunctionLayout)
                }
                other => {
                    unreachable!(
                        "Something had a Struct layout, but instead of a Record or TagUnion type, it had: {:?}",
                        other
                    );
                }
            };

            let fields = [Layout::Builtin(Builtin::Int64), *layout];
            let layout = Layout::Struct(&fields);

            let result_stack_size = layout.stack_size(env.ptr_bytes);

            run_jit_function_dynamic_type!(
                lib,
                main_fn_name,
                result_stack_size as usize,
                |bytes: *const u8| { ptr_to_ast(bytes as *const u8) }
            )
        }
        Layout::Union(UnionLayout::NonRecursive(union_layouts)) => {
            let union_layout = UnionLayout::NonRecursive(union_layouts);

            match content {
                Content::Structure(FlatType::TagUnion(tags, _)) => {
                    debug_assert_eq!(union_layouts.len(), tags.len());

                    let tags_vec: std::vec::Vec<(TagName, std::vec::Vec<Variable>)> =
                        tags.iter().map(|(a, b)| (a.clone(), b.clone())).collect();

                    let union_variant = union_sorted_tags_help(env.arena, tags_vec, None, env.subs);

                    let size = layout.stack_size(env.ptr_bytes);
                    use roc_mono::layout::WrappedVariant::*;
                    match union_variant {
                        UnionVariant::Wrapped(variant) => {
                            match variant {
                                NonRecursive {
                                    sorted_tag_layouts: tags_and_layouts,
                                } => {
                                    Ok(run_jit_function_dynamic_type!(
                                        lib,
                                        main_fn_name,
                                        size as usize,
                                        |ptr: *const u8| {
                                            // Because this is a `Wrapped`, the first 8 bytes encode the tag ID
                                            let offset = tags_and_layouts
                                                .iter()
                                                .map(|(_, fields)| {
                                                    fields
                                                        .iter()
                                                        .map(|l| l.stack_size(env.ptr_bytes))
                                                        .sum()
                                                })
                                                .max()
                                                .unwrap_or(0);

                                            let tag_id = match union_layout.tag_id_builtin() {
                                                Builtin::Int1 => {
                                                    *(ptr.add(offset as usize) as *const i8) as i64
                                                }
                                                Builtin::Int8 => {
                                                    *(ptr.add(offset as usize) as *const i8) as i64
                                                }
                                                Builtin::Int16 => {
                                                    *(ptr.add(offset as usize) as *const i16) as i64
                                                }
                                                Builtin::Int64 => {
                                                    // used by non-recursive tag unions at the
                                                    // moment, remove if that is no longer the case
                                                    *(ptr.add(offset as usize) as *const i64) as i64
                                                }
                                                _ => unreachable!("invalid tag id layout"),
                                            };

                                            // use the tag ID as an index, to get its name and layout of any arguments
                                            let (tag_name, arg_layouts) =
                                                &tags_and_layouts[tag_id as usize];

                                            let tag_expr = tag_name_to_expr(env, tag_name);
                                            let loc_tag_expr =
                                                &*env.arena.alloc(Located::at_zero(tag_expr));

                                            let variables = &tags[tag_name];

                                            debug_assert_eq!(arg_layouts.len(), variables.len());

                                            // NOTE assumes the data bytes are the first bytes
                                            let it =
                                                variables.iter().copied().zip(arg_layouts.iter());
                                            let output = sequence_of_expr(env, ptr, it);
                                            let output = output.into_bump_slice();

                                            Expr::Apply(loc_tag_expr, output, CalledVia::Space)
                                        }
                                    ))
                                }
                                Recursive {
                                    sorted_tag_layouts: tags_and_layouts,
                                } => {
                                    Ok(run_jit_function_dynamic_type!(
                                        lib,
                                        main_fn_name,
                                        size as usize,
                                        |ptr: *const u8| {
                                            // Because this is a `Wrapped`, the first 8 bytes encode the tag ID
                                            let tag_id = *(ptr as *const i64);

                                            // use the tag ID as an index, to get its name and layout of any arguments
                                            let (tag_name, arg_layouts) =
                                                &tags_and_layouts[tag_id as usize];

                                            let tag_expr = tag_name_to_expr(env, tag_name);
                                            let loc_tag_expr =
                                                &*env.arena.alloc(Located::at_zero(tag_expr));

                                            let variables = &tags[tag_name];

                                            // because the arg_layouts include the tag ID, it is one longer
                                            debug_assert_eq!(
                                                arg_layouts.len() - 1,
                                                variables.len()
                                            );

                                            // skip forward to the start of the first element, ignoring the tag id
                                            let ptr = ptr.offset(8);

                                            let it =
                                                variables.iter().copied().zip(&arg_layouts[1..]);
                                            let output = sequence_of_expr(env, ptr, it);
                                            let output = output.into_bump_slice();

                                            Expr::Apply(loc_tag_expr, output, CalledVia::Space)
                                        }
                                    ))
                                }
                                _ => todo!(),
                            }
                        }
                        _ => unreachable!("any other variant would have a different layout"),
                    }
                }
                Content::Structure(FlatType::RecursiveTagUnion(_, _, _)) => {
                    todo!("print recursive tag unions in the REPL")
                }
<<<<<<< HEAD
                Content::Alias(_, _, _, actual) => {
                    let content = env.subs.get_without_compacting(*actual).content;
=======
                Content::Alias(_, _, actual) => {
                    let content = env.subs.get_content_without_compacting(*actual);
>>>>>>> aee23d02

                    jit_to_ast_help(env, lib, main_fn_name, layout, content)
                }
                other => unreachable!("Weird content for Union layout: {:?}", other),
            }
        }
        Layout::Union(UnionLayout::Recursive(_))
        | Layout::Union(UnionLayout::NullableWrapped { .. })
        | Layout::Union(UnionLayout::NullableUnwrapped { .. })
        | Layout::Union(UnionLayout::NonNullableUnwrapped(_))
        | Layout::RecursivePointer => {
            todo!("add support for rendering recursive tag unions in the REPL")
        }

        Layout::Closure(_, _, _) => Err(ToAstProblem::FunctionLayout),
    }
}

fn tag_name_to_expr<'a>(env: &Env<'a, '_>, tag_name: &TagName) -> Expr<'a> {
    match tag_name {
        TagName::Global(_) => Expr::GlobalTag(
            env.arena
                .alloc_str(&tag_name.as_string(env.interns, env.home)),
        ),
        TagName::Private(_) => Expr::PrivateTag(
            env.arena
                .alloc_str(&tag_name.as_string(env.interns, env.home)),
        ),
        TagName::Closure(_) => unreachable!("User cannot type this"),
    }
}

fn ptr_to_ast<'a>(
    env: &Env<'a, '_>,
    ptr: *const u8,
    layout: &Layout<'a>,
    content: &Content,
) -> Expr<'a> {
    match layout {
        Layout::Builtin(Builtin::Int128) => {
            let num = unsafe { *(ptr as *const i128) };

            num_to_ast(env, number_literal_to_ast(env.arena, num), content)
        }
        Layout::Builtin(Builtin::Int64) => {
            let num = unsafe { *(ptr as *const i64) };

            num_to_ast(env, number_literal_to_ast(env.arena, num), content)
        }
        Layout::Builtin(Builtin::Int32) => {
            let num = unsafe { *(ptr as *const i32) };

            num_to_ast(env, number_literal_to_ast(env.arena, num), content)
        }
        Layout::Builtin(Builtin::Int16) => {
            let num = unsafe { *(ptr as *const i16) };

            num_to_ast(env, number_literal_to_ast(env.arena, num), content)
        }
        Layout::Builtin(Builtin::Usize) => {
            let num = unsafe { *(ptr as *const usize) };

            num_to_ast(env, number_literal_to_ast(env.arena, num), content)
        }
        Layout::Builtin(Builtin::Int1) => {
            // TODO: bits are not as expected here.
            // num is always false at the moment.
            let num = unsafe { *(ptr as *const bool) };

            bool_to_ast(env, num, content)
        }
        Layout::Builtin(Builtin::Float64) => {
            let num = unsafe { *(ptr as *const f64) };

            num_to_ast(env, number_literal_to_ast(env.arena, num), content)
        }
        Layout::Builtin(Builtin::Float32) => {
            let num = unsafe { *(ptr as *const f32) };

            num_to_ast(env, number_literal_to_ast(env.arena, num), content)
        }
        Layout::Builtin(Builtin::EmptyList) => Expr::List {
            items: &[],
            final_comments: &[],
        },
        Layout::Builtin(Builtin::List(elem_layout)) => {
            // Turn the (ptr, len) wrapper struct into actual ptr and len values.
            let len = unsafe { *(ptr.offset(env.ptr_bytes as isize) as *const usize) };
            let ptr = unsafe { *(ptr as *const *const u8) };

            list_to_ast(env, ptr, len, elem_layout, content)
        }
        Layout::Builtin(Builtin::EmptyStr) => Expr::Str(StrLiteral::PlainLine("")),
        Layout::Builtin(Builtin::Str) => {
            let arena_str = unsafe { *(ptr as *const &'static str) };

            str_to_ast(env.arena, arena_str)
        }
        Layout::Struct(field_layouts) => match content {
            Content::Structure(FlatType::Record(fields, _)) => {
                struct_to_ast(env, ptr, field_layouts, fields)
            }
            Content::Structure(FlatType::TagUnion(tags, _)) => {
                debug_assert_eq!(tags.len(), 1);

                let (tag_name, payload_vars) = tags.iter().next().unwrap();
                single_tag_union_to_ast(env, ptr, field_layouts, tag_name.clone(), payload_vars)
            }
            Content::Structure(FlatType::FunctionOrTagUnion(tag_name, _, _)) => {
                single_tag_union_to_ast(env, ptr, field_layouts, tag_name.clone(), &[])
            }
            Content::Structure(FlatType::EmptyRecord) => {
                struct_to_ast(env, ptr, &[], &MutMap::default())
            }
            other => {
                unreachable!(
                    "Something had a Struct layout, but instead of a Record type, it had: {:?}",
                    other
                );
            }
        },
        other => {
            todo!(
                "TODO add support for rendering pointer to {:?} in the REPL",
                other
            );
        }
    }
}

fn list_to_ast<'a>(
    env: &Env<'a, '_>,
    ptr: *const u8,
    len: usize,
    elem_layout: &Layout<'a>,
    content: &Content,
) -> Expr<'a> {
    let elem_content = match content {
        Content::Structure(FlatType::Apply(Symbol::LIST_LIST, vars)) => {
            debug_assert_eq!(vars.len(), 1);

            let elem_var = *vars.first().unwrap();

            env.subs.get_content_without_compacting(elem_var)
        }
        other => {
            unreachable!(
                "Something had a Struct layout, but instead of a Record type, it had: {:?}",
                other
            );
        }
    };

    let arena = env.arena;
    let mut output = Vec::with_capacity_in(len, arena);
    let elem_size = elem_layout.stack_size(env.ptr_bytes) as usize;

    for index in 0..len {
        let offset_bytes = index * elem_size;
        let elem_ptr = unsafe { ptr.add(offset_bytes) };
        let loc_expr = &*arena.alloc(Located {
            value: ptr_to_ast(env, elem_ptr, elem_layout, elem_content),
            region: Region::zero(),
        });

        output.push(loc_expr);
    }

    let output = output.into_bump_slice();

    Expr::List {
        items: output,
        final_comments: &[],
    }
}

fn single_tag_union_to_ast<'a>(
    env: &Env<'a, '_>,
    ptr: *const u8,
    field_layouts: &'a [Layout<'a>],
    tag_name: TagName,
    payload_vars: &[Variable],
) -> Expr<'a> {
    debug_assert_eq!(field_layouts.len(), payload_vars.len());

    let arena = env.arena;

    let tag_expr = tag_name_to_expr(env, &tag_name);

    let loc_tag_expr = &*arena.alloc(Located::at_zero(tag_expr));

    let it = payload_vars.iter().copied().zip(field_layouts);
    let output = sequence_of_expr(env, ptr as *const u8, it).into_bump_slice();

    Expr::Apply(loc_tag_expr, output, CalledVia::Space)
}

fn sequence_of_expr<'a, I>(
    env: &Env<'a, '_>,
    ptr: *const u8,
    sequence: I,
) -> Vec<'a, &'a Located<Expr<'a>>>
where
    I: Iterator<Item = (Variable, &'a Layout<'a>)>,
    I: ExactSizeIterator<Item = (Variable, &'a Layout<'a>)>,
{
    let arena = env.arena;
    let subs = env.subs;
    let mut output = Vec::with_capacity_in(sequence.len(), arena);

    // We'll advance this as we iterate through the fields
    let mut field_ptr = ptr as *const u8;

    for (var, layout) in sequence {
        let content = subs.get_content_without_compacting(var);
        let expr = ptr_to_ast(env, field_ptr, layout, content);
        let loc_expr = Located::at_zero(expr);

        output.push(&*arena.alloc(loc_expr));

        // Advance the field pointer to the next field.
        field_ptr = unsafe { field_ptr.offset(layout.stack_size(env.ptr_bytes) as isize) };
    }

    output
}

fn struct_to_ast<'a>(
    env: &Env<'a, '_>,
    ptr: *const u8,
    field_layouts: &'a [Layout<'a>],
    fields: &MutMap<Lowercase, RecordField<Variable>>,
) -> Expr<'a> {
    let arena = env.arena;
    let subs = env.subs;
    let mut output = Vec::with_capacity_in(field_layouts.len(), arena);

    // The fields, sorted alphabetically
    let mut sorted_fields = {
        let mut vec = fields
            .iter()
            .collect::<std::vec::Vec<(&Lowercase, &RecordField<Variable>)>>();

        vec.sort_by(|(label1, _), (label2, _)| label1.cmp(label2));

        vec
    };

    if sorted_fields.len() == 1 {
        // this is a 1-field wrapper record around another record or 1-tag tag union
        let (label, field) = sorted_fields.pop().unwrap();

        let inner_content = env.subs.get_content_without_compacting(field.into_inner());

        let loc_expr = &*arena.alloc(Located {
            value: ptr_to_ast(env, ptr, &Layout::Struct(field_layouts), inner_content),
            region: Region::zero(),
        });

        let field_name = Located {
            value: &*arena.alloc_str(label.as_str()),
            region: Region::zero(),
        };
        let loc_field = Located {
            value: AssignedField::RequiredValue(field_name, &[], loc_expr),
            region: Region::zero(),
        };

        let output = env.arena.alloc([loc_field]);

        Expr::Record {
            fields: output,
            final_comments: &[],
        }
    } else {
        debug_assert_eq!(sorted_fields.len(), field_layouts.len());

        // We'll advance this as we iterate through the fields
        let mut field_ptr = ptr;

        for ((label, field), field_layout) in sorted_fields.iter().zip(field_layouts.iter()) {
            let content = subs.get_content_without_compacting(*field.as_inner());
            let loc_expr = &*arena.alloc(Located {
                value: ptr_to_ast(env, field_ptr, field_layout, content),
                region: Region::zero(),
            });

            let field_name = Located {
                value: &*arena.alloc_str(label.as_str()),
                region: Region::zero(),
            };
            let loc_field = Located {
                value: AssignedField::RequiredValue(field_name, &[], loc_expr),
                region: Region::zero(),
            };

            output.push(loc_field);

            // Advance the field pointer to the next field.
            field_ptr =
                unsafe { field_ptr.offset(field_layout.stack_size(env.ptr_bytes) as isize) };
        }

        let output = output.into_bump_slice();

        Expr::Record {
            fields: output,
            final_comments: &[],
        }
    }
}

fn bool_to_ast<'a>(env: &Env<'a, '_>, value: bool, content: &Content) -> Expr<'a> {
    use Content::*;

    let arena = env.arena;

    match content {
        Structure(flat_type) => {
            match flat_type {
                FlatType::Record(fields, _) => {
                    debug_assert_eq!(fields.len(), 1);

                    let (label, field) = fields.iter().next().unwrap();
                    let loc_label = Located {
                        value: &*arena.alloc_str(label.as_str()),
                        region: Region::zero(),
                    };

                    let assigned_field = {
                        // We may be multiple levels deep in nested tag unions
                        // and/or records (e.g. { a: { b: { c: True }  } }),
                        // so we need to do this recursively on the field type.
                        let field_var = *field.as_inner();
                        let field_content = env.subs.get_content_without_compacting(field_var);
                        let loc_expr = Located {
                            value: bool_to_ast(env, value, field_content),
                            region: Region::zero(),
                        };

                        AssignedField::RequiredValue(loc_label, &[], arena.alloc(loc_expr))
                    };

                    let loc_assigned_field = Located {
                        value: assigned_field,
                        region: Region::zero(),
                    };

                    Expr::Record {
                        fields: arena.alloc([loc_assigned_field]),
                        final_comments: arena.alloc([]),
                    }
                }
                FlatType::TagUnion(tags, _) if tags.len() == 1 => {
                    let (tag_name, payload_vars) = tags.iter().next().unwrap();

                    let loc_tag_expr = {
                        let tag_name = &tag_name.as_string(env.interns, env.home);
                        let tag_expr = if tag_name.starts_with('@') {
                            Expr::PrivateTag(arena.alloc_str(tag_name))
                        } else {
                            Expr::GlobalTag(arena.alloc_str(tag_name))
                        };

                        &*arena.alloc(Located {
                            value: tag_expr,
                            region: Region::zero(),
                        })
                    };

                    let payload = {
                        // Since this has the layout of a number, there should be
                        // exactly one payload in this tag.
                        debug_assert_eq!(payload_vars.len(), 1);

                        let var = *payload_vars.iter().next().unwrap();
                        let content = env.subs.get_content_without_compacting(var);

                        let loc_payload = &*arena.alloc(Located {
                            value: bool_to_ast(env, value, content),
                            region: Region::zero(),
                        });

                        arena.alloc([loc_payload])
                    };

                    Expr::Apply(loc_tag_expr, payload, CalledVia::Space)
                }
                FlatType::TagUnion(tags, _) if tags.len() == 2 => {
                    let mut tags_iter = tags.iter();
                    let (tag_name_1, payload_vars_1) = tags_iter.next().unwrap();
                    let (tag_name_2, payload_vars_2) = tags_iter.next().unwrap();

                    debug_assert!(payload_vars_1.is_empty());
                    debug_assert!(payload_vars_2.is_empty());

                    let tag_name = if value {
                        max_by_key(tag_name_1, tag_name_2, |n| {
                            n.as_string(env.interns, env.home)
                        })
                    } else {
                        min_by_key(tag_name_1, tag_name_2, |n| {
                            n.as_string(env.interns, env.home)
                        })
                    };

                    tag_name_to_expr(env, tag_name)
                }
                other => {
                    unreachable!("Unexpected FlatType {:?} in bool_to_ast", other);
                }
            }
        }
<<<<<<< HEAD
        Alias(_, _, _, var) => {
            let content = env.subs.get_without_compacting(*var).content;
=======
        Alias(_, _, var) => {
            let content = env.subs.get_content_without_compacting(*var);
>>>>>>> aee23d02

            bool_to_ast(env, value, content)
        }
        other => {
            unreachable!("Unexpected FlatType {:?} in bool_to_ast", other);
        }
    }
}

fn byte_to_ast<'a>(env: &Env<'a, '_>, value: u8, content: &Content) -> Expr<'a> {
    use Content::*;

    let arena = env.arena;

    match content {
        Structure(flat_type) => {
            match flat_type {
                FlatType::Record(fields, _) => {
                    debug_assert_eq!(fields.len(), 1);

                    let (label, field) = fields.iter().next().unwrap();
                    let loc_label = Located {
                        value: &*arena.alloc_str(label.as_str()),
                        region: Region::zero(),
                    };

                    let assigned_field = {
                        // We may be multiple levels deep in nested tag unions
                        // and/or records (e.g. { a: { b: { c: True }  } }),
                        // so we need to do this recursively on the field type.
                        let field_var = *field.as_inner();
                        let field_content = env.subs.get_content_without_compacting(field_var);
                        let loc_expr = Located {
                            value: byte_to_ast(env, value, field_content),
                            region: Region::zero(),
                        };

                        AssignedField::RequiredValue(loc_label, &[], arena.alloc(loc_expr))
                    };

                    let loc_assigned_field = Located {
                        value: assigned_field,
                        region: Region::zero(),
                    };

                    Expr::Record {
                        fields: arena.alloc([loc_assigned_field]),
                        final_comments: &[],
                    }
                }
                FlatType::TagUnion(tags, _) if tags.len() == 1 => {
                    let (tag_name, payload_vars) = tags.iter().next().unwrap();

                    let loc_tag_expr = {
                        let tag_name = &tag_name.as_string(env.interns, env.home);
                        let tag_expr = if tag_name.starts_with('@') {
                            Expr::PrivateTag(arena.alloc_str(tag_name))
                        } else {
                            Expr::GlobalTag(arena.alloc_str(tag_name))
                        };

                        &*arena.alloc(Located {
                            value: tag_expr,
                            region: Region::zero(),
                        })
                    };

                    let payload = {
                        // Since this has the layout of a number, there should be
                        // exactly one payload in this tag.
                        debug_assert_eq!(payload_vars.len(), 1);

                        let var = *payload_vars.iter().next().unwrap();
                        let content = env.subs.get_content_without_compacting(var);

                        let loc_payload = &*arena.alloc(Located {
                            value: byte_to_ast(env, value, content),
                            region: Region::zero(),
                        });

                        arena.alloc([loc_payload])
                    };

                    Expr::Apply(loc_tag_expr, payload, CalledVia::Space)
                }
                FlatType::TagUnion(tags, _) => {
                    // anything with fewer tags is not a byte
                    debug_assert!(tags.len() > 2);

                    let tags_vec: std::vec::Vec<(TagName, std::vec::Vec<Variable>)> =
                        tags.iter().map(|(a, b)| (a.clone(), b.clone())).collect();

                    let union_variant = union_sorted_tags_help(env.arena, tags_vec, None, env.subs);

                    match union_variant {
                        UnionVariant::ByteUnion(tagnames) => {
                            let tag_name = &tagnames[value as usize];
                            let tag_expr = tag_name_to_expr(env, tag_name);
                            let loc_tag_expr = Located::at_zero(tag_expr);
                            Expr::Apply(env.arena.alloc(loc_tag_expr), &[], CalledVia::Space)
                        }
                        _ => unreachable!("invalid union variant for a Byte!"),
                    }
                }
                other => {
                    unreachable!("Unexpected FlatType {:?} in bool_to_ast", other);
                }
            }
        }
<<<<<<< HEAD
        Alias(_, _, _, var) => {
            let content = env.subs.get_without_compacting(*var).content;
=======
        Alias(_, _, var) => {
            let content = env.subs.get_content_without_compacting(*var);
>>>>>>> aee23d02

            byte_to_ast(env, value, content)
        }
        other => {
            unreachable!("Unexpected FlatType {:?} in bool_to_ast", other);
        }
    }
}

fn num_to_ast<'a>(env: &Env<'a, '_>, num_expr: Expr<'a>, content: &Content) -> Expr<'a> {
    use Content::*;

    let arena = env.arena;

    match content {
        Structure(flat_type) => {
            match flat_type {
                FlatType::Apply(Symbol::NUM_NUM, _) => num_expr,
                FlatType::Record(fields, _) => {
                    // This was a single-field record that got unwrapped at runtime.
                    // Even if it was an i64 at runtime, we still need to report
                    // it as a record with the correct field name!
                    // Its type signature will tell us that.
                    debug_assert_eq!(fields.len(), 1);

                    let (label, field) = fields.iter().next().unwrap();
                    let loc_label = Located {
                        value: &*arena.alloc_str(label.as_str()),
                        region: Region::zero(),
                    };

                    let assigned_field = {
                        // We may be multiple levels deep in nested tag unions
                        // and/or records (e.g. { a: { b: { c: 5 }  } }),
                        // so we need to do this recursively on the field type.
                        let field_var = *field.as_inner();
                        let field_content = env.subs.get_content_without_compacting(field_var);
                        let loc_expr = Located {
                            value: num_to_ast(env, num_expr, field_content),
                            region: Region::zero(),
                        };

                        AssignedField::RequiredValue(loc_label, &[], arena.alloc(loc_expr))
                    };
                    let loc_assigned_field = Located {
                        value: assigned_field,
                        region: Region::zero(),
                    };

                    Expr::Record {
                        fields: arena.alloc([loc_assigned_field]),
                        final_comments: arena.alloc([]),
                    }
                }
                FlatType::TagUnion(tags, _) => {
                    // This was a single-tag union that got unwrapped at runtime.
                    debug_assert_eq!(tags.len(), 1);

                    let (tag_name, payload_vars) = tags.iter().next().unwrap();

                    // If this tag union represents a number, skip right to
                    // returning tis as an Expr::Num
                    if let TagName::Private(Symbol::NUM_AT_NUM) = &tag_name {
                        return num_expr;
                    }

                    let loc_tag_expr = {
                        let tag_name = &tag_name.as_string(env.interns, env.home);
                        let tag_expr = if tag_name.starts_with('@') {
                            Expr::PrivateTag(arena.alloc_str(tag_name))
                        } else {
                            Expr::GlobalTag(arena.alloc_str(tag_name))
                        };

                        &*arena.alloc(Located {
                            value: tag_expr,
                            region: Region::zero(),
                        })
                    };

                    let payload = {
                        // Since this has the layout of a number, there should be
                        // exactly one payload in this tag.
                        debug_assert_eq!(payload_vars.len(), 1);

                        let var = *payload_vars.iter().next().unwrap();
                        let content = env.subs.get_content_without_compacting(var);

                        let loc_payload = &*arena.alloc(Located {
                            value: num_to_ast(env, num_expr, content),
                            region: Region::zero(),
                        });

                        arena.alloc([loc_payload])
                    };

                    Expr::Apply(loc_tag_expr, payload, CalledVia::Space)
                }
                other => {
                    panic!("Unexpected FlatType {:?} in num_to_ast", other);
                }
            }
        }
<<<<<<< HEAD
        Alias(_, _, _, var) => {
            let content = env.subs.get_without_compacting(*var).content;
=======
        Alias(_, _, var) => {
            let content = env.subs.get_content_without_compacting(*var);
>>>>>>> aee23d02

            num_to_ast(env, num_expr, content)
        }
        other => {
            panic!("Unexpected FlatType {:?} in num_to_ast", other);
        }
    }
}

/// This is centralized in case we want to format it differently later,
/// e.g. adding underscores for large numbers
fn number_literal_to_ast<T: std::fmt::Display>(arena: &Bump, num: T) -> Expr<'_> {
    Expr::Num(arena.alloc(format!("{}", num)))
}

#[cfg(target_endian = "little")]
#[cfg(target_pointer_width = "64")]
/// TODO implement this for 32-bit and big-endian targets. NOTE: As of this writing,
/// we don't have big-endian small strings implemented yet!
fn str_to_ast<'a>(arena: &'a Bump, string: &'a str) -> Expr<'a> {
    let bytes: [u8; 16] = unsafe { std::mem::transmute::<&'a str, [u8; 16]>(string) };
    let is_small = (bytes[15] & 0b1000_0000) != 0;

    if is_small {
        let len = (bytes[15] & 0b0111_1111) as usize;
        let mut string = bumpalo::collections::String::with_capacity_in(len, arena);

        for byte in bytes.iter().take(len) {
            string.push(*byte as char);
        }

        str_slice_to_ast(arena, arena.alloc(string))
    } else {
        // Roc string literals are stored inside the constant section of the program
        // That means this memory is gone when the jit function is done
        // (as opposed to heap memory, which we can leak and then still use after)
        // therefore we must make an owned copy of the string here
        let string = bumpalo::collections::String::from_str_in(string, arena).into_bump_str();
        str_slice_to_ast(arena, string)
    }
}

fn str_slice_to_ast<'a>(_arena: &'a Bump, string: &'a str) -> Expr<'a> {
    if string.contains('\n') {
        todo!(
            "this string contains newlines, so render it as a multiline string: {:?}",
            Expr::Str(StrLiteral::PlainLine(string))
        );
    } else {
        Expr::Str(StrLiteral::PlainLine(string))
    }
}

// TODO this is currently nighly-only: use the implementation in std once it's stabilized
pub fn max_by<T, F: FnOnce(&T, &T) -> std::cmp::Ordering>(v1: T, v2: T, compare: F) -> T {
    use std::cmp::Ordering;

    match compare(&v1, &v2) {
        Ordering::Less | Ordering::Equal => v2,
        Ordering::Greater => v1,
    }
}

pub fn min_by<T, F: FnOnce(&T, &T) -> std::cmp::Ordering>(v1: T, v2: T, compare: F) -> T {
    use std::cmp::Ordering;

    match compare(&v1, &v2) {
        Ordering::Less | Ordering::Equal => v1,
        Ordering::Greater => v2,
    }
}

pub fn max_by_key<T, F: FnMut(&T) -> K, K: Ord>(v1: T, v2: T, mut f: F) -> T {
    max_by(v1, v2, |v1, v2| f(v1).cmp(&f(v2)))
}

pub fn min_by_key<T, F: FnMut(&T) -> K, K: Ord>(v1: T, v2: T, mut f: F) -> T {
    min_by(v1, v2, |v1, v2| f(v1).cmp(&f(v2)))
}<|MERGE_RESOLUTION|>--- conflicted
+++ resolved
@@ -323,13 +323,8 @@
                 Content::Structure(FlatType::RecursiveTagUnion(_, _, _)) => {
                     todo!("print recursive tag unions in the REPL")
                 }
-<<<<<<< HEAD
                 Content::Alias(_, _, _, actual) => {
-                    let content = env.subs.get_without_compacting(*actual).content;
-=======
-                Content::Alias(_, _, actual) => {
                     let content = env.subs.get_content_without_compacting(*actual);
->>>>>>> aee23d02
 
                     jit_to_ast_help(env, lib, main_fn_name, layout, content)
                 }
@@ -743,13 +738,8 @@
                 }
             }
         }
-<<<<<<< HEAD
         Alias(_, _, _, var) => {
-            let content = env.subs.get_without_compacting(*var).content;
-=======
-        Alias(_, _, var) => {
             let content = env.subs.get_content_without_compacting(*var);
->>>>>>> aee23d02
 
             bool_to_ast(env, value, content)
         }
@@ -859,13 +849,8 @@
                 }
             }
         }
-<<<<<<< HEAD
         Alias(_, _, _, var) => {
-            let content = env.subs.get_without_compacting(*var).content;
-=======
-        Alias(_, _, var) => {
             let content = env.subs.get_content_without_compacting(*var);
->>>>>>> aee23d02
 
             byte_to_ast(env, value, content)
         }
@@ -969,13 +954,8 @@
                 }
             }
         }
-<<<<<<< HEAD
         Alias(_, _, _, var) => {
-            let content = env.subs.get_without_compacting(*var).content;
-=======
-        Alias(_, _, var) => {
             let content = env.subs.get_content_without_compacting(*var);
->>>>>>> aee23d02
 
             num_to_ast(env, num_expr, content)
         }
