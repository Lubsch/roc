interface Dep2
    exposes [ one, two, blah ]
    imports [ Dep3.Blah.{ foo, bar } ]

one = 1

<<<<<<< HEAD
blah = "foo"
=======
blah = foo
>>>>>>> 148296c4

two = 2.0
<|MERGE_RESOLUTION|>--- conflicted
+++ resolved
@@ -4,10 +4,6 @@
 
 one = 1
 
-<<<<<<< HEAD
-blah = "foo"
-=======
 blah = foo
->>>>>>> 148296c4
 
 two = 2.0
