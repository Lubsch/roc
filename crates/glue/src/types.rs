--- conflicted
+++ resolved
@@ -90,7 +90,7 @@
         layout_cache: LayoutCache<'a>,
         target: TargetInfo,
     ) -> Self {
-        let mut types = Self::with_capacity(variables.size_hint().0);
+        let mut types = Self::with_capacity(variables.size_hint().0, target);
         let mut env = Env::new(
             arena,
             subs,
@@ -650,35 +650,32 @@
             RocType::RocBox(elem) => roc_type::RocType::RocBox(elem.0 as _),
             RocType::TagUnion(union) => roc_type::RocType::TagUnion(union.into()),
             RocType::EmptyTagUnion => roc_type::RocType::EmptyTagUnion,
-            RocType::Struct { name, fields } => roc_type::RocType::Struct(roc_type::R2 {
-                fields: fields
-                    .iter()
-                    .map(|(name, id)| roc_type::R3 {
-                        name: name.as_str().into(),
-                        id: id.0 as _,
-                    })
-                    .collect(),
+            RocType::Struct { name, fields } => roc_type::RocType::Struct(roc_type::R1 {
+                fields: fields.into(),
                 name: name.as_str().into(),
             }),
             RocType::TagUnionPayload { name, fields } => {
-                roc_type::RocType::TagUnionPayload(roc_type::R14 {
-                    fields: fields
-                        .iter()
-                        .map(|(disc, id)| roc_type::R15 {
-                            discriminant: *disc as _,
-                            id: id.0 as _,
-                        })
-                        .collect(),
+                roc_type::RocType::TagUnionPayload(roc_type::R1 {
+                    fields: fields.into(),
                     name: name.as_str().into(),
                 })
             }
             RocType::RecursivePointer(elem) => roc_type::RocType::RecursivePointer(elem.0 as _),
-            RocType::Function { name, args, ret } => roc_type::RocType::Function(roc_type::R1 {
+            RocType::Function(RocFn {
+                function_name,
+                extern_name,
+                args,
+                lambda_set,
+                ret,
+            }) => roc_type::RocType::Function(roc_type::RocFn {
                 args: args.iter().map(|arg| arg.0 as _).collect(),
-                name: name.as_str().into(),
+                functionName: function_name.as_str().into(),
+                externName: extern_name.as_str().into(),
                 ret: ret.0 as _,
+                lambdaSet: lambda_set.0 as _,
             }),
             RocType::Unit => roc_type::RocType::Unit,
+            RocType::Unsized => roc_type::RocType::Unsized,
         }
     }
 }
@@ -707,7 +704,7 @@
     fn from(rtu: &RocTagUnion) -> Self {
         match rtu {
             RocTagUnion::Enumeration { name, tags, size } => {
-                roc_type::RocTagUnion::Enumeration(roc_type::R4 {
+                roc_type::RocTagUnion::Enumeration(roc_type::R5 {
                     name: name.as_str().into(),
                     tags: tags.iter().map(|name| name.as_str().into()).collect(),
                     size: *size,
@@ -718,11 +715,11 @@
                 tags,
                 discriminant_size,
                 discriminant_offset,
-            } => roc_type::RocTagUnion::NonRecursive(roc_type::R6 {
+            } => roc_type::RocTagUnion::NonRecursive(roc_type::R7 {
                 name: name.as_str().into(),
                 tags: tags
                     .iter()
-                    .map(|(name, payload)| roc_type::R7 {
+                    .map(|(name, payload)| roc_type::R8 {
                         name: name.as_str().into(),
                         payload: payload.into(),
                     })
@@ -735,11 +732,11 @@
                 tags,
                 discriminant_size,
                 discriminant_offset,
-            } => roc_type::RocTagUnion::Recursive(roc_type::R6 {
+            } => roc_type::RocTagUnion::Recursive(roc_type::R7 {
                 name: name.as_str().into(),
                 tags: tags
                     .iter()
-                    .map(|(name, payload)| roc_type::R7 {
+                    .map(|(name, payload)| roc_type::R8 {
                         name: name.as_str().into(),
                         payload: payload.into(),
                     })
@@ -751,7 +748,7 @@
                 name,
                 tag_name,
                 payload,
-            } => roc_type::RocTagUnion::NonNullableUnwrapped(roc_type::R5 {
+            } => roc_type::RocTagUnion::NonNullableUnwrapped(roc_type::R6 {
                 name: name.as_str().into(),
                 tagName: tag_name.as_str().into(),
                 payload: payload.0 as _,
@@ -759,11 +756,11 @@
             RocTagUnion::SingleTagStruct {
                 name,
                 tag_name,
-                payload_fields,
-            } => roc_type::RocTagUnion::SingleTagStruct(roc_type::R13 {
+                payload,
+            } => roc_type::RocTagUnion::SingleTagStruct(roc_type::R14 {
                 name: name.as_str().into(),
                 tagName: tag_name.as_str().into(),
-                payloadFields: payload_fields.iter().map(|x| x.0 as _).collect(),
+                payload: payload.into(),
             }),
             RocTagUnion::NullableWrapped {
                 name,
@@ -771,12 +768,12 @@
                 tags,
                 discriminant_size,
                 discriminant_offset,
-            } => roc_type::RocTagUnion::NullableWrapped(roc_type::R9 {
+            } => roc_type::RocTagUnion::NullableWrapped(roc_type::R10 {
                 name: name.as_str().into(),
                 indexOfNullTag: *index_of_null_tag,
                 tags: tags
                     .iter()
-                    .map(|(name, payload)| roc_type::R7 {
+                    .map(|(name, payload)| roc_type::R8 {
                         name: name.as_str().into(),
                         payload: payload.into(),
                     })
@@ -790,7 +787,7 @@
                 non_null_tag,
                 non_null_payload,
                 null_represents_first_tag,
-            } => roc_type::RocTagUnion::NullableUnwrapped(roc_type::R8 {
+            } => roc_type::RocTagUnion::NullableUnwrapped(roc_type::R9 {
                 name: name.as_str().into(),
                 nonNullPayload: non_null_payload.0 as _,
                 nonNullTag: non_null_tag.as_str().into(),
@@ -801,6 +798,60 @@
                     roc_type::U2::SecondTagIsNull
                 },
             }),
+        }
+    }
+}
+
+impl From<&RocStructFields> for roc_type::RocStructFields {
+    fn from(struct_fields: &RocStructFields) -> Self {
+        match struct_fields {
+            RocStructFields::HasNoClosure { fields } => roc_type::RocStructFields::HasNoClosure(
+                fields
+                    .iter()
+                    .map(|(name, id)| roc_type::R4 {
+                        name: name.as_str().into(),
+                        id: id.0 as _,
+                    })
+                    .collect(),
+            ),
+            RocStructFields::HasClosure { fields } => roc_type::RocStructFields::HasClosure(
+                fields
+                    .iter()
+                    .map(|(name, id, accessors)| roc_type::R2 {
+                        name: name.as_str().into(),
+                        id: id.0 as _,
+                        accessors: roc_type::R3 {
+                            getter: accessors.getter.as_str().into(),
+                        },
+                    })
+                    .collect(),
+            ),
+        }
+    }
+}
+
+impl From<&RocSingleTagPayload> for roc_type::RocSingleTagPayload {
+    fn from(struct_fields: &RocSingleTagPayload) -> Self {
+        match struct_fields {
+            RocSingleTagPayload::HasNoClosure { payload_fields } => {
+                roc_type::RocSingleTagPayload::HasNoClosure(
+                    payload_fields
+                        .iter()
+                        .map(|id| roc_type::R16 { id: id.0 as _ })
+                        .collect(),
+                )
+            }
+            RocSingleTagPayload::HasClosure { payload_getters } => {
+                roc_type::RocSingleTagPayload::HasClosure(
+                    payload_getters
+                        .iter()
+                        .map(|(id, name)| roc_type::R4 {
+                            id: id.0 as _,
+                            name: name.as_str().into(),
+                        })
+                        .collect(),
+                )
+            }
         }
     }
 }
@@ -1105,35 +1156,6 @@
         }
     }
 
-<<<<<<< HEAD
-    pub fn vars_to_types<I>(&mut self, variables: I) -> Types
-    where
-        I: Iterator<Item = Variable>,
-    {
-        let mut types = Types::with_capacity(variables.size_hint().0, self.target);
-
-        for var in variables {
-            self.add_type(var, &mut types);
-        }
-
-        self.resolve_pending_recursive_types(&mut types);
-
-        types
-    }
-
-    fn add_type(&mut self, var: Variable, types: &mut Types) -> TypeId {
-        roc_tracing::debug!(content=?roc_types::subs::SubsFmtContent(self.subs.get_content_without_compacting(var), self.subs), "adding type");
-
-        let layout = self
-            .layout_cache
-            .from_var(self.arena, var, self.subs)
-            .expect("Something weird ended up in the content");
-
-        add_type_help(self, layout, var, None, types)
-    }
-
-=======
->>>>>>> 0412dec4
     fn resolve_pending_recursive_types(&mut self, types: &mut Types) {
         // TODO if VecMap gets a drain() method, use that instead of doing take() and into_iter
         let pending = core::mem::take(&mut self.pending_recursive_types);
