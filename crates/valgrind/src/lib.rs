--- conflicted
+++ resolved
@@ -351,11 +351,7 @@
                     Cat -> Bool.true
                     _ -> Bool.false
 
-<<<<<<< HEAD
-            test = 
-=======
             test =
->>>>>>> 6224c4a5
                 catSound = makeSound Cat
                 dogSound = makeSound Dog
                 gooseSound = makeSound Goose
@@ -377,11 +373,7 @@
             # mapLinkedList : LinkedList a, (a -> b) -> LinkedList b
             mapLinkedList = \linkedList, f -> when linkedList is
                 Nil -> Nil
-<<<<<<< HEAD
-                Cons x xs -> 
-=======
                 Cons x xs ->
->>>>>>> 6224c4a5
                     x2 = if Bool.true then x else x
                     Cons (f x2) (mapLinkedList xs f)
 
@@ -408,7 +400,227 @@
 fn tree_rebalance() {
     valgrind_test(indoc!(
         r#"
-<<<<<<< HEAD
+        app "test"
+            packages { pf: "replace_me_platform_path" }
+            imports []
+            provides [main] to pf
+
+        main = show (insert 0 {} Empty)
+
+        insert : Key k, v, RedBlackTree (Key k) v -> RedBlackTree (Key k) v
+        insert = \key, value, dict ->
+            when insertHelp key value dict is
+                Node Red k v l r -> Node Black k v l r
+                x -> x
+
+        insertHelp : Key k, v, RedBlackTree (Key k) v -> RedBlackTree (Key k) v
+        insertHelp = \key, value, dict ->
+            when dict is
+                Empty ->
+                    # New nodes are always red. If it violates the rules, it will be fixed
+                    # when balancing.
+                    Node Red key value Empty Empty
+
+                Node nColor nKey nValue nLeft nRight ->
+                    when Num.compare key nKey is
+                        LT -> balance nColor nKey nValue (insertHelp key value nLeft) nRight
+                        EQ -> Node nColor nKey value nLeft nRight
+                        GT -> balance nColor nKey nValue nLeft (insertHelp key value nRight)
+
+        balance : NodeColor, k, v, RedBlackTree k v, RedBlackTree k v -> RedBlackTree k v
+        balance = \color, key, value, left, right ->
+            when right is
+                Node Red rK rV rLeft rRight ->
+                    when left is
+                        Node Red lK lV lLeft lRight ->
+                            Node
+                                Red
+                                key
+                                value
+                                (Node Black lK lV lLeft lRight)
+                                (Node Black rK rV rLeft rRight)
+
+                        _ ->
+                            Node color rK rV (Node Red key value left rLeft) rRight
+
+                _ ->
+                    when left is
+                        Node Red lK lV (Node Red llK llV llLeft llRight) lRight ->
+                            Node
+                                Red
+                                lK
+                                lV
+                                (Node Black llK llV llLeft llRight)
+                                (Node Black key value lRight right)
+
+                        _ ->
+                            Node color key value left right
+
+
+        show : RedBlackTree I64 {} -> Str
+        show = \tree -> showRBTree tree Num.toStr (\{} -> "{}")
+
+        showRBTree : RedBlackTree k v, (k -> Str), (v -> Str) -> Str
+        showRBTree = \tree, showKey, showValue ->
+            when tree is
+                Empty -> "Empty"
+                Node color key value left right ->
+                    sColor = showColor color
+                    sKey = showKey key
+                    sValue = showValue value
+                    sL = nodeInParens left showKey showValue
+                    sR = nodeInParens right showKey showValue
+
+                    "Node \(sColor) \(sKey) \(sValue) \(sL) \(sR)"
+
+        nodeInParens : RedBlackTree k v, (k -> Str), (v -> Str) -> Str
+        nodeInParens = \tree, showKey, showValue ->
+            when tree is
+                Empty ->
+                    showRBTree tree showKey showValue
+
+                Node _ _ _ _ _ ->
+                    inner = showRBTree tree showKey showValue
+
+                    "(\(inner))"
+
+        showColor : NodeColor -> Str
+        showColor = \color ->
+            when color is
+                Red -> "Red"
+                Black -> "Black"
+
+        NodeColor : [Red, Black]
+
+        RedBlackTree k v : [Node NodeColor k v (RedBlackTree k v) (RedBlackTree k v), Empty]
+
+        Key k : Num k
+
+
+        "#
+    ));
+}
+
+#[test]
+fn lowlevel_list_calls() {
+    valgrind_test(indoc!(
+        r#"
+        (
+            a = List.map [1,1,1,1,1] (\x -> x + 0)
+            b = List.map2 a [1,1,1,1,1] (\x, y -> x + y)
+            c = List.map3 a b [1,1,1,1,1] (\x, y, z -> x + y + z)
+            d = List.map4 a b c [1,1,1,1,1] (\x, y, z, w -> x + y + z + w)
+            e = List.sortWith d (\x, y -> Num.compare x y)
+
+            Num.toStr (List.len e)
+        )
+        "#
+    ));
+}
+
+#[test]
+fn joinpoint_nullpointer() {
+    valgrind_test(indoc!(
+        r#"
+        (
+            LinkedList a : [Cons a (LinkedList a), Nil]
+
+            printLinkedList : LinkedList Str -> Str
+            printLinkedList = \linkedList->
+                when linkedList is
+                    Nil -> "Nil"
+                    Cons x xs ->
+                        strXs = printLinkedList xs
+                        "Cons \(x) (\(strXs))"
+
+            linkedListHead : LinkedList Str -> LinkedList Str
+            linkedListHead = \linkedList ->
+                string = when linkedList is
+                    Cons s _ -> s
+                    Nil -> ""
+                Cons string Nil
+
+            test =
+                cons = printLinkedList (linkedListHead (Cons "foo" Nil))
+                nil = printLinkedList (linkedListHead (Nil))
+                "\(cons) - \(nil)"
+
+            test
+        )
+        "#
+    ));
+}
+
+#[test]
+fn joinpoint_with_closure() {
+    valgrind_test(indoc!(
+        r#"
+        (
+            Animal : [Cat, Dog, Goose]
+
+            makeSound : Animal -> Str
+            makeSound = \animal ->
+                dogSound = "Woof"
+                when animal is
+                    Cat | Dog if isCat animal -> "Miauw"
+                    Goose -> "Honk"
+                    _ -> dogSound
+
+            isCat : Animal -> Bool
+            isCat = \animal ->
+                when animal is
+                    Cat -> Bool.true
+                    _ -> Bool.false
+
+            test = 
+                catSound = makeSound Cat
+                dogSound = makeSound Dog
+                gooseSound = makeSound Goose
+                "Cat: \(catSound), Dog: \(dogSound), Goose: \(gooseSound)"
+
+            test
+        )
+        "#
+    ));
+}
+
+#[test]
+fn joinpoint_with_reuse() {
+    valgrind_test(indoc!(
+        r#"
+        (
+            LinkedList a : [Cons a (LinkedList a), Nil]
+
+            # mapLinkedList : LinkedList a, (a -> b) -> LinkedList b
+            mapLinkedList = \linkedList, f -> when linkedList is
+                Nil -> Nil
+                Cons x xs -> 
+                    x2 = if Bool.true then x else x
+                    Cons (f x2) (mapLinkedList xs f)
+
+            # printLinkedList : LinkedList a, (a -> Str) -> Str
+            printLinkedList = \linkedList, f ->
+                when linkedList is
+                Nil -> "Nil"
+                Cons x xs ->
+                    strX = f x
+                    strXs = printLinkedList xs f
+                    "Cons \(strX) (\(strXs))"
+
+            test =
+                newList = mapLinkedList (Cons 1 (Cons 2 (Cons 3 Nil))) (\x -> x + 1)
+                printLinkedList newList Num.toStr
+
+            test
+        )
+        "#
+    ));
+}
+
+#[test]
+fn tree_rebalance() {
+    valgrind_test(indoc!(
+        r#"
         (
             NodeColor : [Red, Black]
 
@@ -427,24 +639,6 @@
             # insertHelp : (Key k), v, RedBlackTree (Key k) v -> RedBlackTree (Key k) v
             insertHelp = \key, value, dict ->
                 when dict is
-=======
-        app "test"
-            packages { pf: "replace_me_platform_path" }
-            imports []
-            provides [main] to pf
-
-        main = show (insert 0 {} Empty)
-
-        insert : Key k, v, RedBlackTree (Key k) v -> RedBlackTree (Key k) v
-        insert = \key, value, dict ->
-            when insertHelp key value dict is
-                Node Red k v l r -> Node Black k v l r
-                x -> x
-
-        insertHelp : Key k, v, RedBlackTree (Key k) v -> RedBlackTree (Key k) v
-        insertHelp = \key, value, dict ->
-            when dict is
->>>>>>> 6224c4a5
                 Empty ->
                     # New nodes are always red. If it violates the rules, it will be fixed
                     # when balancing.
@@ -452,7 +646,6 @@
 
                 Node nColor nKey nValue nLeft nRight ->
                     when Num.compare key nKey is
-<<<<<<< HEAD
                     LT ->
                         balance nColor nKey nValue (insertHelp key value nLeft) nRight
                     EQ ->
@@ -494,82 +687,6 @@
 
             show (insert 0 {} Empty)
         )
-=======
-                        LT -> balance nColor nKey nValue (insertHelp key value nLeft) nRight
-                        EQ -> Node nColor nKey value nLeft nRight
-                        GT -> balance nColor nKey nValue nLeft (insertHelp key value nRight)
-
-        balance : NodeColor, k, v, RedBlackTree k v, RedBlackTree k v -> RedBlackTree k v
-        balance = \color, key, value, left, right ->
-            when right is
-                Node Red rK rV rLeft rRight ->
-                    when left is
-                        Node Red lK lV lLeft lRight ->
-                            Node
-                                Red
-                                key
-                                value
-                                (Node Black lK lV lLeft lRight)
-                                (Node Black rK rV rLeft rRight)
-
-                        _ ->
-                            Node color rK rV (Node Red key value left rLeft) rRight
-
-                _ ->
-                    when left is
-                        Node Red lK lV (Node Red llK llV llLeft llRight) lRight ->
-                            Node
-                                Red
-                                lK
-                                lV
-                                (Node Black llK llV llLeft llRight)
-                                (Node Black key value lRight right)
-
-                        _ ->
-                            Node color key value left right
-
-
-        show : RedBlackTree I64 {} -> Str
-        show = \tree -> showRBTree tree Num.toStr (\{} -> "{}")
-
-        showRBTree : RedBlackTree k v, (k -> Str), (v -> Str) -> Str
-        showRBTree = \tree, showKey, showValue ->
-            when tree is
-                Empty -> "Empty"
-                Node color key value left right ->
-                    sColor = showColor color
-                    sKey = showKey key
-                    sValue = showValue value
-                    sL = nodeInParens left showKey showValue
-                    sR = nodeInParens right showKey showValue
-
-                    "Node \(sColor) \(sKey) \(sValue) \(sL) \(sR)"
-
-        nodeInParens : RedBlackTree k v, (k -> Str), (v -> Str) -> Str
-        nodeInParens = \tree, showKey, showValue ->
-            when tree is
-                Empty ->
-                    showRBTree tree showKey showValue
-
-                Node _ _ _ _ _ ->
-                    inner = showRBTree tree showKey showValue
-
-                    "(\(inner))"
-
-        showColor : NodeColor -> Str
-        showColor = \color ->
-            when color is
-                Red -> "Red"
-                Black -> "Black"
-
-        NodeColor : [Red, Black]
-
-        RedBlackTree k v : [Node NodeColor k v (RedBlackTree k v) (RedBlackTree k v), Empty]
-
-        Key k : Num k
-
-
->>>>>>> 6224c4a5
         "#
     ));
 }
@@ -597,11 +714,7 @@
         r#"
         (
             LinkedList a : [Cons a (LinkedList a), Nil]
-<<<<<<< HEAD
           
-=======
-
->>>>>>> 6224c4a5
             printLinkedList : LinkedList Str -> Str
             printLinkedList = \linkedList->
                 when linkedList is
@@ -609,11 +722,7 @@
                     Cons x xs ->
                         strXs = printLinkedList xs
                         "Cons \(x) (\(strXs))"
-<<<<<<< HEAD
           
-=======
-
->>>>>>> 6224c4a5
             linkedListHead : LinkedList Str -> LinkedList Str
             linkedListHead = \linkedList ->
                 string = when linkedList is
@@ -625,11 +734,7 @@
                 cons = printLinkedList (linkedListHead (Cons "foo" Nil))
                 nil = printLinkedList (linkedListHead (Nil))
                 "\(cons) - \(nil)"
-<<<<<<< HEAD
       
-=======
-
->>>>>>> 6224c4a5
             test
         )
         "#
