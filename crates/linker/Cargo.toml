[package]
name = "roc_linker"
version = "0.0.1"
authors = ["The Roc Contributors"]
license = "UPL-1.0"
repository = "https://github.com/roc-lang/roc"
edition = "2021"
description = "A surgical linker for Roc"

[lib]
name = "roc_linker"
path = "src/lib.rs"

[dependencies]
roc_mono = { path = "../compiler/mono" }
roc_build = { path = "../compiler/build" }
roc_collections = { path = "../compiler/collections" }
roc_error_macros = { path = "../error_macros" }
bumpalo = { version = "3.8.0", features = ["collections"] }
clap = { version = "3.2.18", default-features = false, features = ["std", "color", "suggestions"] }
iced-x86 = { version = "1.15.0", default-features = false, features = ["std", "decoder", "op_code_info", "instr_info"] }
<<<<<<< HEAD
memmap2 = "0.5.3"
=======
memmap2 = "0.5.7"
object = { version = "0.29.0", features = ["read", "write"] }
>>>>>>> 1b772b24
mach_object = "0.1"
serde = { version = "1.0.130", features = ["derive"] }
bincode = "1.3.3"
target-lexicon = "0.12.3"
tempfile = "3.2.0"
# object = { version = "0.29.0", features = ["read", "write"] }
object = { path = "/home/folkertdev/rust/object", features = ["read", "write"] }<|MERGE_RESOLUTION|>--- conflicted
+++ resolved
@@ -19,16 +19,10 @@
 bumpalo = { version = "3.8.0", features = ["collections"] }
 clap = { version = "3.2.18", default-features = false, features = ["std", "color", "suggestions"] }
 iced-x86 = { version = "1.15.0", default-features = false, features = ["std", "decoder", "op_code_info", "instr_info"] }
-<<<<<<< HEAD
-memmap2 = "0.5.3"
-=======
 memmap2 = "0.5.7"
 object = { version = "0.29.0", features = ["read", "write"] }
->>>>>>> 1b772b24
 mach_object = "0.1"
 serde = { version = "1.0.130", features = ["derive"] }
 bincode = "1.3.3"
 target-lexicon = "0.12.3"
-tempfile = "3.2.0"
-# object = { version = "0.29.0", features = ["read", "write"] }
-object = { path = "/home/folkertdev/rust/object", features = ["read", "write"] }+tempfile = "3.2.0"