//! The `roc` binary that brings together all functionality in the Roc toolset.
use bumpalo::Bump;
use roc_build::link::LinkType;
use roc_build::program::{check_file, CodeGenBackend};
use roc_cli::{
    build_app, format_files, format_src, test, BuildConfig, FormatMode, CMD_BUILD, CMD_CHECK,
    CMD_DEV, CMD_DOCS, CMD_FORMAT, CMD_GEN_STUB_LIB, CMD_GLUE, CMD_PREPROCESS_HOST, CMD_REPL,
<<<<<<< HEAD
    CMD_RUN, CMD_TEST, CMD_VERSION, DIRECTORY_OR_FILES, FLAG_CHECK, FLAG_DEV, FLAG_EXPERIMENTAL,
    FLAG_LIB, FLAG_NO_LINK, FLAG_OUTPUT, FLAG_STDIN, FLAG_STDOUT, FLAG_TARGET, FLAG_TIME, GLUE_DIR,
=======
    CMD_RUN, CMD_TEST, CMD_VERSION, DIRECTORY_OR_FILES, FLAG_CHECK, FLAG_DEV, FLAG_LIB, FLAG_MAIN,
    FLAG_NO_LINK, FLAG_OUTPUT, FLAG_STDIN, FLAG_STDOUT, FLAG_TARGET, FLAG_TIME, GLUE_DIR,
>>>>>>> 41ea2bfb
    GLUE_SPEC, ROC_FILE,
};
use roc_docs::generate_docs_html;
use roc_error_macros::user_error;
use roc_gen_dev::AssemblyBackendMode;
use roc_gen_llvm::llvm::build::LlvmBackendMode;
use roc_load::{FunctionKind, LoadingProblem, Threading};
use roc_packaging::cache::{self, RocCacheDir};
use roc_target::Target;
use std::fs::{self, FileType};
use std::io::{self, Read, Write};
use std::path::{Path, PathBuf};
use std::str::FromStr;
use std::time::Instant;
use target_lexicon::Triple;

#[macro_use]
extern crate const_format;

#[global_allocator]
static ALLOC: mimalloc::MiMalloc = mimalloc::MiMalloc;

use std::ffi::{OsStr, OsString};

use roc_cli::build;

fn main() -> io::Result<()> {
    let _tracing_guards = roc_tracing::setup_tracing!();

    let app = build_app();
    let subcommands: Vec<String> = app
        .get_subcommands()
        .map(|c| c.get_name().to_owned())
        .collect();
    let matches = app.get_matches();

    let exit_code = match matches.subcommand() {
        None => {
            if matches.contains_id(ROC_FILE) {
                build(
                    &matches,
                    &subcommands,
                    BuildConfig::BuildAndRunIfNoErrors,
                    Triple::host().into(),
                    None,
                    RocCacheDir::Persistent(cache::roc_cache_dir().as_path()),
                    LinkType::Executable,
                )
            } else {
                Ok(1)
            }
        }
        Some((CMD_RUN, matches)) => {
            if matches.contains_id(ROC_FILE) {
                build(
                    matches,
                    &subcommands,
                    BuildConfig::BuildAndRun,
                    Triple::host().into(),
                    None,
                    RocCacheDir::Persistent(cache::roc_cache_dir().as_path()),
                    LinkType::Executable,
                )
            } else {
                eprintln!("What .roc file do you want to run? Specify it at the end of the `roc run` command.");

                Ok(1)
            }
        }
        Some((CMD_TEST, matches)) => {
            if matches.contains_id(ROC_FILE) {
                test(matches, Triple::host().into())
            } else {
                eprintln!("What .roc file do you want to test? Specify it at the end of the `roc test` command.");

                Ok(1)
            }
        }
        Some((CMD_DEV, matches)) => {
            if matches.contains_id(ROC_FILE) {
                build(
                    matches,
                    &subcommands,
                    BuildConfig::BuildAndRunIfNoErrors,
                    Triple::host().into(),
                    None,
                    RocCacheDir::Persistent(cache::roc_cache_dir().as_path()),
                    LinkType::Executable,
                )
            } else {
                eprintln!("What .roc file do you want to build? Specify it at the end of the `roc run` command.");

                Ok(1)
            }
        }
        Some((CMD_GLUE, matches)) => {
            let input_path = matches.get_one::<PathBuf>(ROC_FILE).unwrap();
            let output_path = matches.get_one::<PathBuf>(GLUE_DIR).unwrap();
            let spec_path = matches.get_one::<PathBuf>(GLUE_SPEC).unwrap();

            // have the backend supply `roc_alloc` and friends
            let backend = match matches.get_flag(FLAG_DEV) {
                true => CodeGenBackend::Assembly(AssemblyBackendMode::Test),
                false => CodeGenBackend::Llvm(LlvmBackendMode::BinaryGlue),
            };

            if !output_path.exists() || output_path.is_dir() {
                roc_glue::generate(input_path, output_path, spec_path, backend)
            } else {
                eprintln!("`roc glue` must be given a directory to output into, because the glue might generate multiple files.");

                Ok(1)
            }
        }
        Some((CMD_GEN_STUB_LIB, matches)) => {
            let input_path = matches.get_one::<PathBuf>(ROC_FILE).unwrap();
            let target = matches
                .get_one::<String>(FLAG_TARGET)
                .and_then(|s| Target::from_str(s).ok())
                .unwrap_or_default();
            let function_kind = FunctionKind::LambdaSet;
            roc_linker::generate_stub_lib(
                input_path,
                RocCacheDir::Persistent(cache::roc_cache_dir().as_path()),
                target,
                function_kind,
            );
            Ok(0)
        }
        Some((CMD_PREPROCESS_HOST, matches)) => {
            let input_path = matches.get_one::<PathBuf>(ROC_FILE).unwrap();
            let target = matches
                .get_one::<String>(FLAG_TARGET)
                .and_then(|s| Target::from_str(s).ok())
                .unwrap_or_default();

            let function_kind = FunctionKind::LambdaSet;
            let (platform_path, stub_lib, stub_dll_symbols) = roc_linker::generate_stub_lib(
                input_path,
                RocCacheDir::Persistent(cache::roc_cache_dir().as_path()),
                target,
                function_kind,
            );

            // TODO: pipeline the executable location through here.
            // Currently it is essentally hardcoded as platform_path/dynhost.
            roc_linker::preprocess_host(
                target,
                &platform_path.with_file_name("main.roc"),
                // The target triple string must be derived from the triple to convert from the generic
                // `system` target to the exact specific target.
                &platform_path.with_file_name(format!("{}.rh", target)),
                &stub_lib,
                &stub_dll_symbols,
            );
            Ok(0)
        }
        Some((CMD_BUILD, matches)) => {
            let target = matches
                .get_one::<String>(FLAG_TARGET)
                .and_then(|s| Target::from_str(s).ok())
                .unwrap_or_default();
            let link_type = match (matches.get_flag(FLAG_LIB), matches.get_flag(FLAG_NO_LINK)) {
                (true, false) => LinkType::Dylib,
                (true, true) => user_error!("build can only be one of `--lib` or `--no-link`"),
                (false, true) => LinkType::None,
                (false, false) => LinkType::Executable,
            };
            let out_path = matches
                .get_one::<OsString>(FLAG_OUTPUT)
                .map(OsString::as_ref);

            Ok(build(
                matches,
                &subcommands,
                BuildConfig::BuildOnly,
                target,
                out_path,
                RocCacheDir::Persistent(cache::roc_cache_dir().as_path()),
                link_type,
            )?)
        }
        Some((CMD_CHECK, matches)) => {
            let arena = Bump::new();

            let emit_timings = matches.get_flag(FLAG_TIME);
            let roc_file_path = matches.get_one::<PathBuf>(ROC_FILE).unwrap();
            let threading = match matches.get_one::<usize>(roc_cli::FLAG_MAX_THREADS) {
                None => Threading::AllAvailable,
                Some(0) => user_error!("cannot build with at most 0 threads"),
                Some(1) => Threading::Single,
                Some(n) => Threading::AtMost(*n),
            };

            let opt_main_path = matches.get_one::<PathBuf>(FLAG_MAIN);

            match check_file(
                &arena,
                roc_file_path.to_owned(),
                opt_main_path.cloned(),
                emit_timings,
                RocCacheDir::Persistent(cache::roc_cache_dir().as_path()),
                threading,
            ) {
                Ok((problems, total_time)) => {
                    problems.print_error_warning_count(total_time);
                    Ok(problems.exit_code())
                }

                Err(LoadingProblem::FormattedReport(report)) => {
                    print!("{report}");

                    Ok(1)
                }
                Err(other) => {
                    panic!("build_file failed with error:\n{other:?}");
                }
            }
        }
        Some((CMD_REPL, _)) => Ok(roc_repl_cli::main()),
        Some((CMD_DOCS, matches)) => {
            let root_path = matches.get_one::<PathBuf>(ROC_FILE).unwrap();
            let out_dir = matches.get_one::<OsString>(FLAG_OUTPUT).unwrap();

            if matches.get_flag(FLAG_EXPERIMENTAL) {
                let start_time = Instant::now();
                let arena = Bump::new();

                let todo = (); // TODO make this a CLI flag to the `docs` subcommand instead of an env var
                let user_specified_base_url = std::env::var("ROC_DOCS_URL_ROOT").ok();

                match roc_docs_io::generate_docs_html(
                    &arena,
                    "DOCUMENTATION",
                    root_path,
                    out_dir,
                    user_specified_base_url.as_deref(),
                ) {
                    Ok(()) => {
                        let elapsed_ms = start_time.elapsed().as_millis();
                        println!(
                            "🎉 Docs generated into {} in {elapsed_ms} ms",
                            Path::new(out_dir).display(),
                        );
                    }
                    Err(problem) => {
                        use roc_docs_io::Problem::*;

                        match problem {
                            FailedToLoadModule => todo!(),
                            FailedToDeleteDir(_, _) => todo!(),
                            FailedToCreateDir(_, _) => todo!(),
                            FailedToWrite(_, _) => todo!(),
                        }
                    }
                }
            } else {
                generate_docs_html(root_path.to_owned(), out_dir.as_ref());
            }

            Ok(0)
        }
        Some((CMD_FORMAT, matches)) => {
            let from_stdin = matches.get_flag(FLAG_STDIN);
            let to_stdout = matches.get_flag(FLAG_STDOUT);
            let format_mode = if to_stdout {
                FormatMode::WriteToStdout
            } else {
                match matches.get_flag(FLAG_CHECK) {
                    true => FormatMode::CheckOnly,
                    false => FormatMode::WriteToFile,
                }
            };

            if from_stdin && matches!(format_mode, FormatMode::WriteToFile) {
                eprintln!("When using the --stdin flag, either the --check or the --stdout flag must also be specified. (Otherwise, it's unclear what filename to write to!)");
                std::process::exit(1);
            }

            let roc_files = {
                let mut roc_files = Vec::new();

                let mut values: Vec<OsString> = Vec::new();

                match matches.get_many::<OsString>(DIRECTORY_OR_FILES) {
                    Some(os_values) => {
                        for os_string in os_values {
                            values.push(os_string.to_owned());
                        }
                    }
                    None if from_stdin || to_stdout => {}
                    None => {
                        let mut os_string_values: Vec<OsString> = Vec::new();

                        read_all_roc_files(
                            &std::env::current_dir()?.as_os_str().to_os_string(),
                            &mut os_string_values,
                        )?;

                        for os_string in os_string_values {
                            values.push(os_string);
                        }
                    }
                }

                // Populate roc_files
                for os_str in values {
                    let metadata = fs::metadata(os_str.clone())?;
                    roc_files_recursive(os_str.as_os_str(), metadata.file_type(), &mut roc_files)?;
                }

                roc_files
            };

            let format_exit_code = if from_stdin {
                let mut buf = Vec::new();
                let arena = Bump::new();

                io::stdin().read_to_end(&mut buf)?;

                let src = std::str::from_utf8(&buf).unwrap_or_else(|err| {
                    eprintln!("Stdin contained invalid UTF-8 bytes: {err:?}");
                    std::process::exit(1);
                });

                match format_src(&arena, src) {
                    Ok(formatted_src) => {
                        match format_mode {
                            FormatMode::CheckOnly => {
                                if src == formatted_src {
                                    eprintln!("One or more files need to be reformatted.");
                                    1
                                } else {
                                    0
                                }
                            }
                            FormatMode::WriteToStdout => {
                                std::io::stdout()
                                    .lock()
                                    .write_all(formatted_src.as_bytes())
                                    .unwrap();

                                0
                            }
                            FormatMode::WriteToFile => {
                                // We would have errored out already if you specified --stdin
                                // without either --stdout or --check specified as well.
                                unreachable!()
                            }
                        }
                    }
                    Err(problem) => {
                        eprintln!("`roc format` failed: {problem:?}");
                        1
                    }
                }
            } else {
                match format_files(roc_files, format_mode) {
                    Ok(()) => 0,
                    Err(message) => {
                        eprintln!("{message}");
                        1
                    }
                }
            };

            Ok(format_exit_code)
        }
        Some((CMD_VERSION, _)) => {
            print!(
                "{}",
                concatcp!("roc ", include_str!("../../../version.txt"))
            );

            Ok(0)
        }
        _ => unreachable!(),
    }?;

    std::process::exit(exit_code);
}

fn read_all_roc_files(
    dir: &OsString,
    roc_file_paths: &mut Vec<OsString>,
) -> Result<(), std::io::Error> {
    let entries = fs::read_dir(dir)?;

    for entry in entries {
        let path = entry?.path();

        if path.is_dir() {
            read_all_roc_files(&path.into_os_string(), roc_file_paths)?;
        } else if path.extension().and_then(OsStr::to_str) == Some("roc") {
            let file_path = path.into_os_string();
            roc_file_paths.push(file_path);
        }
    }

    Ok(())
}

fn roc_files_recursive<P: AsRef<Path>>(
    path: P,
    file_type: FileType,
    roc_files: &mut Vec<PathBuf>,
) -> io::Result<()> {
    if file_type.is_dir() {
        for entry_res in fs::read_dir(path)? {
            let entry = entry_res?;

            roc_files_recursive(entry.path(), entry.file_type()?, roc_files)?;
        }
    } else {
        roc_files.push(path.as_ref().to_path_buf());
    }

    Ok(())
}<|MERGE_RESOLUTION|>--- conflicted
+++ resolved
@@ -5,13 +5,8 @@
 use roc_cli::{
     build_app, format_files, format_src, test, BuildConfig, FormatMode, CMD_BUILD, CMD_CHECK,
     CMD_DEV, CMD_DOCS, CMD_FORMAT, CMD_GEN_STUB_LIB, CMD_GLUE, CMD_PREPROCESS_HOST, CMD_REPL,
-<<<<<<< HEAD
-    CMD_RUN, CMD_TEST, CMD_VERSION, DIRECTORY_OR_FILES, FLAG_CHECK, FLAG_DEV, FLAG_EXPERIMENTAL,
-    FLAG_LIB, FLAG_NO_LINK, FLAG_OUTPUT, FLAG_STDIN, FLAG_STDOUT, FLAG_TARGET, FLAG_TIME, GLUE_DIR,
-=======
-    CMD_RUN, CMD_TEST, CMD_VERSION, DIRECTORY_OR_FILES, FLAG_CHECK, FLAG_DEV, FLAG_LIB, FLAG_MAIN,
+    CMD_RUN, CMD_TEST, CMD_VERSION, DIRECTORY_OR_FILES, FLAG_CHECK, FLAG_DEV, FLAG_LIB,
     FLAG_NO_LINK, FLAG_OUTPUT, FLAG_STDIN, FLAG_STDOUT, FLAG_TARGET, FLAG_TIME, GLUE_DIR,
->>>>>>> 41ea2bfb
     GLUE_SPEC, ROC_FILE,
 };
 use roc_docs::generate_docs_html;
