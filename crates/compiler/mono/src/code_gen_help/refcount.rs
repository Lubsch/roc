--- conflicted
+++ resolved
@@ -413,8 +413,6 @@
     rc_ptr_stmt
 }
 
-<<<<<<< HEAD
-=======
 pub fn refcount_resetref_proc_body<'a>(
     root: &mut CodeGenHelp<'a>,
     ident_ids: &mut IdentIds,
@@ -615,7 +613,6 @@
     }
 }
 
->>>>>>> 9e8b1c0d
 fn rc_return_stmt<'a>(
     root: &CodeGenHelp<'a>,
     ident_ids: &mut IdentIds,
