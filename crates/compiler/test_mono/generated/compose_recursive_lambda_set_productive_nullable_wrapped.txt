--- conflicted
+++ resolved
@@ -32,21 +32,12 @@
     jump List.574 #Derived_gen.0 #Derived_gen.1 #Derived_gen.2 #Derived_gen.3 #Derived_gen.4;
 
 procedure Num.22 (#Attr.2, #Attr.3):
-<<<<<<< HEAD
-    let Num.258 : Int1 = lowlevel NumLt #Attr.2 #Attr.3;
-    ret Num.258;
+    let Num.268 : Int1 = lowlevel NumLt #Attr.2 #Attr.3;
+    ret Num.268;
 
 procedure Num.51 (#Attr.2, #Attr.3):
-    let Num.257 : U64 = lowlevel NumAddWrap #Attr.2 #Attr.3;
-    ret Num.257;
-=======
-    let Num.304 : Int1 = lowlevel NumLt #Attr.2 #Attr.3;
-    ret Num.304;
-
-procedure Num.51 (#Attr.2, #Attr.3):
-    let Num.303 : U64 = lowlevel NumAddWrap #Attr.2 #Attr.3;
-    ret Num.303;
->>>>>>> 5dbc16e3
+    let Num.267 : U64 = lowlevel NumAddWrap #Attr.2 #Attr.3;
+    ret Num.267;
 
 procedure Str.3 (#Attr.2, #Attr.3):
     let Str.251 : Str = lowlevel StrConcat #Attr.2 #Attr.3;
