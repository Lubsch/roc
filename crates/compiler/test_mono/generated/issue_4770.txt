--- conflicted
+++ resolved
@@ -82,29 +82,16 @@
     jump List.587 #Derived_gen.1 #Derived_gen.2 #Derived_gen.3 #Derived_gen.4 #Derived_gen.5;
 
 procedure Num.22 (#Attr.2, #Attr.3):
-<<<<<<< HEAD
-    let Num.257 : Int1 = lowlevel NumLt #Attr.2 #Attr.3;
-    ret Num.257;
+    let Num.267 : Int1 = lowlevel NumLt #Attr.2 #Attr.3;
+    ret Num.267;
 
 procedure Num.22 (#Attr.2, #Attr.3):
-    let Num.260 : Int1 = lowlevel NumLt #Attr.2 #Attr.3;
-    ret Num.260;
+    let Num.270 : Int1 = lowlevel NumLt #Attr.2 #Attr.3;
+    ret Num.270;
 
 procedure Num.51 (#Attr.2, #Attr.3):
-    let Num.259 : U64 = lowlevel NumAddWrap #Attr.2 #Attr.3;
-    ret Num.259;
-=======
-    let Num.303 : Int1 = lowlevel NumLt #Attr.2 #Attr.3;
-    ret Num.303;
-
-procedure Num.22 (#Attr.2, #Attr.3):
-    let Num.306 : Int1 = lowlevel NumLt #Attr.2 #Attr.3;
-    ret Num.306;
-
-procedure Num.51 (#Attr.2, #Attr.3):
-    let Num.305 : U64 = lowlevel NumAddWrap #Attr.2 #Attr.3;
-    ret Num.305;
->>>>>>> 5dbc16e3
+    let Num.269 : U64 = lowlevel NumAddWrap #Attr.2 #Attr.3;
+    ret Num.269;
 
 procedure Test.1 (#Derived_gen.0):
     joinpoint Test.26 Test.6:
