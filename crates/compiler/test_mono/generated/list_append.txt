--- conflicted
+++ resolved
@@ -1,11 +1,6 @@
 procedure List.4 (#Attr.2, #Attr.3):
-<<<<<<< HEAD
-    let List.286 : List I64 = lowlevel ListAppend #Attr.2 #Attr.3;
-    ret List.286;
-=======
     let List.266 : List I64 = lowlevel ListAppend #Attr.2 #Attr.3;
     ret List.266;
->>>>>>> 4523e90b
 
 procedure Test.0 ():
     let Test.2 : List I64 = Array [1i64];
