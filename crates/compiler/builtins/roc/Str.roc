## Strings represent text. For example, `"Hi!"` is a string.
##
## This guide starts at a high level and works down to the in-memory representation of strings and their [performance characteristics](#performance). For reasons that will be explained later in this guide, some string operations are in the `Str` module while others (notably [capitalization](#capitalization), [code points](#code-points), [graphemes](#graphemes), and sorting) are in separate packages. There's also a list of recommendations for [when to use code points, graphemes, and UTF-8](#when-to-use).
##
## ## Syntax
##
## The most common way to represent strings is using quotation marks:
##
## ```
## "Hello, World!"
## ```
##
## Using this syntax, the whole string must go on one line. You can write multiline strings using triple quotes:
##
## ```
## text =
##     """
##     In memory, this string will not have any spaces
##     at its start. That's because the first line
##     starts at the same indentation level as the
##     opening quotation mark. Actually, none of these
##     lines will be indented.
##
##         However, this line will be indented!
##     """
## ```
##
## In triple-quoted strings, both the opening and closing `"""` must be at the same indentation level. Lines in the string begin at that indentation level; the spaces that indent the multiline string itself are not considered content.
##
## ### Interpolation
##
## *String interpolation* is syntax for inserting a string into another string.
##
## ```
## name = "Sam"
##
## "Hi, my name is $(name)!"
## ```
##
## This will evaluate to the string `"Hi, my name is Sam!"`
##
## You can put any expression you like inside the parentheses, as long as it's all on one line:
##
## ```
## colors = ["red", "green", "blue"]
##
## "The colors are $(colors |> Str.joinWith ", ")!"
## ```
##
## Interpolation can be used in multiline strings, but the part inside the parentheses must still be on one line.
##
## ### Escapes
##
## There are a few special escape sequences in strings:
##
## * `\n` becomes a [newline](https://en.wikipedia.org/wiki/Newline)
## * `\r` becomes a [carriage return](https://en.wikipedia.org/wiki/Carriage_return#Computers)
## * `\t` becomes a [tab](https://en.wikipedia.org/wiki/Tab_key#Tab_characters)
## * `\"` becomes a normal `"` (this lets you write `"` inside a single-line string)
## * `\\` becomes a normal `\` (this lets you write `\` without it being treated as an escape)
## * `\$` becomes a normal `$` (this lets you write `$` followed by `(` without it being treated as [interpolation](#interpolation))
##
## These work in both single-line and multiline strings. We'll also discuss another escape later, for inserting [Unicode code points](#code-points) into a string.
##
## ### Single quote syntax
##
## Try putting `'👩'` into `roc repl`. You should see this:
##
## ```
## » '👩'
##
## 128105 : Int *
## ```
##
## The single-quote `'` syntax lets you represent a Unicode code point (discussed in the next section) in source code, in a way that renders as the actual text it represents rather than as a number literal. This lets you see what it looks like in the source code rather than looking at a number.
##
## At runtime, the single-quoted value will be treated the same as an ordinary number literal—in other words, `'👩'` is syntax sugar for writing `128105`. You can verify this in `roc repl`:
##
## ```
## » '👩' == 128105
##
## Bool.true : Bool
## ```
##
## Double quotes (`"`), on the other hand, are not type-compatible with integers—not only because strings can be empty (`""` is valid, but `''` is not) but also because there may be more than one code point involved in any given string!
##
## There are also some special escape sequences in single-quote strings:
##
## * `\n` becomes a [newline](https://en.wikipedia.org/wiki/Newline)
## * `\r` becomes a [carriage return](https://en.wikipedia.org/wiki/Carriage_return#Computers)
## * `\t` becomes a [tab](https://en.wikipedia.org/wiki/Tab_key#Tab_characters)
## * `\'` becomes a normal `'` (this lets you write `'` inside a single-quote string)
## * `\\` becomes a normal `\` (this lets you write `\` without it being treated as an escape)
##
## Most often this single-quote syntax is used when writing parsers; most Roc programs never use it at all.
##
## ## Unicode
##
## Roc strings represent text using [Unicode](https://unicode.org) This guide will provide only a basic overview of Unicode (the [Unicode glossary](http://www.unicode.org/glossary/) has over 500 entries in it), but it will include the most relevant differences between these concepts:
##
## * Code points
## * Graphemes
## * UTF-8
##
## It will also explain why some operations are included in Roc's builtin [Str](https://www.roc-lang.org/builtins/Str)
## module, and why others are in separate packages like [roc-lang/unicode](https://github.com/roc-lang/unicode).
##
## ### Graphemes
##
## Let's start with the following string:
##
## `"👩‍👩‍👦‍👦"`
##
## Some might call this a "character." After all, in a monospace font, it looks to be about the same width as the letter "A" or the punctuation mark "!"—both of which are commonly called "characters." Unfortunately, the term "character" in programming has changed meanings many times across the years and across programming languages, and today it's become a major source of confusion.
##
## Unicode uses the less ambiguous term [*grapheme*](https://www.unicode.org/glossary/#grapheme), which it defines as a "user-perceived character" (as opposed to one of the several historical ways the term "character" has been used in programming) or, alternatively, "A minimally distinctive unit of writing in the context of a particular writing system."
##
## By Unicode's definition, each of the following is an individual grapheme:
##
## * `a`
## * `鹏`
## * `👩‍👩‍👦‍👦`
##
## Note that although *grapheme* is less ambiguous than *character*, its definition is still open to interpretation. To address this, Unicode has formally specified [text segmentation rules](https://www.unicode.org/reports/tr29/) which define grapheme boundaries in precise technical terms. We won't get into those rules here, but since they can change with new Unicode releases, functions for working with graphemes are in the [roc-lang/unicode](https://github.com/roc-lang/unicode) package rather than in the builtin [`Str`](https://www.roc-lang.org/builtins/Str) module. This allows them to be updated without being blocked on a new release of the Roc language.
##
## ### Code Points
##
## Every Unicode text value can be broken down into [Unicode code points](http://www.unicode.org/glossary/#code_point), which are integers between `0` and `285_212_438` that describe components of the text. In memory, every Roc string is a sequence of these integers stored in a format called UTF-8, which will be discussed [later](#utf8).
##
## The string `"👩‍👩‍👦‍👦"` happens to be made up of these code points:
##
## ```
## [128105, 8205, 128105, 8205, 128102, 8205, 128102]
## ```
##
## From this we can see that:
##
## -   One grapheme can be made up of multiple code points. In fact, there is no upper limit on how many code points can go into a single grapheme! (Some programming languages use the term "character" to refer to individual code points; this can be confusing for graphemes like 👩‍👩‍👦‍👦 because it visually looks like "one character" but no single code point can represent it.)
## -   Sometimes code points repeat within an individual grapheme. Here, 128105 repeats twice, as does 128102, and there's an 8205 in between each of the other code points.
##
## ### Combining Code Points
##
## The reason every other code point in 👩‍👩‍👦‍👦 is 8205 is that code point 8205 joins together other code points. This emoji, known as ["Family: Woman, Woman, Boy, Boy"](https://emojipedia.org/family-woman-woman-boy-boy), is made by combining several emoji using [zero-width joiners](https://emojipedia.org/zero-width-joiner)—which are represented by code point 8205 in memory, and which have no visual repesentation on their own.
##
## Here are those code points again, this time with comments about what they represent:
##
## ```
## [128105] # "👩"
## [8205]   # (joiner)
## [128105] # "👩"
## [8205]   # (joiner)
## [128102] # "👦"
## [8205]   # (joiner)
## [128102] # "👦"
## ```
##
## One way to read this is "woman emoji joined to woman emoji joined to boy emoji joined to boy emoji." Without the joins, it would be:
##
## ```
## "👩👩👦👦"
## ```
##
## With the joins, however, it is instead:
##
## ```
## "👩‍👩‍👦‍👦"
## ```
##
## Even though 👩‍👩‍👦‍👦 is visually smaller when rendered, it takes up almost twice as much memory as 👩👩👦👦 does! That's because it has all the same code points, plus the zero-width joiners in between them.
##
## ### String equality and normalization
##
## Besides emoji like 👩‍👩‍👦‍👦, another classic example of multiple code points being combined to render as one grapheme has to do with accent marks. Try putting these two strings into `roc repl`:
##
## ```
## "caf\u(e9)"
## "cafe\u(301)"
## ```
##
## The `\u(e9)` syntax is a way of inserting code points into string literals. In this case, it's the same as inserting the hexadecimal number `0xe9` as a code point onto the end of the string `"caf"`. Since Unicode code point `0xe9` happens to be `é`, the string `"caf\u(e9)"` ends up being identical in memory to the string `"café"`.
##
## We can verify this too:
##
## ```
## » "caf\u(e9)" == "café"
##
## Bool.true : Bool
## ```
##
## As it turns out, `"cafe\u(301)"` is another way to represent the same word. The Unicode code point 0x301 represents a ["combining acute accent"](https://unicodeplus.com/U+0301)—which essentially means that it will add an accent mark to whatever came before it. In this case, since `"cafe\u(301)"` has an `e` before the `"\u(301)"`, that `e` ends up with an accent mark on it and becomes `é`.
##
## Although these two strings get rendered identically to one another, they are different in memory because their code points are different! We can also confirm this in `roc repl`:
##
## ```
## » "caf\u(e9)" == "cafe\u(301)"
##
## Bool.false : Bool
## ```
##
## As you can imagine, this can be a source of bugs. Not only are they considered unequal, they also hash differently, meaning `"caf\u(e9)"` and `"cafe\u(301)"` can both be separate entries in the same [`Set`](https://www.roc-lang.org/builtins/Set).
##
##  One way to prevent problems like these is to perform [Unicode normalization](https://www.unicode.org/reports/tr15/), a process which converts conceptually equivalent strings (like `"caf\u(e9)"` and `"cafe\u(301)"`) into one canonical in-memory representation. This makes equality checks on them pass, among other benefits.
##
## It would be technically possible for Roc to perform string normalization automatically on every equality check. Unfortunately, although some programs might want to treat `"caf\u(e9)"` and `"cafe\u(301)"` as equivalent, for other programs it might actually be important to be able to tell them apart. If these equality checks always passed, then there would be no way to tell them apart!
##
## As such, normalization must be performed explicitly when desired. Like graphemes, Unicode normalization rules can change with new releases of Unicode. As such, these functions are in separate packages instead of builtins (normalization is planned to be in [roc-lang/unicode](https://github.com/roc-lang/unicode) in the future, but it has not yet been implemented) so that updates to these functions based on new Unicode releases can happen without waiting on new releases of the Roc language.
##
## ### Capitalization
##
## We've already seen two examples of Unicode definitions that can change with new Unicode releases: graphemes and normalization. Another is capitalization; these rules can change with new Unicode releases (most often in the form of additions of new languages, but breaking changes to capitalization rules for existing languages are also possible), and so they are not included in builtin [`Str`](https://www.roc-lang.org/builtins/Str).
##
## This might seem particularly surprising, since capitalization functions are commonly included in standard libraries. However, it turns out that "capitalizing an arbitrary string" is impossible to do correctly without additional information.
##
## For example, what is the capitalized version of this string?
##
## ```
## "i"
## ```
##
## * In English, the correct answer is `"I"`.
## * In Turkish, the correct answer is `"İ"`.
##
## Similarly, the correct lowercased version of the string `"I"` is `"i"` in English and `"ı"` in Turkish.
##
## Turkish is not the only language to use this [dotless i](https://en.wikipedia.org/wiki/Dotless_I), and it's an example of how a function which capitalizes strings cannot give correct answers without the additional information of which language's capitalization rules should be used.
##
## Many languages defer to the operating system's [localization](https://en.wikipedia.org/wiki/Internationalization_and_localization) settings for this information. In that design, calling a program's capitalization function with an input string of `"i"` might give an answer of `"I"` on one machine and `"İ"` on a different machine, even though it was the same program running on both systems. Naturally, this can cause bugs—but more than that, writing tests to prevent bugs like this usually requires extra complexity compared to writing ordinary tests.
##
## In general, Roc programs should give the same answers for the same inputs even when run on different machines. There are exceptions to this (e.g. a program running out of system resources on one machine, while being able to make more progress on a machine that has more resources), but operating system's language localization is not among them.
##
## For these reasons, capitalization functions are not in [`Str`](https://www.roc-lang.org/builtins/Str). There is a planned `roc-lang` package to handle use cases like capitalization and sorting—sorting can also vary by language as well as by things like country—but implementation work has not yet started on this package.
##
## ### UTF-8
##
## Earlier, we discussed how Unicode code points can be described as [`U32`](https://www.roc-lang.org/builtins/Num#U32) integers. However, many common code points are very low integers, and can fit into a `U8` instead of needing an entire `U32` to represent them in memory. UTF-8 takes advantage of this, using a variable-width encoding to represent code points in 1-4 bytes, which saves a lot of memory in the typical case—especially compared to [UTF-16](https://en.wikipedia.org/wiki/UTF-16), which always uses at least 2 bytes to represent each code point, or [UTF-32](https://en.wikipedia.org/wiki/UTF-32), which always uses the maximum 4 bytes.
##
## This guide won't cover all the details of UTF-8, but the basic idea is this:
##
## - If a code point is 127 or lower, UTF-8 stores it in 1 byte.
## - If it's between 128 and 2047, UTF-8 stores it in 2 bytes.
## - If it's between 2048 and 65535, UTF-8 stores it in 3 bytes.
## - If it's higher than that, UTF-8 stores it in 4 bytes.
##
## The specific [UTF-8 encoding](https://en.wikipedia.org/wiki/UTF-8#Encoding) of these bytes involves using 1 to 5 bits of each byte for metadata about multi-byte sequences.
##
## A valuable feature of UTF-8 is that it is backwards-compatible with the [ASCII](https://en.wikipedia.org/wiki/ASCII) encoding that was widely used for many years. ASCII existed before Unicode did, and only used the integers 0 to 127 to represent its equivalent of code points. The Unicode code points 0 to 127 represent the same semantic information as ASCII, (e.g. the number 64 represents the letter "A" in both ASCII and in Unicode), and since UTF-8 represents code points 0 to 127 using one byte, all valid ASCII strings can be successfully parsed as UTF-8 without any need for conversion.
##
## Since many textual computer encodings—including [CSV](https://en.wikipedia.org/wiki/CSV), [XML](https://en.wikipedia.org/wiki/XML), and [JSON](https://en.wikipedia.org/wiki/JSON)—do not use any code points above 127 for their delimiters, it is often possible to write parsers for these formats using only `Str` functions which present UTF-8 as raw `U8` sequences, such as [`Str.walkUtf8`](https://www.roc-lang.org/builtins/Str#walkUtf8) and [`Str.toUtf8`](https://www.roc-lang.org/builtins/Str#toUtf8). In the typical case where they do not to need to parse out individual Unicode code points, they can get everything they need from `Str` UTF-8 functions without needing to depend on other packages.
##
## ### When to use code points, graphemes, and UTF-8
##
## Deciding when to use code points, graphemes, and UTF-8 can be nonobvious to say the least!
##
## The way Roc organizes the `Str` module and supporting packages is designed to help answer this question. Every situation is different, but the following rules of thumb are typical:
##
## * Most often, using `Str` values along with helper functions like [`split`](https://www.roc-lang.org/builtins/Str#split), [`joinWith`](https://www.roc-lang.org/builtins/Str#joinWith), and so on, is the best option.
## * If you are specifically implementing a parser, working in UTF-8 bytes is usually the best option. So functions like [`walkUtf8`](https://www.roc-lang.org/builtins/Str#walkUtf8), [toUtf8](https://www.roc-lang.org/builtins/Str#toUtf8), and so on. (Note that single-quote literals produce number literals, so ASCII-range literals like `'a'` gives an integer literal that works with a UTF-8 `U8`.)
## * If you are implementing a Unicode library like [roc-lang/unicode](https://github.com/roc-lang/unicode), working in terms of code points will be unavoidable. Aside from basic readability considerations like `\u(...)` in string literals, if you have the option to avoid working in terms of code points, it is almost always correct to avoid them.
## * If it seems like a good idea to split a string into "characters" (graphemes), you should definitely stop and reconsider whether this is really the best design. Almost always, doing this is some combination of more error-prone or slower (usually both) than doing something else that does not require taking graphemes into consideration.
##
## For this reason (among others), grapheme functions live in [roc-lang/unicode](https://github.com/roc-lang/unicode) rather than in [`Str`](https://www.roc-lang.org/builtins/Str). They are more niche than they seem, so they should not be reached for all the time!
##
## ## Performance
##
## This section deals with how Roc strings are represented in memory, and their performance characteristics.
##
## A normal heap-allocated roc `Str` is represented on the stack as:
## - A "capacity" unsigned integer, which respresents how many bytes are allocated on the heap to hold the string's contents.
## - A "length" unsigned integer, which rerepresents how many of the "capacity" bytes are actually in use. (A `Str` can have more bytes allocated on the heap than are actually in use.)
## - The memory address of the first byte in the string's actual contents.
##
## Each of these three fields is the same size: 64 bits on a 64-bit system, and 32 bits on a 32-bit system. The actual contents of the string are stored in one contiguous sequence of bytes, encoded as UTF-8, often on the heap but sometimes elsewhere—more on this later. Empty strings do not have heap allocations, so an empty `Str` on a 64-bit system still takes up 24 bytes on the stack (due to its three 64-bit fields).
##
## ### Reference counting and opportunistic mutation
##
## Like lists, dictionaries, and sets, Roc strings are automatically reference-counted and can benefit from opportunistic in-place mutation. The reference count is stored on the heap immediately before the first byte of the string's contents, and it has the same size as a memory address. This means it can count so high that it's impossible to write a Roc program which overflows a reference count, because having that many simultaneous references (each of which is a memory address) would have exhausted the operating system's address space first.
##
## When the string's reference count is 1, functions like [`Str.concat`](https://www.roc-lang.org/builtins/Str#concat) and [`Str.replaceEach`](https://www.roc-lang.org/builtins/Str#replaceEach) mutate the string in-place rather than allocating a new string. This preserves semantic immutability because it is unobservable in terms of the operation's output; if the reference count is 1, it means that memory would have otherwise been deallocated immediately anyway, and it's more efficient to reuse it instead of deallocating it and then immediately making a new allocation.
##
##  The contents of statically-known strings (today that means string literals) are stored in the readonly section of the binary, so they do not need heap allocations or reference counts. They are not eligible for in-place mutation, since mutating the readonly section of the binary would cause an operating system [access violation](https://en.wikipedia.org/wiki/Segmentation_fault).
##
## ### Small String Optimization
##
## Roc uses a "small string optimization" when representing certain strings in memory.
##
## If you have a sufficiently long string, then on a 64-bit system it will be represented on the stack using 24 bytes, and on a 32-bit system it will take 12 bytes—plus however many bytes are in the string itself—on the heap. However, if there is a string shorter than either of these stack sizes (so, a string of up to 23 bytes on a 64-bit system, and up to 11 bytes on a 32-bit system), then that string will be stored entirely on the stack rather than having a separate heap allocation at all.
##
## This can be much more memory-efficient! However, `List` does not have this optimization (it has some runtime cost, and in the case of `List` it's not anticipated to come up nearly as often), which means when converting a small string to `List U8` it can result in a heap allocation.
##
## Note that this optimization is based entirely on how many UTF-8 bytes the string takes up in memory. It doesn't matter how many [graphemes](#graphemes), [code points](#code-points) or anything else it has; the only factor that determines whether a particular string is eligible for the small string optimization is the number of UTF-8 bytes it takes up in memory!
##
## ### Seamless Slices
##
## Try putting this into `roc repl`:
##
## ```
## » "foo/bar/baz" |> Str.split "/"
##
## ["foo", "bar", "baz"] : List Str
## ```
##
## All of these strings are small enough that the [small string optimization](#small) will apply, so none of them will be allocated on the heap.
##
## Now let's suppose they were long enough that this optimization no longer applied:
##
## ```
## » "a much, much, much, much/longer/string compared to the last one!" |> Str.split "/"
##
## ["a much, much, much, much", "longer", "string compared to the last one!"] : List Str
## ```
##
## Here, the only strings small enough for the small string optimization are `"/"` and `"longer"`. They will be allocated on the stack.
##
## The first and last strings in the returned list `"a much, much, much, much"` and `"string compared to the last one!"` will not be allocated on the heap either. Instead, they will be *seamless slices*, which means they will share memory with the original input string.
##
## * `"a much, much, much, much"` will share the first 24 bytes of the original string.
## * `"string compared to the last one!"` will share the last 32 bytes of the original string.
##
## All of these strings are semantically immutable, so sharing these bytes is an implementation detail that should only affect performance. By design, there is no way at either compile time or runtime to tell whether a string is a seamless slice. This allows the optimization's behavior to change in the future without affecting Roc programs' semantic behavior.
##
## Seamless slices create additional references to the original string, which make it ineligible for opportunistic mutation (along with the slices themselves; slices are never eligible for mutation), and which also make it take longer before the original string can be deallocated. A case where this might be noticeable in terms of performance would be:
## 1. A function takes a very large string as an argument and returns a much smaller slice into that string.
## 2. The smaller slice is used for a long time in the program, whereas the much larger original string stops being used.
## 3. In this situation, it might have been better for total program memory usage (although not necessarily overall performance) if the original large string could have been deallocated sooner, even at the expense of having to copy the smaller string into a new allocation instead of reusing the bytes with a seamless slice.
##
## If a situation like this comes up, a slice can be turned into a separate string by using [`Str.concat`](https://www.roc-lang.org/builtins/Str#concat) to concatenate the slice onto an empty string (or one created with [`Str.withCapacity`](https://www.roc-lang.org/builtins/Str#withCapacity)).
##
## Currently, the only way to get seamless slices of strings is by calling certain `Str` functions which return them. In general, `Str` functions which accept a string and return a subset of that string tend to do this. [`Str.trim`](https://www.roc-lang.org/builtins/Str#trim) is another example of a function which returns a seamless slice.
interface Str
    exposes [
        Utf8Problem,
        Utf8ByteProblem,
        concat,
        isEmpty,
        joinWith,
        split,
        repeat,
        countUtf8Bytes,
        toUtf8,
        fromUtf8,
        startsWith,
        endsWith,
        trim,
        trimStart,
        trimEnd,
        toDec,
        toF64,
        toF32,
        toU128,
        toI128,
        toU64,
        toI64,
        toU32,
        toI32,
        toU16,
        toI16,
        toU8,
        toI8,
        replaceEach,
        replaceFirst,
        replaceLast,
        splitFirst,
        splitLast,
        walkUtf8,
        walkUtf8WithIndex,
        reserve,
        releaseExcessCapacity,
        withCapacity,
        withPrefix,
        contains,
    ]
<<<<<<< HEAD
    imports []

import Bool exposing [Bool]
import Result exposing [Result]
import List
import Num exposing [Nat, Num, U8, U16, U32, U64, U128, I8, I16, I32, I64, I128, F32, F64, Dec]
=======
    imports [
        Bool.{ Bool, Eq },
        Result.{ Result },
        List,
        Num.{ Num, U8, U16, U32, U64, U128, I8, I16, I32, I64, I128, F32, F64, Dec },
    ]
>>>>>>> a6f47fb5

Utf8ByteProblem : [
    InvalidStartByte,
    UnexpectedEndOfSequence,
    ExpectedContinuation,
    OverlongEncoding,
    CodepointTooLarge,
    EncodesSurrogateHalf,
]

Utf8Problem : { byteIndex : U64, problem : Utf8ByteProblem }

## Returns [Bool.true] if the string is empty, and [Bool.false] otherwise.
## ```roc
## expect Str.isEmpty "hi!" == Bool.false
## expect Str.isEmpty "" == Bool.true
## ```
isEmpty : Str -> Bool

## Concatenates two strings together.
## ```roc
## expect Str.concat "ab" "cd" == "abcd"
## expect Str.concat "hello" "" == "hello"
## expect Str.concat "" "" == ""
## ```
concat : Str, Str -> Str

## Returns a string of the specified capacity without any content.
##
## This is a performance optimization tool that's like calling [Str.reserve] on an empty string.
## It's useful when you plan to build up a string incrementally, for example by calling [Str.concat] on it:
##
## ```roc
## greeting = "Hello and welcome to Roc"
## subject = "Awesome Programmer"
##
## # Evaluates to "Hello and welcome to Roc, Awesome Programmer!"
## helloWorld =
##     Str.withCapacity 45
##     |> Str.concat greeting
##     |> Str.concat ", "
##     |> Str.concat subject
##     |> Str.concat "!"
## ```
##
## In general, if you plan to use [Str.concat] on an empty string, it will be faster to start with
## [Str.withCapacity] than with `""`. Even if you don't know the exact capacity of the string, giving [withCapacity]
## a higher value than ends up being necessary can help prevent reallocation and copying—at
## the cost of using more memory than is necessary.
##
## For more details on how the performance optimization works, see [Str.reserve].
withCapacity : U64 -> Str

## Increase a string's capacity by at least the given number of additional bytes.
##
## This can improve the performance of string concatenation operations like [Str.concat] by
## allocating extra capacity up front, which can prevent the need for reallocations and copies.
## Consider the following example which does not use [Str.reserve]:
##
## ```roc
## greeting = "Hello and welcome to Roc"
## subject = "Awesome Programmer"
##
## # Evaluates to "Hello and welcome to Roc, Awesome Programmer!"
## helloWorld =
##     greeting
##     |> Str.concat ", "
##     |> Str.concat subject
##     |> Str.concat "!"
## ```
##
## In this example:
## 1. We start with `greeting`, which has both a length and capacity of 24 (bytes).
## 2. `|> Str.concat ", "` will see that there isn't enough capacity to add 2 more bytes for the `", "`, so it will create a new heap allocation with enough bytes to hold both. (This probably will be more than 7 bytes, because when [Str] functions reallocate, they apply a multiplier to the exact capacity required. This makes it less likely that future realloctions will be needed. The multiplier amount is not specified, because it may change in future releases of Roc, but it will likely be around 1.5 to 2 times the exact capacity required.) Then it will copy the current bytes (`"Hello"`) into the new allocation, and finally concatenate the `", "` into the new allocation. The old allocation will then be deallocated because it's no longer referenced anywhere in the program.
## 3. `|> Str.concat subject` will again check if there is enough capacity in the string. If it doesn't find enough capacity once again, it will make a third allocation, copy the existing bytes (`"Hello, "`) into that third allocation, and then deallocate the second allocation because it's already no longer being referenced anywhere else in the program. (It may find enough capacity in this particular case, because the previous [Str.concat] allocated something like 1.5 to 2 times the necessary capacity in order to anticipate future concatenations like this...but if something longer than `"World"` were being concatenated here, it might still require further reallocation and copying.)
## 4. `|> Str.concat "!\n"` will repeat this process once more.
##
## This process can have significant performance costs due to multiple reallocation of new strings, copying between old strings and new strings, and deallocation of immediately obsolete strings.
##
## Here's a modified example which uses [Str.reserve] to eliminate the need for all that reallocation, copying, and deallocation.
##
## ```roc
## helloWorld =
##     greeting
##     |> Str.reserve 21
##     |> Str.concat ", "
##     |> Str.concat subject
##     |> Str.concat "!"
## ```
##
## In this example:
## 1. We again start with `greeting`, which has both a length and capacity of 24 bytes.
## 2. `|> Str.reserve 21` will ensure that there is enough capacity in the string for an additional 21 bytes (to make room for `", "`, `"Awesome Programmer"`, and `"!"`). Since the current capacity is only 24, it will create a new 45-byte (24 + 21) heap allocation and copy the contents of the existing allocation (`greeting`) into it.
## 3. `|> Str.concat ", "` will concatenate `, ` to the string. No reallocation, copying, or deallocation will be necessary, because the string already has a capacity of 45 btytes, and `greeting` will only use 24 of them.
## 4. `|> Str.concat subject` will concatenate `subject` (`"Awesome Programmer"`) to the string. Again, no reallocation, copying, or deallocation will be necessary.
## 5. `|> Str.concat "!\n"` will concatenate `"!\n"` to the string, still without any reallocation, copying, or deallocation.
##
## Here, [Str.reserve] prevented multiple reallocations, copies, and deallocations during the
## [Str.concat] calls. Notice that it did perform a heap allocation before any [Str.concat] calls
## were made, which means that using [Str.reserve] is not free! You should only use it if you actually
## expect to make use of the extra capacity.
##
## Ideally, you'd be able to predict exactly how many extra bytes of capacity will be needed, but this
## may not always be knowable. When you don't know exactly how many bytes to reserve, you can often get better
## performance by choosing a number of bytes that's too high, because a number that's too low could lead to reallocations. There's a limit to
## this, of course; if you always give it ten times what it turns out to need, that could prevent
## reallocations but will also waste a lot of memory!
##
## If you plan to use [Str.reserve] on an empty string, it's generally better to use [Str.withCapacity] instead.
reserve : Str, U64 -> Str

## Combines a [List] of strings into a single string, with a separator
## string in between each.
## ```roc
## expect Str.joinWith ["one", "two", "three"] ", " == "one, two, three"
## expect Str.joinWith ["1", "2", "3", "4"] "." == "1.2.3.4"
## ```
joinWith : List Str, Str -> Str

## Split a string around a separator.
##
## Passing `""` for the separator is not useful;
## it returns the original string wrapped in a [List].
## ```roc
## expect Str.split "1,2,3" "," == ["1","2","3"]
## expect Str.split "1,2,3" "" == ["1,2,3"]
## ```
split : Str, Str -> List Str

## Repeats a string the given number of times.
## ```roc
## expect Str.repeat "z" 3 == "zzz"
## expect Str.repeat "na" 8 == "nananananananana"
## ```
## Returns `""` when given `""` for the string or `0` for the count.
## ```roc
## expect Str.repeat "" 10 == ""
## expect Str.repeat "anything" 0 == ""
## ```
repeat : Str, U64 -> Str

## Returns a [List] of the string's [U8] UTF-8 [code units](https://unicode.org/glossary/#code_unit).
## (To split the string into a [List] of smaller [Str] values instead of [U8] values,
## see [Str.split].)
## ```roc
## expect Str.toUtf8 "Roc" == [82, 111, 99]
## expect Str.toUtf8 "鹏" == [233, 185, 143]
## expect Str.toUtf8 "சி" == [224, 174, 154, 224, 174, 191]
## expect Str.toUtf8 "🐦" == [240, 159, 144, 166]
## ```
toUtf8 : Str -> List U8

## Converts a [List] of [U8] UTF-8 [code units](https://unicode.org/glossary/#code_unit) to a string.
##
## Returns `Err` if the given bytes are invalid UTF-8, and returns `Ok ""` when given `[]`.
## ```roc
## expect Str.fromUtf8 [82, 111, 99] == Ok "Roc"
## expect Str.fromUtf8 [233, 185, 143] == Ok "鹏"
## expect Str.fromUtf8 [224, 174, 154, 224, 174, 191] == Ok "சி"
## expect Str.fromUtf8 [240, 159, 144, 166] == Ok "🐦"
## expect Str.fromUtf8 [] == Ok ""
## expect Str.fromUtf8 [255] |> Result.isErr
## ```
fromUtf8 : List U8 -> Result Str [BadUtf8 Utf8ByteProblem U64]
fromUtf8 = \bytes ->
    result = fromUtf8Lowlevel bytes

    if result.cIsOk then
        Ok result.bString
    else
        Err (BadUtf8 result.dProblemCode result.aByteIndex)

expect (Str.fromUtf8 [82, 111, 99]) == Ok "Roc"
expect (Str.fromUtf8 [224, 174, 154, 224, 174, 191]) == Ok "சி"
expect (Str.fromUtf8 [240, 159, 144, 166]) == Ok "🐦"
expect (Str.fromUtf8 []) == Ok ""
expect (Str.fromUtf8 [255]) |> Result.isErr

FromUtf8Result : {
    aByteIndex : U64,
    bString : Str,
    cIsOk : Bool,
    dProblemCode : Utf8ByteProblem,
}

fromUtf8Lowlevel : List U8 -> FromUtf8Result

## Check if the given [Str] starts with a value.
## ```roc
## expect Str.startsWith "ABC" "A" == Bool.true
## expect Str.startsWith "ABC" "X" == Bool.false
## ```
startsWith : Str, Str -> Bool

## Check if the given [Str] ends with a value.
## ```roc
## expect Str.endsWith "ABC" "C" == Bool.true
## expect Str.endsWith "ABC" "X" == Bool.false
## ```
endsWith : Str, Str -> Bool

## Return the [Str] with all whitespace removed from both the beginning
## as well as the end.
## ```roc
## expect Str.trim "   Hello      \n\n" == "Hello"
## ```
trim : Str -> Str

## Return the [Str] with all whitespace removed from the beginning.
## ```roc
## expect Str.trimStart "   Hello      \n\n" == "Hello      \n\n"
## ```
trimStart : Str -> Str

## Return the [Str] with all whitespace removed from the end.
## ```roc
## expect Str.trimEnd "   Hello      \n\n" == "   Hello"
## ```
trimEnd : Str -> Str

## Encode a [Str] to a [Dec]. A [Dec] value is a 128-bit decimal
## [fixed-point number](https://en.wikipedia.org/wiki/Fixed-point_arithmetic).
## ```roc
## expect Str.toDec "10" == Ok 10dec
## expect Str.toDec "-0.25" == Ok -0.25dec
## expect Str.toDec "not a number" == Err InvalidNumStr
## ```
toDec : Str -> Result Dec [InvalidNumStr]
toDec = \string -> strToNumHelp string

## Encode a [Str] to a [F64]. A [F64] value is a 64-bit
## [floating-point number](https://en.wikipedia.org/wiki/IEEE_754) and can be
## specified with a `f64` suffix.
## ```roc
## expect Str.toF64 "0.10" == Ok 0.10f64
## expect Str.toF64 "not a number" == Err InvalidNumStr
## ```
toF64 : Str -> Result F64 [InvalidNumStr]
toF64 = \string -> strToNumHelp string

## Encode a [Str] to a [F32].A [F32] value is a 32-bit
## [floating-point number](https://en.wikipedia.org/wiki/IEEE_754) and can be
## specified with a `f32` suffix.
## ```roc
## expect Str.toF32 "0.10" == Ok 0.10f32
## expect Str.toF32 "not a number" == Err InvalidNumStr
## ```
toF32 : Str -> Result F32 [InvalidNumStr]
toF32 = \string -> strToNumHelp string

## Encode a [Str] to an unsigned [U128] integer. A [U128] value can hold numbers
## from `0` to `340_282_366_920_938_463_463_374_607_431_768_211_455` (over
## 340 undecillion). It can be specified with a u128 suffix.
## ```roc
## expect Str.toU128 "1500" == Ok 1500u128
## expect Str.toU128 "0.1" == Err InvalidNumStr
## expect Str.toU128 "-1" == Err InvalidNumStr
## expect Str.toU128 "not a number" == Err InvalidNumStr
## ```
toU128 : Str -> Result U128 [InvalidNumStr]
toU128 = \string -> strToNumHelp string

## Encode a [Str] to a signed [I128] integer. A [I128] value can hold numbers
## from `-170_141_183_460_469_231_731_687_303_715_884_105_728` to
## `170_141_183_460_469_231_731_687_303_715_884_105_727`. It can be specified
## with a i128 suffix.
## ```roc
## expect Str.toI128 "1500" == Ok 1500i128
## expect Str.toI128 "-1" == Ok -1i128
## expect Str.toI128 "0.1" == Err InvalidNumStr
## expect Str.toI128 "not a number" == Err InvalidNumStr
## ```
toI128 : Str -> Result I128 [InvalidNumStr]
toI128 = \string -> strToNumHelp string

## Encode a [Str] to an unsigned [U64] integer. A [U64] value can hold numbers
## from `0` to `18_446_744_073_709_551_615` (over 18 quintillion). It
## can be specified with a u64 suffix.
## ```roc
## expect Str.toU64 "1500" == Ok 1500u64
## expect Str.toU64 "0.1" == Err InvalidNumStr
## expect Str.toU64 "-1" == Err InvalidNumStr
## expect Str.toU64 "not a number" == Err InvalidNumStr
## ```
toU64 : Str -> Result U64 [InvalidNumStr]
toU64 = \string -> strToNumHelp string

## Encode a [Str] to a signed [I64] integer. A [I64] value can hold numbers
## from `-9_223_372_036_854_775_808` to `9_223_372_036_854_775_807`. It can be
## specified with a i64 suffix.
## ```roc
## expect Str.toI64 "1500" == Ok 1500i64
## expect Str.toI64 "-1" == Ok -1i64
## expect Str.toI64 "0.1" == Err InvalidNumStr
## expect Str.toI64 "not a number" == Err InvalidNumStr
## ```
toI64 : Str -> Result I64 [InvalidNumStr]
toI64 = \string -> strToNumHelp string

## Encode a [Str] to an unsigned [U32] integer. A [U32] value can hold numbers
## from `0` to `4_294_967_295` (over 4 billion). It can be specified with
## a u32 suffix.
## ```roc
## expect Str.toU32 "1500" == Ok 1500u32
## expect Str.toU32 "0.1" == Err InvalidNumStr
## expect Str.toU32 "-1" == Err InvalidNumStr
## expect Str.toU32 "not a number" == Err InvalidNumStr
## ```
toU32 : Str -> Result U32 [InvalidNumStr]
toU32 = \string -> strToNumHelp string

## Encode a [Str] to a signed [I32] integer. A [I32] value can hold numbers
## from `-2_147_483_648` to `2_147_483_647`. It can be
## specified with a i32 suffix.
## ```roc
## expect Str.toI32 "1500" == Ok 1500i32
## expect Str.toI32 "-1" == Ok -1i32
## expect Str.toI32 "0.1" == Err InvalidNumStr
## expect Str.toI32 "not a number" == Err InvalidNumStr
## ```
toI32 : Str -> Result I32 [InvalidNumStr]
toI32 = \string -> strToNumHelp string

## Encode a [Str] to an unsigned [U16] integer. A [U16] value can hold numbers
## from `0` to `65_535`. It can be specified with a u16 suffix.
## ```roc
## expect Str.toU16 "1500" == Ok 1500u16
## expect Str.toU16 "0.1" == Err InvalidNumStr
## expect Str.toU16 "-1" == Err InvalidNumStr
## expect Str.toU16 "not a number" == Err InvalidNumStr
## ```
toU16 : Str -> Result U16 [InvalidNumStr]
toU16 = \string -> strToNumHelp string

## Encode a [Str] to a signed [I16] integer. A [I16] value can hold numbers
## from `-32_768` to `32_767`. It can be
## specified with a i16 suffix.
## ```roc
## expect Str.toI16 "1500" == Ok 1500i16
## expect Str.toI16 "-1" == Ok -1i16
## expect Str.toI16 "0.1" == Err InvalidNumStr
## expect Str.toI16 "not a number" == Err InvalidNumStr
## ```
toI16 : Str -> Result I16 [InvalidNumStr]
toI16 = \string -> strToNumHelp string

## Encode a [Str] to an unsigned [U8] integer. A [U8] value can hold numbers
## from `0` to `255`. It can be specified with a u8 suffix.
## ```roc
## expect Str.toU8 "250" == Ok 250u8
## expect Str.toU8 "-0.1" == Err InvalidNumStr
## expect Str.toU8 "not a number" == Err InvalidNumStr
## expect Str.toU8 "1500" == Err InvalidNumStr
## ```
toU8 : Str -> Result U8 [InvalidNumStr]
toU8 = \string -> strToNumHelp string

## Encode a [Str] to a signed [I8] integer. A [I8] value can hold numbers
## from `-128` to `127`. It can be
## specified with a i8 suffix.
## ```roc
## expect Str.toI8 "-15" == Ok -15i8
## expect Str.toI8 "150.00" == Err InvalidNumStr
## expect Str.toI8 "not a number" == Err InvalidNumStr
## ```
toI8 : Str -> Result I8 [InvalidNumStr]
toI8 = \string -> strToNumHelp string

## Get the byte at the given index, without performing a bounds check.
getUnsafe : Str, U64 -> U8

## Gives the number of bytes in a [Str] value.
## ```roc
## expect Str.countUtf8Bytes "Hello World" == 11
## ```
countUtf8Bytes : Str -> U64

## string slice that does not do bounds checking or utf-8 verification
substringUnsafe : Str, U64, U64 -> Str

## Returns the given [Str] with each occurrence of a substring replaced.
## If the substring is not found, returns the original string.
##
## ```roc
## expect Str.replaceEach "foo/bar/baz" "/" "_" == "foo_bar_baz"
## expect Str.replaceEach "not here" "/" "_" == "not here"
## ```
replaceEach : Str, Str, Str -> Str
replaceEach = \haystack, needle, flower ->
    when splitFirst haystack needle is
        Ok { before, after } ->
            # We found at least one needle, so start the buffer off with
            # `before` followed by the first replacement flower.
            Str.withCapacity (Str.countUtf8Bytes haystack)
            |> Str.concat before
            |> Str.concat flower
            |> replaceEachHelp after needle flower

        Err NotFound -> haystack

replaceEachHelp : Str, Str, Str, Str -> Str
replaceEachHelp = \buf, haystack, needle, flower ->
    when splitFirst haystack needle is
        Ok { before, after } ->
            buf
            |> Str.concat before
            |> Str.concat flower
            |> replaceEachHelp after needle flower

        Err NotFound -> Str.concat buf haystack

expect Str.replaceEach "abXdeXghi" "X" "_" == "ab_de_ghi"
expect Str.replaceEach "abcdefg" "nothing" "_" == "abcdefg"

## Returns the given [Str] with the first occurrence of a substring replaced.
## If the substring is not found, returns the original string.
##
## ```roc
## expect Str.replaceFirst "foo/bar/baz" "/" "_" == "foo_bar/baz"
## expect Str.replaceFirst "no slashes here" "/" "_" == "no slashes here"
## ```
replaceFirst : Str, Str, Str -> Str
replaceFirst = \haystack, needle, flower ->
    when splitFirst haystack needle is
        Ok { before, after } ->
            "$(before)$(flower)$(after)"

        Err NotFound -> haystack

expect Str.replaceFirst "abXdeXghi" "X" "_" == "ab_deXghi"
expect Str.replaceFirst "abcdefg" "nothing" "_" == "abcdefg"

## Returns the given [Str] with the last occurrence of a substring replaced.
## If the substring is not found, returns the original string.
##
## ```roc
## expect Str.replaceLast "foo/bar/baz" "/" "_" == "foo/bar_baz"
## expect Str.replaceLast "no slashes here" "/" "_" == "no slashes here"
## ```
replaceLast : Str, Str, Str -> Str
replaceLast = \haystack, needle, flower ->
    when splitLast haystack needle is
        Ok { before, after } ->
            "$(before)$(flower)$(after)"

        Err NotFound -> haystack

expect Str.replaceLast "abXdeXghi" "X" "_" == "abXde_ghi"
expect Str.replaceLast "abcdefg" "nothing" "_" == "abcdefg"

## Returns the given [Str] before the first occurrence of a [delimiter](https://www.computerhope.com/jargon/d/delimite.htm), as well
## as the rest of the string after that occurrence.
## Returns [Err NotFound] if the delimiter is not found.
## ```roc
## expect Str.splitFirst "foo/bar/baz" "/" == Ok { before: "foo", after: "bar/baz" }
## expect Str.splitFirst "no slashes here" "/" == Err NotFound
## ```
splitFirst : Str, Str -> Result { before : Str, after : Str } [NotFound]
splitFirst = \haystack, needle ->
    when firstMatch haystack needle is
        Some index ->
            remaining = Str.countUtf8Bytes haystack - Str.countUtf8Bytes needle - index

            before = Str.substringUnsafe haystack 0 index
            after = Str.substringUnsafe haystack (Num.addWrap index (Str.countUtf8Bytes needle)) remaining

            Ok { before, after }

        None ->
            Err NotFound

# splitFirst when needle isn't in haystack
expect splitFirst "foo" "z" == Err NotFound

# splitFirst when needle isn't in haystack, and haystack is empty
expect splitFirst "" "z" == Err NotFound

# splitFirst when haystack ends with needle repeated
expect splitFirst "foo" "o" == Ok { before: "f", after: "o" }

# splitFirst with multi-byte needle
expect splitFirst "hullabaloo" "ab" == Ok { before: "hull", after: "aloo" }

# splitFirst when needle is haystack
expect splitFirst "foo" "foo" == Ok { before: "", after: "" }

firstMatch : Str, Str -> [Some U64, None]
firstMatch = \haystack, needle ->
    haystackLength = Str.countUtf8Bytes haystack
    needleLength = Str.countUtf8Bytes needle
    lastPossible = Num.subSaturated haystackLength needleLength

    firstMatchHelp haystack needle 0 lastPossible

firstMatchHelp : Str, Str, U64, U64 -> [Some U64, None]
firstMatchHelp = \haystack, needle, index, lastPossible ->
    if index <= lastPossible then
        if matchesAt haystack index needle then
            Some index
        else
            firstMatchHelp haystack needle (Num.addWrap index 1) lastPossible
    else
        None

## Returns the given [Str] before the last occurrence of a delimiter, as well as
## the rest of the string after that occurrence.
## Returns [Err NotFound] if the delimiter is not found.
## ```roc
## expect Str.splitLast "foo/bar/baz" "/" == Ok { before: "foo/bar", after: "baz" }
## expect Str.splitLast "no slashes here" "/" == Err NotFound
## ```
splitLast : Str, Str -> Result { before : Str, after : Str } [NotFound]
splitLast = \haystack, needle ->
    when lastMatch haystack needle is
        Some index ->
            remaining = Str.countUtf8Bytes haystack - Str.countUtf8Bytes needle - index

            before = Str.substringUnsafe haystack 0 index
            after = Str.substringUnsafe haystack (Num.addWrap index (Str.countUtf8Bytes needle)) remaining

            Ok { before, after }

        None ->
            Err NotFound

# splitLast when needle isn't in haystack
expect Str.splitLast "foo" "z" == Err NotFound

# splitLast when haystack ends with needle repeated
expect Str.splitLast "foo" "o" == Ok { before: "fo", after: "" }

# splitLast with multi-byte needle
expect Str.splitLast "hullabaloo" "ab" == Ok { before: "hull", after: "aloo" }

# splitLast when needle is haystack
expect Str.splitLast "foo" "foo" == Ok { before: "", after: "" }

lastMatch : Str, Str -> [Some U64, None]
lastMatch = \haystack, needle ->
    haystackLength = Str.countUtf8Bytes haystack
    needleLength = Str.countUtf8Bytes needle
    lastPossibleIndex = Num.subSaturated haystackLength needleLength

    lastMatchHelp haystack needle lastPossibleIndex

lastMatchHelp : Str, Str, U64 -> [Some U64, None]
lastMatchHelp = \haystack, needle, index ->
    if matchesAt haystack index needle then
        Some index
    else
        when Num.subChecked index 1 is
            Ok nextIndex ->
                lastMatchHelp haystack needle nextIndex

            Err _ ->
                None

min = \x, y -> if x < y then x else y

matchesAt : Str, U64, Str -> Bool
matchesAt = \haystack, haystackIndex, needle ->
    haystackLength = Str.countUtf8Bytes haystack
    needleLength = Str.countUtf8Bytes needle
    endIndex = min (Num.addSaturated haystackIndex needleLength) haystackLength

    matchesAtHelp {
        haystack,
        haystackIndex,
        needle,
        needleIndex: 0,
        needleLength,
        endIndex,
    }

matchesAtHelp = \state ->
    { haystack, haystackIndex, needle, needleIndex, needleLength, endIndex } = state
    isAtEndOfHaystack = haystackIndex >= endIndex

    if isAtEndOfHaystack then
        didWalkEntireNeedle = needleIndex == needleLength

        didWalkEntireNeedle
    else
        doesThisMatch =
            Str.getUnsafe haystack haystackIndex
            ==
            Str.getUnsafe needle needleIndex
        doesRestMatch =
            matchesAtHelp
                { state &
                    haystackIndex: Num.addWrap haystackIndex 1,
                    needleIndex: Num.addWrap needleIndex 1,
                }

        doesThisMatch && doesRestMatch

## Walks over the `UTF-8` bytes of the given [Str] and calls a function to update
## state for each byte. The index for that byte in the string is provided
## to the update function.
## ```roc
## f : List U8, U8, U64 -> List U8
## f = \state, byte, _ -> List.append state byte
## expect Str.walkUtf8WithIndex "ABC" [] f == [65, 66, 67]
## ```
walkUtf8WithIndex : Str, state, (state, U8, U64 -> state) -> state
walkUtf8WithIndex = \string, state, step ->
    walkUtf8WithIndexHelp string state step 0 (Str.countUtf8Bytes string)

walkUtf8WithIndexHelp : Str, state, (state, U8, U64 -> state), U64, U64 -> state
walkUtf8WithIndexHelp = \string, state, step, index, length ->
    if index < length then
        byte = Str.getUnsafe string index
        newState = step state byte index

        walkUtf8WithIndexHelp string newState step (Num.addWrap index 1) length
    else
        state

## Walks over the `UTF-8` bytes of the given [Str] and calls a function to update
## state for each byte.
##
## ```roc
## sumOfUtf8Bytes =
##     Str.walkUtf8 "Hello, World!" 0 \total, byte ->
##         total + byte
##
## expect sumOfUtf8Bytes == 105
## ```
walkUtf8 : Str, state, (state, U8 -> state) -> state
walkUtf8 = \str, initial, step ->
    walkUtf8Help str initial step 0 (Str.countUtf8Bytes str)

walkUtf8Help : Str, state, (state, U8 -> state), U64, U64 -> state
walkUtf8Help = \str, state, step, index, length ->
    if index < length then
        byte = Str.getUnsafe str index
        newState = step state byte

        walkUtf8Help str newState step (Num.addWrap index 1) length
    else
        state

expect (walkUtf8 "ABC" [] List.append) == [65, 66, 67]
expect (walkUtf8 "鹏" [] List.append) == [233, 185, 143]

## Shrink the memory footprint of a str such that its capacity and length are equal.
## Note: This will also convert seamless slices to regular lists.
releaseExcessCapacity : Str -> Str

strToNum : Str -> { berrorcode : U8, aresult : Num * }

strToNumHelp : Str -> Result (Num a) [InvalidNumStr]
strToNumHelp = \string ->
    result : { berrorcode : U8, aresult : Num a }
    result = strToNum string

    if result.berrorcode == 0 then
        Ok result.aresult
    else
        Err InvalidNumStr

## Adds a prefix to the given [Str].
## ```roc
## expect Str.withPrefix "Awesome" "Roc" == "RocAwesome"
## ```
withPrefix : Str, Str -> Str
withPrefix = \str, prefix -> Str.concat prefix str

## Determines whether or not the first Str contains the second.
## ```roc
## expect Str.contains "foobarbaz" "bar"
## expect !(Str.contains "apple" "orange")
## expect Str.contains "anything" ""
## ```
contains : Str, Str -> Bool
contains = \haystack, needle ->
    when firstMatch haystack needle is
        Some _index -> Bool.true
        None -> Bool.false<|MERGE_RESOLUTION|>--- conflicted
+++ resolved
@@ -369,21 +369,12 @@
         withPrefix,
         contains,
     ]
-<<<<<<< HEAD
     imports []
 
 import Bool exposing [Bool]
 import Result exposing [Result]
 import List
-import Num exposing [Nat, Num, U8, U16, U32, U64, U128, I8, I16, I32, I64, I128, F32, F64, Dec]
-=======
-    imports [
-        Bool.{ Bool, Eq },
-        Result.{ Result },
-        List,
-        Num.{ Num, U8, U16, U32, U64, U128, I8, I16, I32, I64, I128, F32, F64, Dec },
-    ]
->>>>>>> a6f47fb5
+import Num exposing [Num, U8, U16, U32, U64, U128, I8, I16, I32, I64, I128, F32, F64, Dec]
 
 Utf8ByteProblem : [
     InvalidStartByte,
