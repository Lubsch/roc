## JSON is a data format that is easy for humans to read and write. It is
## commonly used to exhange data between two systems such as a server and a 
## client (e.g. web browser).
##
## This module implements functionality to serialise and de-serialise Roc types 
## to and from JSON data. Using the `Encode` and `Decode` builtins this process
## can be achieved without the need to write custom encoder and decoder functions
## to parse UTF-8 strings.
##    
## Here is a basic example which shows how to parse a JSON record into a Roc 
## type named `Language` which includes a `name` field. The JSON string is 
## decoded and then the field is encoded back into a UTF-8 string.
##
## ```
## Language : {
##     name : Str,
## }
## 
## jsonStr = Str.toUtf8 "{\"name\":\"Röc Lang\"}"
## 
## result : Result Language _
## result =
##     jsonStr
##     |> Decode.fromBytes fromUtf8 # returns `Ok {name : "Röc Lang"}`
## 
## name =
##     decodedValue <- Result.map result
## 
##     Encode.toBytes decodedValue.name toUtf8
## 
## expect name == Ok (Str.toUtf8 "\"Röc Lang\"")
## ```
##
interface Json
    exposes [
        Json,
        toUtf8,
        fromUtf8,
    ]
    imports [
        List,
        Str,
        Result.{ Result },
        Encode,
        Encode.{
            Encoder,
            EncoderFormatting,
            appendWith,
        },
        Decode,
        Decode.{
            DecoderFormatting,
            DecodeResult,
        },
        Num.{
            U8,
            U16,
            U32,
            U64,
            U128,
            I8,
            I16,
            I32,
            I64,
            I128,
            F32,
            F64,
            Dec,
        },
        Bool.{ Bool, Eq },
        Result,
    ]

<<<<<<< HEAD
## **Note:** This module is likely to be moved out of the builtins in future.
## It is currently located here to facilitate development of the Abilities
## language feature and testing. You are welcome to use this module, just note
## that it will be moved into a package in a future update.
=======
## An opaque type with the `EncoderFormatting` and 
## `DecoderFormatting` abilities.
>>>>>>> 1fe56bce
Json := {} has [
         EncoderFormatting {
             u8: encodeU8,
             u16: encodeU16,
             u32: encodeU32,
             u64: encodeU64,
             u128: encodeU128,
             i8: encodeI8,
             i16: encodeI16,
             i32: encodeI32,
             i64: encodeI64,
             i128: encodeI128,
             f32: encodeF32,
             f64: encodeF64,
             dec: encodeDec,
             bool: encodeBool,
             string: encodeString,
             list: encodeList,
             record: encodeRecord,
             tag: encodeTag,
         },
         DecoderFormatting {
             u8: decodeU8,
             u16: decodeU16,
             u32: decodeU32,
             u64: decodeU64,
             u128: decodeU128,
             i8: decodeI8,
             i16: decodeI16,
             i32: decodeI32,
             i64: decodeI64,
             i128: decodeI128,
             f32: decodeF32,
             f64: decodeF64,
             dec: decodeDec,
             bool: decodeBool,
             string: decodeString,
             list: decodeList,
             record: decodeRecord,
         },
     ]

## Returns a JSON `Decoder`
toUtf8 = @Json {}

## Returns a JSON `Encoder`
fromUtf8 = @Json {}

numToBytes = \n ->
    n |> Num.toStr |> Str.toUtf8

encodeU8 = \n -> Encode.custom \bytes, @Json {} -> List.concat bytes (numToBytes n)

encodeU16 = \n -> Encode.custom \bytes, @Json {} -> List.concat bytes (numToBytes n)

encodeU32 = \n -> Encode.custom \bytes, @Json {} -> List.concat bytes (numToBytes n)

encodeU64 = \n -> Encode.custom \bytes, @Json {} -> List.concat bytes (numToBytes n)

encodeU128 = \n -> Encode.custom \bytes, @Json {} -> List.concat bytes (numToBytes n)

encodeI8 = \n -> Encode.custom \bytes, @Json {} -> List.concat bytes (numToBytes n)

encodeI16 = \n -> Encode.custom \bytes, @Json {} -> List.concat bytes (numToBytes n)

encodeI32 = \n -> Encode.custom \bytes, @Json {} -> List.concat bytes (numToBytes n)

encodeI64 = \n -> Encode.custom \bytes, @Json {} -> List.concat bytes (numToBytes n)

encodeI128 = \n -> Encode.custom \bytes, @Json {} -> List.concat bytes (numToBytes n)

encodeF32 = \n -> Encode.custom \bytes, @Json {} -> List.concat bytes (numToBytes n)

encodeF64 = \n -> Encode.custom \bytes, @Json {} -> List.concat bytes (numToBytes n)

encodeDec = \n -> Encode.custom \bytes, @Json {} -> List.concat bytes (numToBytes n)

encodeBool = \b -> Encode.custom \bytes, @Json {} ->
        if
            b
        then
            List.concat bytes (Str.toUtf8 "true")
        else
            List.concat bytes (Str.toUtf8 "false")

encodeString = \s -> Encode.custom \bytes, @Json {} ->
        List.append bytes (Num.toU8 '"')
        |> List.concat (Str.toUtf8 s)
        |> List.append (Num.toU8 '"')

encodeList = \lst, encodeElem ->
    Encode.custom \bytes, @Json {} ->
        writeList = \{ buffer, elemsLeft }, elem ->
            bufferWithElem = appendWith buffer (encodeElem elem) (@Json {})
            bufferWithSuffix =
                if elemsLeft > 1 then
                    List.append bufferWithElem (Num.toU8 ',')
                else
                    bufferWithElem

            { buffer: bufferWithSuffix, elemsLeft: elemsLeft - 1 }

        head = List.append bytes (Num.toU8 '[')
        { buffer: withList } = List.walk lst { buffer: head, elemsLeft: List.len lst } writeList

        List.append withList (Num.toU8 ']')

encodeRecord = \fields ->
    Encode.custom \bytes, @Json {} ->
        writeRecord = \{ buffer, fieldsLeft }, { key, value } ->
            bufferWithKeyValue =
                List.append buffer (Num.toU8 '"')
                |> List.concat (Str.toUtf8 key)
                |> List.append (Num.toU8 '"')
                |> List.append (Num.toU8 ':')
                |> appendWith value (@Json {})

            bufferWithSuffix =
                if fieldsLeft > 1 then
                    List.append bufferWithKeyValue (Num.toU8 ',')
                else
                    bufferWithKeyValue

            { buffer: bufferWithSuffix, fieldsLeft: fieldsLeft - 1 }

        bytesHead = List.append bytes (Num.toU8 '{')
        { buffer: bytesWithRecord } = List.walk fields { buffer: bytesHead, fieldsLeft: List.len fields } writeRecord

        List.append bytesWithRecord (Num.toU8 '}')

encodeTag = \name, payload ->
    Encode.custom \bytes, @Json {} ->
        # Idea: encode `A v1 v2` as `{"A": [v1, v2]}`
        writePayload = \{ buffer, itemsLeft }, encoder ->
            bufferWithValue = appendWith buffer encoder (@Json {})
            bufferWithSuffix =
                if itemsLeft > 1 then
                    List.append bufferWithValue (Num.toU8 ',')
                else
                    bufferWithValue

            { buffer: bufferWithSuffix, itemsLeft: itemsLeft - 1 }

        bytesHead =
            List.append bytes (Num.toU8 '{')
            |> List.append (Num.toU8 '"')
            |> List.concat (Str.toUtf8 name)
            |> List.append (Num.toU8 '"')
            |> List.append (Num.toU8 ':')
            |> List.append (Num.toU8 '[')

        { buffer: bytesWithPayload } = List.walk payload { buffer: bytesHead, itemsLeft: List.len payload } writePayload

        List.append bytesWithPayload (Num.toU8 ']')
        |> List.append (Num.toU8 '}')

isEscapeSequence : U8, U8 -> Bool
isEscapeSequence = \a, b ->
    when P a b is
        P '\\' 'b' -> Bool.true # Backspace
        P '\\' 'f' -> Bool.true # Form feed
        P '\\' 'n' -> Bool.true # Newline
        P '\\' 'r' -> Bool.true # Carriage return
        P '\\' 't' -> Bool.true # Tab
        P '\\' '"' -> Bool.true # Double quote
        P '\\' '\\' -> Bool.true # Backslash
        _ -> Bool.false

takeWhile = \list, predicate ->
    helper = \{ taken, rest } ->
        when rest is
            [a, b, ..] ->
                if isEscapeSequence a b then
                    helper {
                        taken: taken |> List.append a |> List.append b,
                        rest: List.drop rest 2,
                    }
                else if predicate a then
                    helper {
                        taken: List.append taken a,
                        rest: List.dropFirst rest,
                    }
                else
                    { taken, rest }

            [a, ..] if predicate a ->
                helper {
                    taken: List.append taken a,
                    rest: List.dropFirst rest,
                }

            _ -> { taken, rest }

    helper { taken: [], rest: list }

digits : List U8
digits = List.range { start: At '0', end: At '9' }

takeDigits = \bytes ->
    takeWhile bytes \n -> List.contains digits n

takeFloat = \bytes ->
    { taken: intPart, rest } = takeDigits bytes

    when List.get rest 0 is
        Ok '.' ->
            { taken: floatPart, rest: afterAll } = takeDigits (List.split rest 1).others
            builtFloat =
                List.concat (List.append intPart '.') floatPart

            { taken: builtFloat, rest: afterAll }

        _ ->
            { taken: intPart, rest }

decodeU8 = Decode.custom \bytes, @Json {} ->
    { taken, rest } = takeDigits bytes

    when Str.fromUtf8 taken |> Result.try Str.toU8 is
        Ok n -> { result: Ok n, rest }
        Err _ -> { result: Err TooShort, rest }

decodeU16 = Decode.custom \bytes, @Json {} ->
    { taken, rest } = takeDigits bytes

    when Str.fromUtf8 taken |> Result.try Str.toU16 is
        Ok n -> { result: Ok n, rest }
        Err _ -> { result: Err TooShort, rest }

decodeU32 = Decode.custom \bytes, @Json {} ->
    { taken, rest } = takeDigits bytes

    when Str.fromUtf8 taken |> Result.try Str.toU32 is
        Ok n -> { result: Ok n, rest }
        Err _ -> { result: Err TooShort, rest }

decodeU64 = Decode.custom \bytes, @Json {} ->
    { taken, rest } = takeDigits bytes

    when Str.fromUtf8 taken |> Result.try Str.toU64 is
        Ok n -> { result: Ok n, rest }
        Err _ -> { result: Err TooShort, rest }

decodeU128 = Decode.custom \bytes, @Json {} ->
    { taken, rest } = takeDigits bytes

    when Str.fromUtf8 taken |> Result.try Str.toU128 is
        Ok n -> { result: Ok n, rest }
        Err _ -> { result: Err TooShort, rest }

decodeI8 = Decode.custom \bytes, @Json {} ->
    { taken, rest } = takeDigits bytes

    when Str.fromUtf8 taken |> Result.try Str.toI8 is
        Ok n -> { result: Ok n, rest }
        Err _ -> { result: Err TooShort, rest }

decodeI16 = Decode.custom \bytes, @Json {} ->
    { taken, rest } = takeDigits bytes

    when Str.fromUtf8 taken |> Result.try Str.toI16 is
        Ok n -> { result: Ok n, rest }
        Err _ -> { result: Err TooShort, rest }

decodeI32 = Decode.custom \bytes, @Json {} ->
    { taken, rest } = takeDigits bytes

    when Str.fromUtf8 taken |> Result.try Str.toI32 is
        Ok n -> { result: Ok n, rest }
        Err _ -> { result: Err TooShort, rest }

decodeI64 = Decode.custom \bytes, @Json {} ->
    { taken, rest } = takeDigits bytes

    when Str.fromUtf8 taken |> Result.try Str.toI64 is
        Ok n -> { result: Ok n, rest }
        Err _ -> { result: Err TooShort, rest }

decodeI128 = Decode.custom \bytes, @Json {} ->
    { taken, rest } = takeDigits bytes

    when Str.fromUtf8 taken |> Result.try Str.toI128 is
        Ok n -> { result: Ok n, rest }
        Err _ -> { result: Err TooShort, rest }

decodeF32 = Decode.custom \bytes, @Json {} ->
    { taken, rest } = takeFloat bytes

    when Str.fromUtf8 taken |> Result.try Str.toF32 is
        Ok n -> { result: Ok n, rest }
        Err _ -> { result: Err TooShort, rest }

decodeF64 = Decode.custom \bytes, @Json {} ->
    { taken, rest } = takeFloat bytes

    when Str.fromUtf8 taken |> Result.try Str.toF64 is
        Ok n -> { result: Ok n, rest }
        Err _ -> { result: Err TooShort, rest }

decodeDec = Decode.custom \bytes, @Json {} ->
    { taken, rest } = takeFloat bytes

    when Str.fromUtf8 taken |> Result.try Str.toDec is
        Ok n -> { result: Ok n, rest }
        Err _ -> { result: Err TooShort, rest }

decodeBool = Decode.custom \bytes, @Json {} ->
    { before: maybeFalse, others: afterFalse } = List.split bytes 5

    # Note: this could be more performant by traversing both branches char-by-char.
    # Doing that would also make `rest` more correct in the erroring case.
    if
        maybeFalse == ['f', 'a', 'l', 's', 'e']
    then
        { result: Ok Bool.false, rest: afterFalse }
    else
        { before: maybeTrue, others: afterTrue } = List.split bytes 4

        if
            maybeTrue == ['t', 'r', 'u', 'e']
        then
            { result: Ok Bool.true, rest: afterTrue }
        else
            { result: Err TooShort, rest: bytes }

jsonString : List U8 -> DecodeResult Str
jsonString = \bytes ->
    { before, others: afterStartingQuote } = List.split bytes 1

    if
        before == ['"']
    then
        { taken: strSequence, rest } = takeWhile afterStartingQuote \n -> n != '"'

        when Str.fromUtf8 strSequence is
            Ok s ->
                { others: afterEndingQuote } = List.split rest 1

                { result: Ok s, rest: afterEndingQuote }

            Err _ -> { result: Err TooShort, rest }
    else
        { result: Err TooShort, rest: bytes }

decodeString = Decode.custom \bytes, @Json {} ->
    jsonString bytes

decodeList = \decodeElem -> Decode.custom \bytes, @Json {} ->

        decodeElems = \chunk, accum ->
            when Decode.decodeWith chunk decodeElem (@Json {}) is
                { result, rest } ->
                    when result is
                        Err e -> Errored e rest
                        Ok val ->
                            restWithoutWhitespace = eatWhitespace rest
                            when restWithoutWhitespace is
                                [',', ..] -> decodeElems (eatWhitespace (List.dropFirst restWithoutWhitespace)) (List.append accum val)
                                _ -> Done (List.append accum val) restWithoutWhitespace

        when bytes is
            ['[', ']'] -> { result: Ok [], rest: List.drop bytes 2 }
            ['[', ..] ->
                bytesWithoutWhitespace = eatWhitespace (List.dropFirst bytes)
                when bytesWithoutWhitespace is 
                    [']', ..] -> 
                        { result: Ok [], rest: List.dropFirst bytesWithoutWhitespace }
                    _ -> 
                        when decodeElems bytesWithoutWhitespace [] is
                            Errored e rest -> 
                                { result: Err e, rest }
                            Done vals rest ->
                                when rest is
                                    [']', ..] -> { result: Ok vals, rest: List.dropFirst rest }
                                    _ -> { result: Err TooShort, rest }

            _ ->
                { result: Err TooShort, rest: bytes }

parseExactChar : List U8, U8 -> DecodeResult {}
parseExactChar = \bytes, char ->
    when List.get bytes 0 is
        Ok c ->
            if
                c == char
            then
                { result: Ok {}, rest: (List.split bytes 1).others }
            else
                { result: Err TooShort, rest: bytes }

        Err _ -> { result: Err TooShort, rest: bytes }

openBrace : List U8 -> DecodeResult {}
openBrace = \bytes -> parseExactChar bytes '{'

closingBrace : List U8 -> DecodeResult {}
closingBrace = \bytes -> parseExactChar bytes '}'

recordKey : List U8 -> DecodeResult Str
recordKey = \bytes -> jsonString bytes

anything : List U8 -> DecodeResult {}
anything = \bytes -> { result: Err TooShort, rest: bytes }

colon : List U8 -> DecodeResult {}
colon = \bytes -> parseExactChar bytes ':'

comma : List U8 -> DecodeResult {}
comma = \bytes -> parseExactChar bytes ','

tryDecode : DecodeResult a, ({ val : a, rest : List U8 } -> DecodeResult b) -> DecodeResult b
tryDecode = \{ result, rest }, mapper ->
    when result is
        Ok val -> mapper { val, rest }
        Err e -> { result: Err e, rest }

decodeRecord = \initialState, stepField, finalizer -> Decode.custom \bytes, @Json {} ->
        # NB: the stepper function must be passed explicitly until #2894 is resolved.
        decodeFields = \stepper, state, kvBytes ->
            { val: key, rest } <- recordKey kvBytes |> tryDecode
            { rest: afterColonBytes } <- colon rest |> tryDecode
            { val: newState, rest: beforeCommaOrBreak } <- tryDecode
                    (
                        when stepper state key is
                            Skip ->
                                { rest: beforeCommaOrBreak } <- afterColonBytes |> anything |> tryDecode
                                { result: Ok state, rest: beforeCommaOrBreak }

                            Keep decoder ->
                                Decode.decodeWith afterColonBytes decoder (@Json {})
                    )

            { result: commaResult, rest: nextBytes } = comma beforeCommaOrBreak

            when commaResult is
                Ok {} -> decodeFields stepField newState nextBytes
                Err _ -> { result: Ok newState, rest: nextBytes }

        { rest: afterBraceBytes } <- bytes |> openBrace |> tryDecode

        { val: endStateResult, rest: beforeClosingBraceBytes } <- decodeFields stepField initialState afterBraceBytes |> tryDecode

        { rest: afterRecordBytes } <- beforeClosingBraceBytes |> closingBrace |> tryDecode

        when finalizer endStateResult is
            Ok val -> { result: Ok val, rest: afterRecordBytes }
            Err e -> { result: Err e, rest: afterRecordBytes }

# Helper to eat leading Json whitespace characters
eatWhitespace = \input ->
    when input is
        [' ', ..] -> eatWhitespace (List.dropFirst input)
        ['\n', ..] -> eatWhitespace (List.dropFirst input)
        ['\r', ..] -> eatWhitespace (List.dropFirst input)
        ['\t', ..] -> eatWhitespace (List.dropFirst input)
        _ -> input

# Test eating Json whitespace
expect
    input = Str.toUtf8 " \n\r\tabc"
    actual = eatWhitespace input
    expected = Str.toUtf8 "abc"

    actual == expected

# Test json string decoding with escapes
expect
    input = Str.toUtf8 "\"a\r\nbc\\\"xz\""
    expected = Ok "a\r\nbc\\\"xz"
    actual = Decode.fromBytes input fromUtf8

    actual == expected

# Test json string encoding with escapes
expect
    input = "a\r\nbc\\\"xz"
    expected = Str.toUtf8 "\"a\r\nbc\\\"xz\""
    actual = Encode.toBytes input toUtf8

    actual == expected

# Test json array decode empty list
expect
    input = Str.toUtf8 "[ ]"
    actual : Result (List U8) _
    actual = Decode.fromBytes input fromUtf8
    expected = Ok []

    actual == expected

# Test json array decoding into integers
expect
    input = Str.toUtf8 "[ 1,\n2,\t3]"
    actual : Result (List U8) _
    actual = Decode.fromBytes input fromUtf8
    expected = Ok [1, 2, 3]

    actual == expected

# Test json array decoding into strings ignoring whitespace around values
expect
    input = Str.toUtf8 "[\r\"one\" ,\t\"two\"\n,\n\"3\"\t]"
    actual = Decode.fromBytes input fromUtf8
    expected = Ok ["one", "two", "3"]

    actual == expected<|MERGE_RESOLUTION|>--- conflicted
+++ resolved
@@ -31,6 +31,10 @@
 ## expect name == Ok (Str.toUtf8 "\"Röc Lang\"")
 ## ```
 ##
+## **Note:** This module is likely to be moved out of the builtins in future.
+## It is currently located here to facilitate development of the Abilities
+## language feature and testing. You are welcome to use this module, just note
+## that it will be moved into a package in a future update.
 interface Json
     exposes [
         Json,
@@ -71,15 +75,8 @@
         Result,
     ]
 
-<<<<<<< HEAD
-## **Note:** This module is likely to be moved out of the builtins in future.
-## It is currently located here to facilitate development of the Abilities
-## language feature and testing. You are welcome to use this module, just note
-## that it will be moved into a package in a future update.
-=======
 ## An opaque type with the `EncoderFormatting` and 
 ## `DecoderFormatting` abilities.
->>>>>>> 1fe56bce
 Json := {} has [
          EncoderFormatting {
              u8: encodeU8,
