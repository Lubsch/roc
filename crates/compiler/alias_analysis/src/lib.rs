--- conflicted
+++ resolved
@@ -916,197 +916,6 @@
 
                     add_loop(builder, block, state_type, init_state, loop_body)
                 }
-<<<<<<< HEAD
-                ListKeepIf { xs } => {
-                    let list = env.symbols[xs];
-
-                    let loop_body = |builder: &mut FuncDefBuilder, block, state| {
-                        let bag = builder.add_get_tuple_field(block, state, LIST_BAG_INDEX)?;
-                        let cell = builder.add_get_tuple_field(block, state, LIST_CELL_INDEX)?;
-
-                        let element = builder.add_bag_get(block, bag)?;
-
-                        let _ = call_function!(builder, block, [element]);
-
-                        // NOTE: we assume the element is not kept
-                        builder.add_update(block, update_mode_var, cell)?;
-
-                        let removed = builder.add_bag_remove(block, bag)?;
-
-                        // decrement the removed element
-                        let removed_element = builder.add_get_tuple_field(block, removed, 1)?;
-                        builder.add_recursive_touch(block, removed_element)?;
-
-                        let new_bag = builder.add_get_tuple_field(block, removed, 0)?;
-
-                        with_new_heap_cell(builder, block, new_bag)
-                    };
-
-                    let state_layout = Layout::Builtin(Builtin::List(&argument_layouts[0]));
-                    let state_type =
-                        layout_spec(builder, &state_layout, &WhenRecursive::Unreachable)?;
-                    let init_state = list;
-
-                    add_loop(builder, block, state_type, init_state, loop_body)
-                }
-                ListKeepOks { xs } | ListKeepErrs { xs } => {
-                    let list = env.symbols[xs];
-
-                    let keep_result = match op {
-                        ListKeepOks { .. } => KeepResult::Oks,
-                        ListKeepErrs { .. } => KeepResult::Errs,
-                        _ => unreachable!(),
-                    };
-
-                    let result_repr = ResultRepr::from_layout(return_layout);
-
-                    let output_element_layout = match (keep_result, result_repr) {
-                        (KeepResult::Errs, ResultRepr::ResultConcrete { err, .. }) => err,
-                        (KeepResult::Oks, ResultRepr::ResultConcrete { ok, .. }) => ok,
-                        (_, ResultRepr::ResultStarStar) => {
-                            // we represent this case as Unit, while Void is maybe more natural
-                            // but using Void we'd need to crate values of type Void, which is not
-                            // possible
-                            Layout::UNIT
-                        }
-                    };
-
-                    let loop_body = |builder: &mut FuncDefBuilder, block, state| {
-                        let bag = builder.add_get_tuple_field(block, list, LIST_BAG_INDEX)?;
-
-                        let element = builder.add_bag_get(block, bag)?;
-
-                        let err_or_ok = call_function!(builder, block, [element]);
-
-                        let kept_branch = builder.add_block();
-                        let not_kept_branch = builder.add_block();
-
-                        let element_kept = {
-                            let block = kept_branch;
-
-                            // a Result can be represented as a Int1
-                            let new_element = result_repr.unwrap(
-                                builder,
-                                block,
-                                err_or_ok,
-                                keep_result as u32,
-                            )?;
-
-                            list_append(builder, block, update_mode_var, state, new_element)?
-                        };
-
-                        let element_not_kept = {
-                            let block = not_kept_branch;
-
-                            // a Result can be represented as a Int1
-                            let dropped_element = result_repr.unwrap(
-                                builder,
-                                block,
-                                err_or_ok,
-                                keep_result.invert() as u32,
-                            )?;
-
-                            // decrement the element we will not keep
-                            builder.add_recursive_touch(block, dropped_element)?;
-
-                            state
-                        };
-=======
-                ListAny { xs } => {
-                    let list = env.symbols[xs];
-
-                    let loop_body = |builder: &mut FuncDefBuilder, block, _state| {
-                        let bag = builder.add_get_tuple_field(block, list, LIST_BAG_INDEX)?;
-                        let element = builder.add_bag_get(block, bag)?;
-
-                        let new_state = call_function!(builder, block, [element]);
-
-                        Ok(new_state)
-                    };
-
-                    let state_layout = Layout::Builtin(Builtin::Bool);
-                    let state_type =
-                        layout_spec(builder, &state_layout, &WhenRecursive::Unreachable)?;
-
-                    let init_state = new_num(builder, block)?;
-
-                    add_loop(builder, block, state_type, init_state, loop_body)
-                }
-                ListAll { xs } => {
-                    let list = env.symbols[xs];
-
-                    let loop_body = |builder: &mut FuncDefBuilder, block, _state| {
-                        let bag = builder.add_get_tuple_field(block, list, LIST_BAG_INDEX)?;
-                        let element = builder.add_bag_get(block, bag)?;
-
-                        let new_state = call_function!(builder, block, [element]);
-
-                        Ok(new_state)
-                    };
-
-                    let state_layout = Layout::Builtin(Builtin::Bool);
-                    let state_type =
-                        layout_spec(builder, &state_layout, &WhenRecursive::Unreachable)?;
-
-                    let init_state = new_num(builder, block)?;
-
-                    add_loop(builder, block, state_type, init_state, loop_body)
-                }
-                ListFindUnsafe { xs } => {
-                    let list = env.symbols[xs];
-
-                    // ListFindUnsafe returns { value: v, found: Bool=Int1 }
-                    let output_layouts = vec![argument_layouts[0], Layout::Builtin(Builtin::Bool)];
-                    let output_layout = Layout::struct_no_name_order(&output_layouts);
-                    let output_type =
-                        layout_spec(builder, &output_layout, &WhenRecursive::Unreachable)?;
-
-                    let loop_body = |builder: &mut FuncDefBuilder, block, output| {
-                        let bag = builder.add_get_tuple_field(block, list, LIST_BAG_INDEX)?;
-                        let element = builder.add_bag_get(block, bag)?;
-                        let _is_found = call_function!(builder, block, [element]);
-
-                        // We may or may not use the element we got from the list in the output struct,
-                        // depending on whether we found the element to satisfy the "find" predicate.
-                        // If we did find the element, our output "changes" to be a record including that element.
-                        let found_branch = builder.add_block();
-                        let new_output =
-                            builder.add_unknown_with(block, &[element], output_type)?;
-
-                        let not_found_branch = builder.add_block();
->>>>>>> af0e0d99
-
-                        builder.add_choice(
-                            block,
-                            &[
-<<<<<<< HEAD
-                                BlockExpr(not_kept_branch, element_not_kept),
-                                BlockExpr(kept_branch, element_kept),
-                            ],
-                        )
-                    };
-
-                    let output_element_type =
-                        layout_spec(builder, &output_element_layout, &WhenRecursive::Unreachable)?;
-                    let init_state = new_list(builder, block, output_element_type)?;
-
-                    let state_layout = Layout::Builtin(Builtin::List(&output_element_layout));
-                    let state_type =
-                        layout_spec(builder, &state_layout, &WhenRecursive::Unreachable)?;
-
-                    add_loop(builder, block, state_type, init_state, loop_body)
-=======
-                                BlockExpr(found_branch, new_output),
-                                BlockExpr(not_found_branch, output),
-                            ],
-                        )
-                    };
-
-                    // Assume the output is initially { found: False, value: \empty }
-                    let output_state = builder.add_unknown_with(block, &[], output_type)?;
-                    add_loop(builder, block, output_type, output_state, loop_body)
->>>>>>> af0e0d99
-                }
             }
         }
     }
