use crate::lang::pool::PoolStr;
<<<<<<< HEAD
use crate::editor::{
    syntax_highlight::HighlightStyle,
    util::map_get,
    ed_error::EdResult,
};

use crate::graphics::colors::RgbaTup;
use crate::graphics::primitives::text as gr_text;
use bumpalo::collections::String as BumpString;
use bumpalo::collections::Vec as BumpVec;
use bumpalo::Bump;
use cgmath::Vector2;
use wgpu_glyph::GlyphBrush;
use winit::dpi::PhysicalSize;
use std::collections::HashMap;

use crate::{
    editor::config::Config,
    graphics::{colors},
    lang::{ast::Expr2, expr::Env},
};

fn get_bump_str<'a, 'b>(arena: &'a Bump, env: &Env<'b>, pool_str: &PoolStr) -> BumpString<'a> {
    let env_str = env.pool.get_str(pool_str);

    BumpString::from_str_in(env_str, arena)
}

pub fn highlight_expr2<'a, 'b>(arena: &'a Bump, env: &Env<'b>, expr2: &Expr2) -> BumpVec<'a, (BumpString<'a>, HighlightStyle)> {
    let mut highlight_tups: BumpVec<(BumpString<'a>, HighlightStyle)> = BumpVec::new_in(arena);

    let bump_str = BumpString::from_str_in;
=======
use bumpalo::collections::String as BumpString;
use bumpalo::Bump;
use cgmath::Vector2;
use wgpu_glyph::GlyphBrush;
use winit::dpi::PhysicalSize;

use crate::{
    editor::colors::CODE_COL,
    graphics::{
        primitives::text::{queue_code_text_draw, Text},
        style::CODE_FONT_SIZE,
    },
    lang::{ast::Expr2, expr::Env},
};
>>>>>>> 11ffb400

// calculate the str len, necessary for BumpString
fn expr2_to_len<'a>(env: &Env<'a>, expr2: &Expr2) -> usize {
    match expr2 {
<<<<<<< HEAD
        Expr2::SmallInt { text, .. } | Expr2::I128 { text, .. } | Expr2::U128 { text, .. } | Expr2::Float { text, .. } => 
            highlight_tups.push(
                (get_bump_str(arena, env, text), HighlightStyle::Number)
            ),
        Expr2::Str(text) =>
            {
                let env_str = env.pool.get_str(text);
                
                highlight_tups.push(
                    (
                        BumpString::from_str_in(&("\"".to_owned() + env_str + "\""), arena),
                        HighlightStyle::String
                    )
                )
            },
        Expr2::GlobalTag { name, .. } =>
            // TODO split this string up for the brackets
            highlight_tups.push(
                (get_bump_str(arena, env, name), HighlightStyle::Type)
            ),
        Expr2::Call { expr: expr_id, .. } => {
            let expr = env.pool.get(*expr_id);
            highlight_tups.append(
                &mut highlight_expr2(arena, env, expr)
            )
        },
        Expr2::Var(symbol) => {
            //TODO make bump_format with arena
            let text = format!("{:?}", symbol);

            highlight_tups.push(
                (bump_str(&text, arena), HighlightStyle::Variable)
            )
        }
        Expr2::List { elems, .. } => {
            highlight_tups.push(
                (bump_str("[ ", arena), HighlightStyle::Bracket)
            );
=======
        Expr2::SmallInt { text, .. } => text.len(env.pool),
        Expr2::I128 { text, .. } => text.len(env.pool),
        Expr2::U128 { text, .. } => text.len(env.pool),
        Expr2::Float { text, .. } => text.len(env.pool),
        Expr2::Str(text) => text.len(env.pool),
        Expr2::GlobalTag { name, .. } => name.len(env.pool),
        Expr2::Call { expr: expr_id, .. } => {
            let expr = env.pool.get(*expr_id);

            expr2_to_len(env, expr)
        }
        Expr2::Var(symbol) => {
            //TODO make bump_format to use arena
            let text = format!("{:?}", symbol);

            text.len()
        }
        Expr2::List { elems, .. } => {
            let mut len_ctr = 2; // for '[' and ']'
>>>>>>> 11ffb400

            for (idx, node_id) in elems.iter_node_ids().enumerate() {
                let sub_expr2 = env.pool.get(node_id);

<<<<<<< HEAD
                highlight_tups.append(&mut highlight_expr2(arena, env, sub_expr2));

                if idx + 1 < elems.len() {
                    highlight_tups.push(
                        (bump_str(", ", arena), HighlightStyle::Operator)
                    );
                }
            }

            highlight_tups.push(
                (bump_str(" ]", arena), HighlightStyle::Bracket)
            );
        }
        Expr2::Record { fields, .. } => {
            highlight_tups.push(
                (bump_str("{ ", arena), HighlightStyle::Bracket)
            );
=======
                len_ctr += expr2_to_len(env, sub_expr2);

                if idx + 1 < elems.len() {
                    len_ctr += 2; // for ", "
                }
            }

            len_ctr
        }
        Expr2::Record { fields, .. } => {
            let mut len_ctr = 2; // for '{' and '}'

            for (idx, node_id) in fields.iter_node_ids().enumerate() {
                let (pool_field_name, _, sub_expr2_node_id) = env.pool.get(node_id);

                len_ctr += pool_field_name.len(env.pool);

                let sub_expr2 = env.pool.get(*sub_expr2_node_id);
                let sub_expr2_len = expr2_to_len(env, sub_expr2);
                len_ctr += sub_expr2_len;

                if idx + 1 < fields.len() {
                    len_ctr += 2; // for ", "
                }
            }

            len_ctr
        }
        rest => todo!("implement expr2_to_str for {:?}", rest),
    }
}

fn get_bump_str<'a, 'b>(arena: &'a Bump, env: &Env<'b>, pool_str: &PoolStr) -> BumpString<'a> {
    let env_str = pool_str.as_str(env.pool);

    BumpString::from_str_in(env_str, arena)
}
>>>>>>> 11ffb400

pub fn expr2_to_str<'a, 'b>(arena: &'a Bump, env: &Env<'b>, expr2: &Expr2) -> BumpString<'a> {
    match expr2 {
        Expr2::SmallInt { text, .. } => get_bump_str(arena, env, text),
        Expr2::I128 { text, .. } => get_bump_str(arena, env, text),
        Expr2::U128 { text, .. } => get_bump_str(arena, env, text),
        Expr2::Float { text, .. } => get_bump_str(arena, env, text),
        Expr2::Str(text) => get_bump_str(arena, env, text),
        Expr2::GlobalTag { name, .. } => get_bump_str(arena, env, name),
        Expr2::Call { expr: expr_id, .. } => {
            let expr = env.pool.get(*expr_id);

            expr2_to_str(arena, env, expr)
        }
        Expr2::Var(symbol) => {
            //TODO make bump_format with arena
            let text = format!("{:?}", symbol);

<<<<<<< HEAD
                let sub_expr2 = env.pool.get(*sub_expr2_node_id);

                highlight_tups.push(
                    (bump_str(field_name, arena), HighlightStyle::RecordField)
                );

                highlight_tups.push(
                    (bump_str(": ", arena), HighlightStyle::Operator)
                );

                highlight_tups.append(&mut highlight_expr2(arena, env, sub_expr2));

                if idx + 1 < fields.len() {
                    highlight_tups.push(
                        (bump_str(", ", arena), HighlightStyle::Operator)
                    );
                }
            }

            highlight_tups.push(
                (bump_str(" }", arena), HighlightStyle::Bracket)
            );
        }
        rest => todo!("implement expr2_to_str for {:?}", rest),
    };

    highlight_tups
}

pub fn render_expr2<'a>(
    arena: &'a Bump,
    env: &mut Env<'a>,
    expr2: &Expr2,
    size: &PhysicalSize<u32>,
    position: Vector2<f32>,
    config: &Config,
    glyph_brush: &mut GlyphBrush<()>,
) -> EdResult<()> {
    // TODO formatting code
    let highlight_tups = highlight_expr2(arena, env, expr2);

    queue_code_text_draw(&highlight_tups, size, position, config, glyph_brush)
}

pub fn queue_code_text_draw<'a>(
    highlight_tups: &BumpVec<'a, (BumpString<'a>, HighlightStyle)>,
    size: &PhysicalSize<u32>,
    position: Vector2<f32>,
    config: &Config,
    glyph_brush: &mut GlyphBrush<()>,
) -> EdResult<()> {
    let area_bounds = (size.width as f32, size.height as f32);
    let layout = wgpu_glyph::Layout::default().h_align(wgpu_glyph::HorizontalAlign::Left);

    let glyph_text_vec = 
        highlight_tups_to_glyph_text(
            &highlight_tups,
            &config.ed_theme.syntax_high_map,
            config.code_font_size,

        )?;

    let section = gr_text::section_from_glyph_text(
        glyph_text_vec,
        position.into(),
        area_bounds,
        layout,
    );

    glyph_brush.queue(section.clone());

    Ok(())
}

fn highlight_tups_to_glyph_text<'a>(
    highlight_tups: &'a BumpVec<'a, (BumpString<'a>, HighlightStyle)>,
    syntax_theme: &HashMap<HighlightStyle, RgbaTup>,
    font_size: f32,
) -> EdResult<Vec<wgpu_glyph::Text<'a>>> {

    let arena = Bump::new();
    let mut colored_str_tups: BumpVec<(&BumpString, &RgbaTup)> = BumpVec::new_in(&arena);

    for (token_str, highlight_style) in highlight_tups.iter() {
        let highlight_color_res = map_get(&syntax_theme, highlight_style);

        match highlight_color_res {
            Ok(highlight_color) => colored_str_tups.push((token_str, highlight_color)),
            Err(e) => return Err(e),
        }
    }

    Ok(
        colored_str_tups
        .iter()
        .map(|(token_str, highlight_color)| {
            wgpu_glyph::Text::new(token_str)
                .with_color(colors::to_slice(**highlight_color))
                .with_scale(font_size)
        })
        .collect()
    )
=======
            BumpString::from_str_in(&text, arena)
        }
        Expr2::List { elems, .. } => {
            let mut bump_str = BumpString::with_capacity_in(expr2_to_len(env, expr2), arena);

            bump_str.push('[');

            for (idx, node_id) in elems.iter_node_ids().enumerate() {
                let sub_expr2 = env.pool.get(node_id);

                bump_str.push_str(&expr2_to_str(arena, env, sub_expr2));

                if idx + 1 < elems.len() {
                    bump_str.push_str(", ")
                }
            }

            bump_str.push(']');

            bump_str
        }
        Expr2::Record { fields, .. } => {
            let mut bump_str = BumpString::with_capacity_in(expr2_to_len(env, expr2), arena);

            bump_str.push('{');

            for (idx, node_id) in fields.iter_node_ids().enumerate() {
                let (pool_field_name, _, sub_expr2_node_id) = env.pool.get(node_id);

                let field_name = pool_field_name.as_str(env.pool);

                let sub_expr2 = env.pool.get(*sub_expr2_node_id);

                bump_str.push_str(field_name);
                bump_str.push(':');
                bump_str.push_str(&expr2_to_str(arena, env, sub_expr2));

                if idx + 1 < fields.len() {
                    bump_str.push_str(", ")
                }
            }

            bump_str.push('}');

            bump_str
        }
        rest => todo!("implement expr2_to_str for {:?}", rest),
    }
}

pub fn render_expr2<'a>(
    arena: &'a Bump,
    env: &mut Env<'a>,
    expr2: &Expr2,
    size: &PhysicalSize<u32>,
    position: Vector2<f32>,
    glyph_brush: &mut GlyphBrush<()>,
) {
    let area_bounds = (size.width as f32, size.height as f32).into();

    let expr_str = expr2_to_str(arena, env, expr2);

    // TODO format expr_str

    let code_text = Text {
        position,
        area_bounds,
        color: CODE_COL.into(),
        text: &expr_str,
        size: CODE_FONT_SIZE,
        ..Default::default()
    };

    queue_code_text_draw(&code_text, glyph_brush);
>>>>>>> 11ffb400
}<|MERGE_RESOLUTION|>--- conflicted
+++ resolved
@@ -1,10 +1,5 @@
+use crate::editor::{ed_error::EdResult, syntax_highlight::HighlightStyle, util::map_get};
 use crate::lang::pool::PoolStr;
-<<<<<<< HEAD
-use crate::editor::{
-    syntax_highlight::HighlightStyle,
-    util::map_get,
-    ed_error::EdResult,
-};
 
 use crate::graphics::colors::RgbaTup;
 use crate::graphics::primitives::text as gr_text;
@@ -12,208 +7,98 @@
 use bumpalo::collections::Vec as BumpVec;
 use bumpalo::Bump;
 use cgmath::Vector2;
-use wgpu_glyph::GlyphBrush;
-use winit::dpi::PhysicalSize;
 use std::collections::HashMap;
-
-use crate::{
-    editor::config::Config,
-    graphics::{colors},
-    lang::{ast::Expr2, expr::Env},
-};
-
-fn get_bump_str<'a, 'b>(arena: &'a Bump, env: &Env<'b>, pool_str: &PoolStr) -> BumpString<'a> {
-    let env_str = env.pool.get_str(pool_str);
-
-    BumpString::from_str_in(env_str, arena)
-}
-
-pub fn highlight_expr2<'a, 'b>(arena: &'a Bump, env: &Env<'b>, expr2: &Expr2) -> BumpVec<'a, (BumpString<'a>, HighlightStyle)> {
-    let mut highlight_tups: BumpVec<(BumpString<'a>, HighlightStyle)> = BumpVec::new_in(arena);
-
-    let bump_str = BumpString::from_str_in;
-=======
-use bumpalo::collections::String as BumpString;
-use bumpalo::Bump;
-use cgmath::Vector2;
 use wgpu_glyph::GlyphBrush;
 use winit::dpi::PhysicalSize;
 
 use crate::{
-    editor::colors::CODE_COL,
-    graphics::{
-        primitives::text::{queue_code_text_draw, Text},
-        style::CODE_FONT_SIZE,
-    },
+    editor::config::Config,
+    graphics::colors,
     lang::{ast::Expr2, expr::Env},
 };
->>>>>>> 11ffb400
-
-// calculate the str len, necessary for BumpString
-fn expr2_to_len<'a>(env: &Env<'a>, expr2: &Expr2) -> usize {
-    match expr2 {
-<<<<<<< HEAD
-        Expr2::SmallInt { text, .. } | Expr2::I128 { text, .. } | Expr2::U128 { text, .. } | Expr2::Float { text, .. } => 
-            highlight_tups.push(
-                (get_bump_str(arena, env, text), HighlightStyle::Number)
-            ),
-        Expr2::Str(text) =>
-            {
-                let env_str = env.pool.get_str(text);
-                
-                highlight_tups.push(
-                    (
-                        BumpString::from_str_in(&("\"".to_owned() + env_str + "\""), arena),
-                        HighlightStyle::String
-                    )
-                )
-            },
-        Expr2::GlobalTag { name, .. } =>
-            // TODO split this string up for the brackets
-            highlight_tups.push(
-                (get_bump_str(arena, env, name), HighlightStyle::Type)
-            ),
-        Expr2::Call { expr: expr_id, .. } => {
-            let expr = env.pool.get(*expr_id);
-            highlight_tups.append(
-                &mut highlight_expr2(arena, env, expr)
-            )
-        },
-        Expr2::Var(symbol) => {
-            //TODO make bump_format with arena
-            let text = format!("{:?}", symbol);
-
-            highlight_tups.push(
-                (bump_str(&text, arena), HighlightStyle::Variable)
-            )
-        }
-        Expr2::List { elems, .. } => {
-            highlight_tups.push(
-                (bump_str("[ ", arena), HighlightStyle::Bracket)
-            );
-=======
-        Expr2::SmallInt { text, .. } => text.len(env.pool),
-        Expr2::I128 { text, .. } => text.len(env.pool),
-        Expr2::U128 { text, .. } => text.len(env.pool),
-        Expr2::Float { text, .. } => text.len(env.pool),
-        Expr2::Str(text) => text.len(env.pool),
-        Expr2::GlobalTag { name, .. } => name.len(env.pool),
-        Expr2::Call { expr: expr_id, .. } => {
-            let expr = env.pool.get(*expr_id);
-
-            expr2_to_len(env, expr)
-        }
-        Expr2::Var(symbol) => {
-            //TODO make bump_format to use arena
-            let text = format!("{:?}", symbol);
-
-            text.len()
-        }
-        Expr2::List { elems, .. } => {
-            let mut len_ctr = 2; // for '[' and ']'
->>>>>>> 11ffb400
-
-            for (idx, node_id) in elems.iter_node_ids().enumerate() {
-                let sub_expr2 = env.pool.get(node_id);
-
-<<<<<<< HEAD
-                highlight_tups.append(&mut highlight_expr2(arena, env, sub_expr2));
-
-                if idx + 1 < elems.len() {
-                    highlight_tups.push(
-                        (bump_str(", ", arena), HighlightStyle::Operator)
-                    );
-                }
-            }
-
-            highlight_tups.push(
-                (bump_str(" ]", arena), HighlightStyle::Bracket)
-            );
-        }
-        Expr2::Record { fields, .. } => {
-            highlight_tups.push(
-                (bump_str("{ ", arena), HighlightStyle::Bracket)
-            );
-=======
-                len_ctr += expr2_to_len(env, sub_expr2);
-
-                if idx + 1 < elems.len() {
-                    len_ctr += 2; // for ", "
-                }
-            }
-
-            len_ctr
-        }
-        Expr2::Record { fields, .. } => {
-            let mut len_ctr = 2; // for '{' and '}'
-
-            for (idx, node_id) in fields.iter_node_ids().enumerate() {
-                let (pool_field_name, _, sub_expr2_node_id) = env.pool.get(node_id);
-
-                len_ctr += pool_field_name.len(env.pool);
-
-                let sub_expr2 = env.pool.get(*sub_expr2_node_id);
-                let sub_expr2_len = expr2_to_len(env, sub_expr2);
-                len_ctr += sub_expr2_len;
-
-                if idx + 1 < fields.len() {
-                    len_ctr += 2; // for ", "
-                }
-            }
-
-            len_ctr
-        }
-        rest => todo!("implement expr2_to_str for {:?}", rest),
-    }
-}
 
 fn get_bump_str<'a, 'b>(arena: &'a Bump, env: &Env<'b>, pool_str: &PoolStr) -> BumpString<'a> {
     let env_str = pool_str.as_str(env.pool);
 
     BumpString::from_str_in(env_str, arena)
 }
->>>>>>> 11ffb400
 
-pub fn expr2_to_str<'a, 'b>(arena: &'a Bump, env: &Env<'b>, expr2: &Expr2) -> BumpString<'a> {
+pub fn highlight_expr2<'a, 'b>(
+    arena: &'a Bump,
+    env: &Env<'b>,
+    expr2: &Expr2,
+) -> BumpVec<'a, (BumpString<'a>, HighlightStyle)> {
+    let mut highlight_tups: BumpVec<(BumpString<'a>, HighlightStyle)> = BumpVec::new_in(arena);
+
+    let bump_str = BumpString::from_str_in;
+
     match expr2 {
-        Expr2::SmallInt { text, .. } => get_bump_str(arena, env, text),
-        Expr2::I128 { text, .. } => get_bump_str(arena, env, text),
-        Expr2::U128 { text, .. } => get_bump_str(arena, env, text),
-        Expr2::Float { text, .. } => get_bump_str(arena, env, text),
-        Expr2::Str(text) => get_bump_str(arena, env, text),
-        Expr2::GlobalTag { name, .. } => get_bump_str(arena, env, name),
+        Expr2::SmallInt { text, .. }
+        | Expr2::I128 { text, .. }
+        | Expr2::U128 { text, .. }
+        | Expr2::Float { text, .. } => {
+            highlight_tups.push((get_bump_str(arena, env, text), HighlightStyle::Number))
+        }
+        Expr2::Str(text) => {
+            let env_str = text.as_str(env.pool);
+
+            highlight_tups.push((
+                BumpString::from_str_in(&("\"".to_owned() + env_str + "\""), arena),
+                HighlightStyle::String,
+            ))
+        }
+        Expr2::GlobalTag { name, .. } =>
+        // TODO split this string up for the brackets
+        {
+            highlight_tups.push((get_bump_str(arena, env, name), HighlightStyle::Type))
+        }
         Expr2::Call { expr: expr_id, .. } => {
             let expr = env.pool.get(*expr_id);
-
-            expr2_to_str(arena, env, expr)
+            highlight_tups.append(&mut highlight_expr2(arena, env, expr))
         }
         Expr2::Var(symbol) => {
             //TODO make bump_format with arena
             let text = format!("{:?}", symbol);
 
-<<<<<<< HEAD
+            highlight_tups.push((bump_str(&text, arena), HighlightStyle::Variable))
+        }
+        Expr2::List { elems, .. } => {
+            highlight_tups.push((bump_str("[ ", arena), HighlightStyle::Bracket));
+
+            for (idx, node_id) in elems.iter_node_ids().enumerate() {
+                let sub_expr2 = env.pool.get(node_id);
+
+                highlight_tups.append(&mut highlight_expr2(arena, env, sub_expr2));
+
+                if idx + 1 < elems.len() {
+                    highlight_tups.push((bump_str(", ", arena), HighlightStyle::Operator));
+                }
+            }
+
+            highlight_tups.push((bump_str(" ]", arena), HighlightStyle::Bracket));
+        }
+        Expr2::Record { fields, .. } => {
+            highlight_tups.push((bump_str("{ ", arena), HighlightStyle::Bracket));
+
+            for (idx, node_id) in fields.iter_node_ids().enumerate() {
+                let (pool_field_name, _, sub_expr2_node_id) = env.pool.get(node_id);
+
+                let field_name = pool_field_name.as_str(env.pool);
+
                 let sub_expr2 = env.pool.get(*sub_expr2_node_id);
 
-                highlight_tups.push(
-                    (bump_str(field_name, arena), HighlightStyle::RecordField)
-                );
+                highlight_tups.push((bump_str(field_name, arena), HighlightStyle::RecordField));
 
-                highlight_tups.push(
-                    (bump_str(": ", arena), HighlightStyle::Operator)
-                );
+                highlight_tups.push((bump_str(": ", arena), HighlightStyle::Operator));
 
                 highlight_tups.append(&mut highlight_expr2(arena, env, sub_expr2));
 
                 if idx + 1 < fields.len() {
-                    highlight_tups.push(
-                        (bump_str(", ", arena), HighlightStyle::Operator)
-                    );
+                    highlight_tups.push((bump_str(", ", arena), HighlightStyle::Operator));
                 }
             }
 
-            highlight_tups.push(
-                (bump_str(" }", arena), HighlightStyle::Bracket)
-            );
+            highlight_tups.push((bump_str(" }", arena), HighlightStyle::Bracket));
         }
         rest => todo!("implement expr2_to_str for {:?}", rest),
     };
@@ -246,20 +131,14 @@
     let area_bounds = (size.width as f32, size.height as f32);
     let layout = wgpu_glyph::Layout::default().h_align(wgpu_glyph::HorizontalAlign::Left);
 
-    let glyph_text_vec = 
-        highlight_tups_to_glyph_text(
-            &highlight_tups,
-            &config.ed_theme.syntax_high_map,
-            config.code_font_size,
+    let glyph_text_vec = highlight_tups_to_glyph_text(
+        &highlight_tups,
+        &config.ed_theme.syntax_high_map,
+        config.code_font_size,
+    )?;
 
-        )?;
-
-    let section = gr_text::section_from_glyph_text(
-        glyph_text_vec,
-        position.into(),
-        area_bounds,
-        layout,
-    );
+    let section =
+        gr_text::section_from_glyph_text(glyph_text_vec, position.into(), area_bounds, layout);
 
     glyph_brush.queue(section.clone());
 
@@ -271,7 +150,6 @@
     syntax_theme: &HashMap<HighlightStyle, RgbaTup>,
     font_size: f32,
 ) -> EdResult<Vec<wgpu_glyph::Text<'a>>> {
-
     let arena = Bump::new();
     let mut colored_str_tups: BumpVec<(&BumpString, &RgbaTup)> = BumpVec::new_in(&arena);
 
@@ -284,90 +162,12 @@
         }
     }
 
-    Ok(
-        colored_str_tups
+    Ok(colored_str_tups
         .iter()
         .map(|(token_str, highlight_color)| {
             wgpu_glyph::Text::new(token_str)
                 .with_color(colors::to_slice(**highlight_color))
                 .with_scale(font_size)
         })
-        .collect()
-    )
-=======
-            BumpString::from_str_in(&text, arena)
-        }
-        Expr2::List { elems, .. } => {
-            let mut bump_str = BumpString::with_capacity_in(expr2_to_len(env, expr2), arena);
-
-            bump_str.push('[');
-
-            for (idx, node_id) in elems.iter_node_ids().enumerate() {
-                let sub_expr2 = env.pool.get(node_id);
-
-                bump_str.push_str(&expr2_to_str(arena, env, sub_expr2));
-
-                if idx + 1 < elems.len() {
-                    bump_str.push_str(", ")
-                }
-            }
-
-            bump_str.push(']');
-
-            bump_str
-        }
-        Expr2::Record { fields, .. } => {
-            let mut bump_str = BumpString::with_capacity_in(expr2_to_len(env, expr2), arena);
-
-            bump_str.push('{');
-
-            for (idx, node_id) in fields.iter_node_ids().enumerate() {
-                let (pool_field_name, _, sub_expr2_node_id) = env.pool.get(node_id);
-
-                let field_name = pool_field_name.as_str(env.pool);
-
-                let sub_expr2 = env.pool.get(*sub_expr2_node_id);
-
-                bump_str.push_str(field_name);
-                bump_str.push(':');
-                bump_str.push_str(&expr2_to_str(arena, env, sub_expr2));
-
-                if idx + 1 < fields.len() {
-                    bump_str.push_str(", ")
-                }
-            }
-
-            bump_str.push('}');
-
-            bump_str
-        }
-        rest => todo!("implement expr2_to_str for {:?}", rest),
-    }
-}
-
-pub fn render_expr2<'a>(
-    arena: &'a Bump,
-    env: &mut Env<'a>,
-    expr2: &Expr2,
-    size: &PhysicalSize<u32>,
-    position: Vector2<f32>,
-    glyph_brush: &mut GlyphBrush<()>,
-) {
-    let area_bounds = (size.width as f32, size.height as f32).into();
-
-    let expr_str = expr2_to_str(arena, env, expr2);
-
-    // TODO format expr_str
-
-    let code_text = Text {
-        position,
-        area_bounds,
-        color: CODE_COL.into(),
-        text: &expr_str,
-        size: CODE_FONT_SIZE,
-        ..Default::default()
-    };
-
-    queue_code_text_draw(&code_text, glyph_brush);
->>>>>>> 11ffb400
+        .collect())
 }