--- conflicted
+++ resolved
@@ -324,16 +324,12 @@
         let content = subs.get_content_without_compacting(var);
 
         PoolStr::new(
-<<<<<<< HEAD
             &content_to_string(
                 content,
                 &subs,
                 self.module.env.home,
                 &self.loaded_module.interns,
             ),
-=======
-            &content_to_string(content, subs, self.module.env.home, self.interns),
->>>>>>> 1348ec43
             self.module.env.pool,
         )
     }
